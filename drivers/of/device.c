#include <linux/string.h>
#include <linux/kernel.h>
#include <linux/of.h>
#include <linux/of_device.h>
#include <linux/of_address.h>
#include <linux/of_iommu.h>
#include <linux/dma-mapping.h>
#include <linux/init.h>
#include <linux/module.h>
#include <linux/mod_devicetable.h>
#include <linux/slab.h>
#include <linux/pci.h>
#include <linux/platform_device.h>
#include <linux/amba/bus.h>

#include <asm/errno.h>
#include "of_private.h"

/**
 * of_match_device - Tell if a struct device matches an of_device_id list
 * @ids: array of of device match structures to search in
 * @dev: the of device structure to match against
 *
 * Used by a driver to check whether an platform_device present in the
 * system is in its list of supported devices.
 */
const struct of_device_id *of_match_device(const struct of_device_id *matches,
					   const struct device *dev)
{
	if ((!matches) || (!dev->of_node))
		return NULL;
	return of_match_node(matches, dev->of_node);
}
EXPORT_SYMBOL(of_match_device);

struct platform_device *of_dev_get(struct platform_device *dev)
{
	struct device *tmp;

	if (!dev)
		return NULL;
	tmp = get_device(&dev->dev);
	if (tmp)
		return to_platform_device(tmp);
	else
		return NULL;
}
EXPORT_SYMBOL(of_dev_get);

void of_dev_put(struct platform_device *dev)
{
	if (dev)
		put_device(&dev->dev);
}
EXPORT_SYMBOL(of_dev_put);

int of_device_add(struct platform_device *ofdev)
{
	BUG_ON(ofdev->dev.of_node == NULL);

	/* name and id have to be set so that the platform bus doesn't get
	 * confused on matching */
	ofdev->name = dev_name(&ofdev->dev);
	ofdev->id = PLATFORM_DEVID_NONE;

	/*
	 * If this device has not binding numa node in devicetree, that is
	 * of_node_to_nid returns NUMA_NO_NODE. device_add will assume that this
	 * device is on the same node as the parent.
	 */
	set_dev_node(&ofdev->dev, of_node_to_nid(ofdev->dev.of_node));

	return device_add(&ofdev->dev);
}

/**
 * of_dma_configure - Setup DMA configuration
 * @dev:	Device to apply DMA configuration
 * @np:		Pointer to OF node having DMA configuration
 *
 * Try to get devices's DMA configuration from DT and update it
 * accordingly.
 *
 * If platform code needs to use its own special DMA configuration, it
 * can use a platform bus notifier and handle BUS_NOTIFY_ADD_DEVICE events
 * to fix up DMA configuration.
 */
int of_dma_configure(struct device *dev, struct device_node *np)
{
	u64 dma_addr, paddr, size = 0;
	int ret;
	bool coherent;
	unsigned long offset;
	const struct iommu_ops *iommu;
	u64 mask;
<<<<<<< HEAD

	/*
	 * Set default coherent_dma_mask to 32 bit.  Drivers are expected to
	 * setup the correct supported mask.
	 */
	if (!dev->coherent_dma_mask)
		dev->coherent_dma_mask = DMA_BIT_MASK(32);

	/*
	 * Set it to coherent_dma_mask by default if the architecture
	 * code has not set it.
	 */
	if (!dev->dma_mask)
		dev->dma_mask = &dev->coherent_dma_mask;
=======
>>>>>>> bb176f67

	ret = of_dma_get_range(np, &dma_addr, &paddr, &size);
	if (ret < 0) {
		/*
		 * For legacy reasons, we have to assume some devices need
		 * DMA configuration regardless of whether "dma-ranges" is
		 * correctly specified or not.
		 */
		if (!dev_is_pci(dev) &&
#ifdef CONFIG_ARM_AMBA
		    dev->bus != &amba_bustype &&
#endif
		    dev->bus != &platform_bus_type)
			return ret == -ENODEV ? 0 : ret;

		dma_addr = offset = 0;
	} else {
		offset = PFN_DOWN(paddr - dma_addr);

		/*
		 * Add a work around to treat the size as mask + 1 in case
		 * it is defined in DT as a mask.
		 */
		if (size & 1) {
			dev_warn(dev, "Invalid size 0x%llx for dma-range\n",
				 size);
			size = size + 1;
		}

		if (!size) {
			dev_err(dev, "Adjusted size 0x%llx invalid\n", size);
			return -EINVAL;
		}
		dev_dbg(dev, "dma_pfn_offset(%#08lx)\n", offset);
	}

	/*
	 * Set default coherent_dma_mask to 32 bit.  Drivers are expected to
	 * setup the correct supported mask.
	 */
	if (!dev->coherent_dma_mask)
		dev->coherent_dma_mask = DMA_BIT_MASK(32);
	/*
	 * Set it to coherent_dma_mask by default if the architecture
	 * code has not set it.
	 */
	if (!dev->dma_mask)
		dev->dma_mask = &dev->coherent_dma_mask;

	if (!size)
		size = max(dev->coherent_dma_mask, dev->coherent_dma_mask + 1);

	dev->dma_pfn_offset = offset;

	/*
	 * Limit coherent and dma mask based on size and default mask
	 * set by the driver.
	 */
	mask = DMA_BIT_MASK(ilog2(dma_addr + size - 1) + 1);
	dev->coherent_dma_mask &= mask;
	*dev->dma_mask &= mask;

	coherent = of_dma_is_coherent(np);
	dev_dbg(dev, "device is%sdma coherent\n",
		coherent ? " " : " not ");

	iommu = of_iommu_configure(dev, np);
	if (IS_ERR(iommu) && PTR_ERR(iommu) == -EPROBE_DEFER)
		return -EPROBE_DEFER;

	dev_dbg(dev, "device is%sbehind an iommu\n",
		iommu ? " " : " not ");

	arch_setup_dma_ops(dev, dma_addr, size, iommu, coherent);

	return 0;
}
EXPORT_SYMBOL_GPL(of_dma_configure);

/**
 * of_dma_deconfigure - Clean up DMA configuration
 * @dev:	Device for which to clean up DMA configuration
 *
 * Clean up all configuration performed by of_dma_configure_ops() and free all
 * resources that have been allocated.
 */
void of_dma_deconfigure(struct device *dev)
{
	arch_teardown_dma_ops(dev);
}

int of_device_register(struct platform_device *pdev)
{
	device_initialize(&pdev->dev);
	return of_device_add(pdev);
}
EXPORT_SYMBOL(of_device_register);

void of_device_unregister(struct platform_device *ofdev)
{
	device_unregister(&ofdev->dev);
}
EXPORT_SYMBOL(of_device_unregister);

const void *of_device_get_match_data(const struct device *dev)
{
	const struct of_device_id *match;

	match = of_match_device(dev->driver->of_match_table, dev);
	if (!match)
		return NULL;

	return match->data;
}
EXPORT_SYMBOL(of_device_get_match_data);

static ssize_t of_device_get_modalias(struct device *dev, char *str, ssize_t len)
{
	const char *compat;
	char *c;
	struct property *p;
	ssize_t csize;
	ssize_t tsize;

	if ((!dev) || (!dev->of_node))
		return -ENODEV;

	/* Name & Type */
	csize = snprintf(str, len, "of:N%sT%s", dev->of_node->name,
			 dev->of_node->type);
	tsize = csize;
	len -= csize;
	if (str)
		str += csize;

	of_property_for_each_string(dev->of_node, "compatible", p, compat) {
		csize = strlen(compat) + 1;
		tsize += csize;
		if (csize > len)
			continue;

		csize = snprintf(str, len, "C%s", compat);
		for (c = str; c; ) {
			c = strchr(c, ' ');
			if (c)
				*c++ = '_';
		}
		len -= csize;
		str += csize;
	}

	return tsize;
}

int of_device_request_module(struct device *dev)
{
	char *str;
	ssize_t size;
	int ret;

	size = of_device_get_modalias(dev, NULL, 0);
	if (size < 0)
		return size;

	str = kmalloc(size + 1, GFP_KERNEL);
	if (!str)
		return -ENOMEM;

	of_device_get_modalias(dev, str, size);
	str[size] = '\0';
	ret = request_module(str);
	kfree(str);

	return ret;
}
EXPORT_SYMBOL_GPL(of_device_request_module);

/**
 * of_device_modalias - Fill buffer with newline terminated modalias string
 */
ssize_t of_device_modalias(struct device *dev, char *str, ssize_t len)
{
	ssize_t sl = of_device_get_modalias(dev, str, len - 2);
	if (sl < 0)
		return sl;
	if (sl > len - 2)
		return -ENOMEM;

	str[sl++] = '\n';
	str[sl] = 0;
	return sl;
}
EXPORT_SYMBOL_GPL(of_device_modalias);

/**
 * of_device_uevent - Display OF related uevent information
 */
void of_device_uevent(struct device *dev, struct kobj_uevent_env *env)
{
	const char *compat;
	struct alias_prop *app;
	struct property *p;
	int seen = 0;

	if ((!dev) || (!dev->of_node))
		return;

	add_uevent_var(env, "OF_NAME=%s", dev->of_node->name);
	add_uevent_var(env, "OF_FULLNAME=%pOF", dev->of_node);
	if (dev->of_node->type && strcmp("<NULL>", dev->of_node->type) != 0)
		add_uevent_var(env, "OF_TYPE=%s", dev->of_node->type);

	/* Since the compatible field can contain pretty much anything
	 * it's not really legal to split it out with commas. We split it
	 * up using a number of environment variables instead. */
	of_property_for_each_string(dev->of_node, "compatible", p, compat) {
		add_uevent_var(env, "OF_COMPATIBLE_%d=%s", seen, compat);
		seen++;
	}
	add_uevent_var(env, "OF_COMPATIBLE_N=%d", seen);

	seen = 0;
	mutex_lock(&of_mutex);
	list_for_each_entry(app, &aliases_lookup, link) {
		if (dev->of_node == app->np) {
			add_uevent_var(env, "OF_ALIAS_%d=%s", seen,
				       app->alias);
			seen++;
		}
	}
	mutex_unlock(&of_mutex);
}

int of_device_uevent_modalias(struct device *dev, struct kobj_uevent_env *env)
{
	int sl;

	if ((!dev) || (!dev->of_node))
		return -ENODEV;

	/* Devicetree modalias is tricky, we add it in 2 steps */
	if (add_uevent_var(env, "MODALIAS="))
		return -ENOMEM;

	sl = of_device_get_modalias(dev, &env->buf[env->buflen-1],
				    sizeof(env->buf) - env->buflen);
	if (sl >= (sizeof(env->buf) - env->buflen))
		return -ENOMEM;
	env->buflen += sl;

	return 0;
}
EXPORT_SYMBOL_GPL(of_device_uevent_modalias);<|MERGE_RESOLUTION|>--- conflicted
+++ resolved
@@ -93,23 +93,6 @@
 	unsigned long offset;
 	const struct iommu_ops *iommu;
 	u64 mask;
-<<<<<<< HEAD
-
-	/*
-	 * Set default coherent_dma_mask to 32 bit.  Drivers are expected to
-	 * setup the correct supported mask.
-	 */
-	if (!dev->coherent_dma_mask)
-		dev->coherent_dma_mask = DMA_BIT_MASK(32);
-
-	/*
-	 * Set it to coherent_dma_mask by default if the architecture
-	 * code has not set it.
-	 */
-	if (!dev->dma_mask)
-		dev->dma_mask = &dev->coherent_dma_mask;
-=======
->>>>>>> bb176f67
 
 	ret = of_dma_get_range(np, &dma_addr, &paddr, &size);
 	if (ret < 0) {
