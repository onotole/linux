--- conflicted
+++ resolved
@@ -1178,11 +1178,7 @@
 	struct intel_gvt_gtt_entry *entry)
 {
 	const struct intel_gvt_gtt_pte_ops *ops = vgpu->gvt->gtt.pte_ops;
-<<<<<<< HEAD
-	unsigned long pfn;
-=======
 	kvm_pfn_t pfn;
->>>>>>> 88084a3d
 
 	if (!HAS_PAGE_SIZES(vgpu->gvt->gt->i915, I915_GTT_PAGE_SIZE_2M))
 		return 0;
