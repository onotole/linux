/*
 * Copyright © 2014 Intel Corporation
 *
 * Permission is hereby granted, free of charge, to any person obtaining a
 * copy of this software and associated documentation files (the "Software"),
 * to deal in the Software without restriction, including without limitation
 * the rights to use, copy, modify, merge, publish, distribute, sublicense,
 * and/or sell copies of the Software, and to permit persons to whom the
 * Software is furnished to do so, subject to the following conditions:
 *
 * The above copyright notice and this permission notice (including the next
 * paragraph) shall be included in all copies or substantial portions of the
 * Software.
 *
 * THE SOFTWARE IS PROVIDED "AS IS", WITHOUT WARRANTY OF ANY KIND, EXPRESS OR
 * IMPLIED, INCLUDING BUT NOT LIMITED TO THE WARRANTIES OF MERCHANTABILITY,
 * FITNESS FOR A PARTICULAR PURPOSE AND NONINFRINGEMENT.  IN NO EVENT SHALL
 * THE AUTHORS OR COPYRIGHT HOLDERS BE LIABLE FOR ANY CLAIM, DAMAGES OR OTHER
 * LIABILITY, WHETHER IN AN ACTION OF CONTRACT, TORT OR OTHERWISE, ARISING
 * FROM, OUT OF OR IN CONNECTION WITH THE SOFTWARE OR THE USE OR OTHER
 * DEALINGS IN THE SOFTWARE.
 */

/**
 * DOC: Frame Buffer Compression (FBC)
 *
 * FBC tries to save memory bandwidth (and so power consumption) by
 * compressing the amount of memory used by the display. It is total
 * transparent to user space and completely handled in the kernel.
 *
 * The benefits of FBC are mostly visible with solid backgrounds and
 * variation-less patterns. It comes from keeping the memory footprint small
 * and having fewer memory pages opened and accessed for refreshing the display.
 *
 * i915 is responsible to reserve stolen memory for FBC and configure its
 * offset on proper registers. The hardware takes care of all
 * compress/decompress. However there are many known cases where we have to
 * forcibly disable it to allow proper screen updates.
 */

#include "intel_drv.h"
#include "i915_drv.h"

static inline bool fbc_supported(struct drm_i915_private *dev_priv)
{
	return HAS_FBC(dev_priv);
}

static inline bool fbc_on_pipe_a_only(struct drm_i915_private *dev_priv)
{
	return IS_HASWELL(dev_priv) || INTEL_INFO(dev_priv)->gen >= 8;
}

static inline bool fbc_on_plane_a_only(struct drm_i915_private *dev_priv)
{
	return INTEL_INFO(dev_priv)->gen < 4;
}

static inline bool no_fbc_on_multiple_pipes(struct drm_i915_private *dev_priv)
{
	return INTEL_INFO(dev_priv)->gen <= 3;
}

/*
 * In some platforms where the CRTC's x:0/y:0 coordinates doesn't match the
 * frontbuffer's x:0/y:0 coordinates we lie to the hardware about the plane's
 * origin so the x and y offsets can actually fit the registers. As a
 * consequence, the fence doesn't really start exactly at the display plane
 * address we program because it starts at the real start of the buffer, so we
 * have to take this into consideration here.
 */
static unsigned int get_crtc_fence_y_offset(struct intel_crtc *crtc)
{
	return crtc->base.y - crtc->adjusted_y;
}

/*
 * For SKL+, the plane source size used by the hardware is based on the value we
 * write to the PLANE_SIZE register. For BDW-, the hardware looks at the value
 * we wrote to PIPESRC.
 */
static void intel_fbc_get_plane_source_size(struct intel_fbc_state_cache *cache,
					    int *width, int *height)
{
	int w, h;

	if (intel_rotation_90_or_270(cache->plane.rotation)) {
		w = cache->plane.src_h;
		h = cache->plane.src_w;
	} else {
		w = cache->plane.src_w;
		h = cache->plane.src_h;
	}

	if (width)
		*width = w;
	if (height)
		*height = h;
}

static int intel_fbc_calculate_cfb_size(struct drm_i915_private *dev_priv,
					struct intel_fbc_state_cache *cache)
{
	int lines;

	intel_fbc_get_plane_source_size(cache, NULL, &lines);
	if (INTEL_INFO(dev_priv)->gen >= 7)
		lines = min(lines, 2048);

	/* Hardware needs the full buffer stride, not just the active area. */
	return lines * cache->fb.stride;
}

static void i8xx_fbc_deactivate(struct drm_i915_private *dev_priv)
{
	u32 fbc_ctl;

	/* Disable compression */
	fbc_ctl = I915_READ(FBC_CONTROL);
	if ((fbc_ctl & FBC_CTL_EN) == 0)
		return;

	fbc_ctl &= ~FBC_CTL_EN;
	I915_WRITE(FBC_CONTROL, fbc_ctl);

	/* Wait for compressing bit to clear */
	if (intel_wait_for_register(dev_priv,
				    FBC_STATUS, FBC_STAT_COMPRESSING, 0,
				    10)) {
		DRM_DEBUG_KMS("FBC idle timed out\n");
		return;
	}
}

static void i8xx_fbc_activate(struct drm_i915_private *dev_priv)
{
	struct intel_fbc_reg_params *params = &dev_priv->fbc.params;
	int cfb_pitch;
	int i;
	u32 fbc_ctl;

	/* Note: fbc.threshold == 1 for i8xx */
	cfb_pitch = params->cfb_size / FBC_LL_SIZE;
	if (params->fb.stride < cfb_pitch)
		cfb_pitch = params->fb.stride;

	/* FBC_CTL wants 32B or 64B units */
	if (IS_GEN2(dev_priv))
		cfb_pitch = (cfb_pitch / 32) - 1;
	else
		cfb_pitch = (cfb_pitch / 64) - 1;

	/* Clear old tags */
	for (i = 0; i < (FBC_LL_SIZE / 32) + 1; i++)
		I915_WRITE(FBC_TAG(i), 0);

	if (IS_GEN4(dev_priv)) {
		u32 fbc_ctl2;

		/* Set it up... */
		fbc_ctl2 = FBC_CTL_FENCE_DBL | FBC_CTL_IDLE_IMM | FBC_CTL_CPU_FENCE;
		fbc_ctl2 |= FBC_CTL_PLANE(params->crtc.plane);
		I915_WRITE(FBC_CONTROL2, fbc_ctl2);
		I915_WRITE(FBC_FENCE_OFF, params->crtc.fence_y_offset);
	}

	/* enable it... */
	fbc_ctl = I915_READ(FBC_CONTROL);
	fbc_ctl &= 0x3fff << FBC_CTL_INTERVAL_SHIFT;
	fbc_ctl |= FBC_CTL_EN | FBC_CTL_PERIODIC;
	if (IS_I945GM(dev_priv))
		fbc_ctl |= FBC_CTL_C3_IDLE; /* 945 needs special SR handling */
	fbc_ctl |= (cfb_pitch & 0xff) << FBC_CTL_STRIDE_SHIFT;
	fbc_ctl |= params->fb.fence_reg;
	I915_WRITE(FBC_CONTROL, fbc_ctl);
}

static bool i8xx_fbc_is_active(struct drm_i915_private *dev_priv)
{
	return I915_READ(FBC_CONTROL) & FBC_CTL_EN;
}

static void g4x_fbc_activate(struct drm_i915_private *dev_priv)
{
	struct intel_fbc_reg_params *params = &dev_priv->fbc.params;
	u32 dpfc_ctl;

	dpfc_ctl = DPFC_CTL_PLANE(params->crtc.plane) | DPFC_SR_EN;
	if (drm_format_plane_cpp(params->fb.pixel_format, 0) == 2)
		dpfc_ctl |= DPFC_CTL_LIMIT_2X;
	else
		dpfc_ctl |= DPFC_CTL_LIMIT_1X;
	dpfc_ctl |= DPFC_CTL_FENCE_EN | params->fb.fence_reg;

	I915_WRITE(DPFC_FENCE_YOFF, params->crtc.fence_y_offset);

	/* enable it... */
	I915_WRITE(DPFC_CONTROL, dpfc_ctl | DPFC_CTL_EN);
}

static void g4x_fbc_deactivate(struct drm_i915_private *dev_priv)
{
	u32 dpfc_ctl;

	/* Disable compression */
	dpfc_ctl = I915_READ(DPFC_CONTROL);
	if (dpfc_ctl & DPFC_CTL_EN) {
		dpfc_ctl &= ~DPFC_CTL_EN;
		I915_WRITE(DPFC_CONTROL, dpfc_ctl);
	}
}

static bool g4x_fbc_is_active(struct drm_i915_private *dev_priv)
{
	return I915_READ(DPFC_CONTROL) & DPFC_CTL_EN;
}

/* This function forces a CFB recompression through the nuke operation. */
static void intel_fbc_recompress(struct drm_i915_private *dev_priv)
{
	I915_WRITE(MSG_FBC_REND_STATE, FBC_REND_NUKE);
	POSTING_READ(MSG_FBC_REND_STATE);
}

static void ilk_fbc_activate(struct drm_i915_private *dev_priv)
{
	struct intel_fbc_reg_params *params = &dev_priv->fbc.params;
	u32 dpfc_ctl;
	int threshold = dev_priv->fbc.threshold;

	dpfc_ctl = DPFC_CTL_PLANE(params->crtc.plane);
	if (drm_format_plane_cpp(params->fb.pixel_format, 0) == 2)
		threshold++;

	switch (threshold) {
	case 4:
	case 3:
		dpfc_ctl |= DPFC_CTL_LIMIT_4X;
		break;
	case 2:
		dpfc_ctl |= DPFC_CTL_LIMIT_2X;
		break;
	case 1:
		dpfc_ctl |= DPFC_CTL_LIMIT_1X;
		break;
	}
	dpfc_ctl |= DPFC_CTL_FENCE_EN;
	if (IS_GEN5(dev_priv))
		dpfc_ctl |= params->fb.fence_reg;

	I915_WRITE(ILK_DPFC_FENCE_YOFF, params->crtc.fence_y_offset);
	I915_WRITE(ILK_FBC_RT_BASE, params->fb.ggtt_offset | ILK_FBC_RT_VALID);
	/* enable it... */
	I915_WRITE(ILK_DPFC_CONTROL, dpfc_ctl | DPFC_CTL_EN);

	if (IS_GEN6(dev_priv)) {
		I915_WRITE(SNB_DPFC_CTL_SA,
			   SNB_CPU_FENCE_ENABLE | params->fb.fence_reg);
		I915_WRITE(DPFC_CPU_FENCE_OFFSET, params->crtc.fence_y_offset);
	}

	intel_fbc_recompress(dev_priv);
}

static void ilk_fbc_deactivate(struct drm_i915_private *dev_priv)
{
	u32 dpfc_ctl;

	/* Disable compression */
	dpfc_ctl = I915_READ(ILK_DPFC_CONTROL);
	if (dpfc_ctl & DPFC_CTL_EN) {
		dpfc_ctl &= ~DPFC_CTL_EN;
		I915_WRITE(ILK_DPFC_CONTROL, dpfc_ctl);
	}
}

static bool ilk_fbc_is_active(struct drm_i915_private *dev_priv)
{
	return I915_READ(ILK_DPFC_CONTROL) & DPFC_CTL_EN;
}

static void gen7_fbc_activate(struct drm_i915_private *dev_priv)
{
	struct intel_fbc_reg_params *params = &dev_priv->fbc.params;
	u32 dpfc_ctl;
	int threshold = dev_priv->fbc.threshold;

	dpfc_ctl = 0;
	if (IS_IVYBRIDGE(dev_priv))
		dpfc_ctl |= IVB_DPFC_CTL_PLANE(params->crtc.plane);

	if (drm_format_plane_cpp(params->fb.pixel_format, 0) == 2)
		threshold++;

	switch (threshold) {
	case 4:
	case 3:
		dpfc_ctl |= DPFC_CTL_LIMIT_4X;
		break;
	case 2:
		dpfc_ctl |= DPFC_CTL_LIMIT_2X;
		break;
	case 1:
		dpfc_ctl |= DPFC_CTL_LIMIT_1X;
		break;
	}

	dpfc_ctl |= IVB_DPFC_CTL_FENCE_EN;

	if (dev_priv->fbc.false_color)
		dpfc_ctl |= FBC_CTL_FALSE_COLOR;

	if (IS_IVYBRIDGE(dev_priv)) {
		/* WaFbcAsynchFlipDisableFbcQueue:ivb */
		I915_WRITE(ILK_DISPLAY_CHICKEN1,
			   I915_READ(ILK_DISPLAY_CHICKEN1) |
			   ILK_FBCQ_DIS);
	} else if (IS_HASWELL(dev_priv) || IS_BROADWELL(dev_priv)) {
		/* WaFbcAsynchFlipDisableFbcQueue:hsw,bdw */
		I915_WRITE(CHICKEN_PIPESL_1(params->crtc.pipe),
			   I915_READ(CHICKEN_PIPESL_1(params->crtc.pipe)) |
			   HSW_FBCQ_DIS);
	}

	I915_WRITE(ILK_DPFC_CONTROL, dpfc_ctl | DPFC_CTL_EN);

	I915_WRITE(SNB_DPFC_CTL_SA,
		   SNB_CPU_FENCE_ENABLE | params->fb.fence_reg);
	I915_WRITE(DPFC_CPU_FENCE_OFFSET, params->crtc.fence_y_offset);

	intel_fbc_recompress(dev_priv);
}

static bool intel_fbc_hw_is_active(struct drm_i915_private *dev_priv)
{
	if (INTEL_INFO(dev_priv)->gen >= 5)
		return ilk_fbc_is_active(dev_priv);
	else if (IS_GM45(dev_priv))
		return g4x_fbc_is_active(dev_priv);
	else
		return i8xx_fbc_is_active(dev_priv);
}

static void intel_fbc_hw_activate(struct drm_i915_private *dev_priv)
{
	struct intel_fbc *fbc = &dev_priv->fbc;

	fbc->active = true;

	if (INTEL_INFO(dev_priv)->gen >= 7)
		gen7_fbc_activate(dev_priv);
	else if (INTEL_INFO(dev_priv)->gen >= 5)
		ilk_fbc_activate(dev_priv);
	else if (IS_GM45(dev_priv))
		g4x_fbc_activate(dev_priv);
	else
		i8xx_fbc_activate(dev_priv);
}

static void intel_fbc_hw_deactivate(struct drm_i915_private *dev_priv)
{
	struct intel_fbc *fbc = &dev_priv->fbc;

	fbc->active = false;

	if (INTEL_INFO(dev_priv)->gen >= 5)
		ilk_fbc_deactivate(dev_priv);
	else if (IS_GM45(dev_priv))
		g4x_fbc_deactivate(dev_priv);
	else
		i8xx_fbc_deactivate(dev_priv);
}

/**
 * intel_fbc_is_active - Is FBC active?
 * @dev_priv: i915 device instance
 *
 * This function is used to verify the current state of FBC.
 *
 * FIXME: This should be tracked in the plane config eventually
 * instead of queried at runtime for most callers.
 */
bool intel_fbc_is_active(struct drm_i915_private *dev_priv)
{
	return dev_priv->fbc.active;
}

static void intel_fbc_work_fn(struct work_struct *__work)
{
	struct drm_i915_private *dev_priv =
		container_of(__work, struct drm_i915_private, fbc.work.work);
	struct intel_fbc *fbc = &dev_priv->fbc;
	struct intel_fbc_work *work = &fbc->work;
	struct intel_crtc *crtc = fbc->crtc;
	struct drm_vblank_crtc *vblank = &dev_priv->drm.vblank[crtc->pipe];

	if (drm_crtc_vblank_get(&crtc->base)) {
		DRM_ERROR("vblank not available for FBC on pipe %c\n",
			  pipe_name(crtc->pipe));

		mutex_lock(&fbc->lock);
		work->scheduled = false;
		mutex_unlock(&fbc->lock);
		return;
	}

retry:
	/* Delay the actual enabling to let pageflipping cease and the
	 * display to settle before starting the compression. Note that
	 * this delay also serves a second purpose: it allows for a
	 * vblank to pass after disabling the FBC before we attempt
	 * to modify the control registers.
	 *
	 * WaFbcWaitForVBlankBeforeEnable:ilk,snb
	 *
	 * It is also worth mentioning that since work->scheduled_vblank can be
	 * updated multiple times by the other threads, hitting the timeout is
	 * not an error condition. We'll just end up hitting the "goto retry"
	 * case below.
	 */
	wait_event_timeout(vblank->queue,
		drm_crtc_vblank_count(&crtc->base) != work->scheduled_vblank,
		msecs_to_jiffies(50));

	mutex_lock(&fbc->lock);

	/* Were we cancelled? */
	if (!work->scheduled)
		goto out;

	/* Were we delayed again while this function was sleeping? */
	if (drm_crtc_vblank_count(&crtc->base) == work->scheduled_vblank) {
		mutex_unlock(&fbc->lock);
		goto retry;
	}

	intel_fbc_hw_activate(dev_priv);

	work->scheduled = false;

out:
	mutex_unlock(&fbc->lock);
	drm_crtc_vblank_put(&crtc->base);
}

static void intel_fbc_schedule_activation(struct intel_crtc *crtc)
{
	struct drm_i915_private *dev_priv = to_i915(crtc->base.dev);
	struct intel_fbc *fbc = &dev_priv->fbc;
	struct intel_fbc_work *work = &fbc->work;

	WARN_ON(!mutex_is_locked(&fbc->lock));

	if (drm_crtc_vblank_get(&crtc->base)) {
		DRM_ERROR("vblank not available for FBC on pipe %c\n",
			  pipe_name(crtc->pipe));
		return;
	}

	/* It is useless to call intel_fbc_cancel_work() or cancel_work() in
	 * this function since we're not releasing fbc.lock, so it won't have an
	 * opportunity to grab it to discover that it was cancelled. So we just
	 * update the expected jiffy count. */
	work->scheduled = true;
	work->scheduled_vblank = drm_crtc_vblank_count(&crtc->base);
	drm_crtc_vblank_put(&crtc->base);

	schedule_work(&work->work);
}

static void intel_fbc_deactivate(struct drm_i915_private *dev_priv)
{
	struct intel_fbc *fbc = &dev_priv->fbc;

	WARN_ON(!mutex_is_locked(&fbc->lock));

	/* Calling cancel_work() here won't help due to the fact that the work
	 * function grabs fbc->lock. Just set scheduled to false so the work
	 * function can know it was cancelled. */
	fbc->work.scheduled = false;

	if (fbc->active)
		intel_fbc_hw_deactivate(dev_priv);
}

static bool multiple_pipes_ok(struct intel_crtc *crtc,
			      struct intel_plane_state *plane_state)
{
	struct drm_i915_private *dev_priv = to_i915(crtc->base.dev);
	struct intel_fbc *fbc = &dev_priv->fbc;
	enum pipe pipe = crtc->pipe;

	/* Don't even bother tracking anything we don't need. */
	if (!no_fbc_on_multiple_pipes(dev_priv))
		return true;

	if (plane_state->visible)
		fbc->visible_pipes_mask |= (1 << pipe);
	else
		fbc->visible_pipes_mask &= ~(1 << pipe);

	return (fbc->visible_pipes_mask & ~(1 << pipe)) != 0;
}

static int find_compression_threshold(struct drm_i915_private *dev_priv,
				      struct drm_mm_node *node,
				      int size,
				      int fb_cpp)
{
	struct i915_ggtt *ggtt = &dev_priv->ggtt;
	int compression_threshold = 1;
	int ret;
	u64 end;

	/* The FBC hardware for BDW/SKL doesn't have access to the stolen
	 * reserved range size, so it always assumes the maximum (8mb) is used.
	 * If we enable FBC using a CFB on that memory range we'll get FIFO
	 * underruns, even if that range is not reserved by the BIOS. */
	if (IS_BROADWELL(dev_priv) ||
	    IS_SKYLAKE(dev_priv) || IS_KABYLAKE(dev_priv))
		end = ggtt->stolen_size - 8 * 1024 * 1024;
	else
		end = ggtt->stolen_usable_size;

	/* HACK: This code depends on what we will do in *_enable_fbc. If that
	 * code changes, this code needs to change as well.
	 *
	 * The enable_fbc code will attempt to use one of our 2 compression
	 * thresholds, therefore, in that case, we only have 1 resort.
	 */

	/* Try to over-allocate to reduce reallocations and fragmentation. */
	ret = i915_gem_stolen_insert_node_in_range(dev_priv, node, size <<= 1,
						   4096, 0, end);
	if (ret == 0)
		return compression_threshold;

again:
	/* HW's ability to limit the CFB is 1:4 */
	if (compression_threshold > 4 ||
	    (fb_cpp == 2 && compression_threshold == 2))
		return 0;

	ret = i915_gem_stolen_insert_node_in_range(dev_priv, node, size >>= 1,
						   4096, 0, end);
	if (ret && INTEL_INFO(dev_priv)->gen <= 4) {
		return 0;
	} else if (ret) {
		compression_threshold <<= 1;
		goto again;
	} else {
		return compression_threshold;
	}
}

static int intel_fbc_alloc_cfb(struct intel_crtc *crtc)
{
	struct drm_i915_private *dev_priv = to_i915(crtc->base.dev);
	struct intel_fbc *fbc = &dev_priv->fbc;
	struct drm_mm_node *uninitialized_var(compressed_llb);
	int size, fb_cpp, ret;

	WARN_ON(drm_mm_node_allocated(&fbc->compressed_fb));

	size = intel_fbc_calculate_cfb_size(dev_priv, &fbc->state_cache);
	fb_cpp = drm_format_plane_cpp(fbc->state_cache.fb.pixel_format, 0);

	ret = find_compression_threshold(dev_priv, &fbc->compressed_fb,
					 size, fb_cpp);
	if (!ret)
		goto err_llb;
	else if (ret > 1) {
		DRM_INFO("Reducing the compressed framebuffer size. This may lead to less power savings than a non-reduced-size. Try to increase stolen memory size if available in BIOS.\n");

	}

	fbc->threshold = ret;

	if (INTEL_INFO(dev_priv)->gen >= 5)
		I915_WRITE(ILK_DPFC_CB_BASE, fbc->compressed_fb.start);
	else if (IS_GM45(dev_priv)) {
		I915_WRITE(DPFC_CB_BASE, fbc->compressed_fb.start);
	} else {
		compressed_llb = kzalloc(sizeof(*compressed_llb), GFP_KERNEL);
		if (!compressed_llb)
			goto err_fb;

		ret = i915_gem_stolen_insert_node(dev_priv, compressed_llb,
						  4096, 4096);
		if (ret)
			goto err_fb;

		fbc->compressed_llb = compressed_llb;

		I915_WRITE(FBC_CFB_BASE,
			   dev_priv->mm.stolen_base + fbc->compressed_fb.start);
		I915_WRITE(FBC_LL_BASE,
			   dev_priv->mm.stolen_base + compressed_llb->start);
	}

	DRM_DEBUG_KMS("reserved %llu bytes of contiguous stolen space for FBC, threshold: %d\n",
		      fbc->compressed_fb.size, fbc->threshold);

	return 0;

err_fb:
	kfree(compressed_llb);
	i915_gem_stolen_remove_node(dev_priv, &fbc->compressed_fb);
err_llb:
	pr_info_once("drm: not enough stolen space for compressed buffer (need %d more bytes), disabling. Hint: you may be able to increase stolen memory size in the BIOS to avoid this.\n", size);
	return -ENOSPC;
}

static void __intel_fbc_cleanup_cfb(struct drm_i915_private *dev_priv)
{
	struct intel_fbc *fbc = &dev_priv->fbc;

	if (drm_mm_node_allocated(&fbc->compressed_fb))
		i915_gem_stolen_remove_node(dev_priv, &fbc->compressed_fb);

	if (fbc->compressed_llb) {
		i915_gem_stolen_remove_node(dev_priv, fbc->compressed_llb);
		kfree(fbc->compressed_llb);
	}
}

void intel_fbc_cleanup_cfb(struct drm_i915_private *dev_priv)
{
	struct intel_fbc *fbc = &dev_priv->fbc;

	if (!fbc_supported(dev_priv))
		return;

	mutex_lock(&fbc->lock);
	__intel_fbc_cleanup_cfb(dev_priv);
	mutex_unlock(&fbc->lock);
}

static bool stride_is_valid(struct drm_i915_private *dev_priv,
			    unsigned int stride)
{
	/* These should have been caught earlier. */
	WARN_ON(stride < 512);
	WARN_ON((stride & (64 - 1)) != 0);

	/* Below are the additional FBC restrictions. */

	if (IS_GEN2(dev_priv) || IS_GEN3(dev_priv))
		return stride == 4096 || stride == 8192;

	if (IS_GEN4(dev_priv) && !IS_G4X(dev_priv) && stride < 2048)
		return false;

	if (stride > 16384)
		return false;

	return true;
}

static bool pixel_format_is_valid(struct drm_i915_private *dev_priv,
				  uint32_t pixel_format)
{
	switch (pixel_format) {
	case DRM_FORMAT_XRGB8888:
	case DRM_FORMAT_XBGR8888:
		return true;
	case DRM_FORMAT_XRGB1555:
	case DRM_FORMAT_RGB565:
		/* 16bpp not supported on gen2 */
		if (IS_GEN2(dev_priv))
			return false;
		/* WaFbcOnly1to1Ratio:ctg */
		if (IS_G4X(dev_priv))
			return false;
		return true;
	default:
		return false;
	}
}

/*
 * For some reason, the hardware tracking starts looking at whatever we
 * programmed as the display plane base address register. It does not look at
 * the X and Y offset registers. That's why we look at the crtc->adjusted{x,y}
 * variables instead of just looking at the pipe/plane size.
 */
static bool intel_fbc_hw_tracking_covers_screen(struct intel_crtc *crtc)
{
	struct drm_i915_private *dev_priv = to_i915(crtc->base.dev);
	struct intel_fbc *fbc = &dev_priv->fbc;
	unsigned int effective_w, effective_h, max_w, max_h;

	if (INTEL_INFO(dev_priv)->gen >= 8 || IS_HASWELL(dev_priv)) {
		max_w = 4096;
		max_h = 4096;
	} else if (IS_G4X(dev_priv) || INTEL_INFO(dev_priv)->gen >= 5) {
		max_w = 4096;
		max_h = 2048;
	} else {
		max_w = 2048;
		max_h = 1536;
	}

	intel_fbc_get_plane_source_size(&fbc->state_cache, &effective_w,
					&effective_h);
	effective_w += crtc->adjusted_x;
	effective_h += crtc->adjusted_y;

	return effective_w <= max_w && effective_h <= max_h;
}

static void intel_fbc_update_state_cache(struct intel_crtc *crtc,
					 struct intel_crtc_state *crtc_state,
					 struct intel_plane_state *plane_state)
{
	struct drm_i915_private *dev_priv = to_i915(crtc->base.dev);
	struct intel_fbc *fbc = &dev_priv->fbc;
	struct intel_fbc_state_cache *cache = &fbc->state_cache;
	struct drm_framebuffer *fb = plane_state->base.fb;
	struct drm_i915_gem_object *obj;

	cache->crtc.mode_flags = crtc_state->base.adjusted_mode.flags;
	if (IS_HASWELL(dev_priv) || IS_BROADWELL(dev_priv))
		cache->crtc.hsw_bdw_pixel_rate =
			ilk_pipe_pixel_rate(crtc_state);

	cache->plane.rotation = plane_state->base.rotation;
	cache->plane.src_w = drm_rect_width(&plane_state->src) >> 16;
	cache->plane.src_h = drm_rect_height(&plane_state->src) >> 16;
	cache->plane.visible = plane_state->visible;

	if (!cache->plane.visible)
		return;

	obj = intel_fb_obj(fb);

	/* FIXME: We lack the proper locking here, so only run this on the
	 * platforms that need. */
	if (IS_GEN(dev_priv, 5, 6))
		cache->fb.ilk_ggtt_offset = i915_gem_obj_ggtt_offset(obj);
	cache->fb.pixel_format = fb->pixel_format;
	cache->fb.stride = fb->pitches[0];
	cache->fb.fence_reg = obj->fence_reg;
	cache->fb.tiling_mode = obj->tiling_mode;
}

static bool intel_fbc_can_activate(struct intel_crtc *crtc)
{
	struct drm_i915_private *dev_priv = to_i915(crtc->base.dev);
	struct intel_fbc *fbc = &dev_priv->fbc;
	struct intel_fbc_state_cache *cache = &fbc->state_cache;

	if (!cache->plane.visible) {
		fbc->no_fbc_reason = "primary plane not visible";
		return false;
	}

	if ((cache->crtc.mode_flags & DRM_MODE_FLAG_INTERLACE) ||
	    (cache->crtc.mode_flags & DRM_MODE_FLAG_DBLSCAN)) {
		fbc->no_fbc_reason = "incompatible mode";
		return false;
	}

	if (!intel_fbc_hw_tracking_covers_screen(crtc)) {
		fbc->no_fbc_reason = "mode too large for compression";
		return false;
	}

	/* The use of a CPU fence is mandatory in order to detect writes
	 * by the CPU to the scanout and trigger updates to the FBC.
	 */
	if (cache->fb.tiling_mode != I915_TILING_X ||
	    cache->fb.fence_reg == I915_FENCE_REG_NONE) {
		fbc->no_fbc_reason = "framebuffer not tiled or fenced";
		return false;
	}
	if (INTEL_INFO(dev_priv)->gen <= 4 && !IS_G4X(dev_priv) &&
	    cache->plane.rotation != BIT(DRM_ROTATE_0)) {
		fbc->no_fbc_reason = "rotation unsupported";
		return false;
	}

	if (!stride_is_valid(dev_priv, cache->fb.stride)) {
		fbc->no_fbc_reason = "framebuffer stride not supported";
		return false;
	}

	if (!pixel_format_is_valid(dev_priv, cache->fb.pixel_format)) {
		fbc->no_fbc_reason = "pixel format is invalid";
		return false;
	}

	/* WaFbcExceedCdClockThreshold:hsw,bdw */
	if ((IS_HASWELL(dev_priv) || IS_BROADWELL(dev_priv)) &&
	    cache->crtc.hsw_bdw_pixel_rate >= dev_priv->cdclk_freq * 95 / 100) {
		fbc->no_fbc_reason = "pixel rate is too big";
		return false;
	}

	/* It is possible for the required CFB size change without a
	 * crtc->disable + crtc->enable since it is possible to change the
	 * stride without triggering a full modeset. Since we try to
	 * over-allocate the CFB, there's a chance we may keep FBC enabled even
	 * if this happens, but if we exceed the current CFB size we'll have to
	 * disable FBC. Notice that it would be possible to disable FBC, wait
	 * for a frame, free the stolen node, then try to reenable FBC in case
	 * we didn't get any invalidate/deactivate calls, but this would require
	 * a lot of tracking just for a specific case. If we conclude it's an
	 * important case, we can implement it later. */
	if (intel_fbc_calculate_cfb_size(dev_priv, &fbc->state_cache) >
	    fbc->compressed_fb.size * fbc->threshold) {
		fbc->no_fbc_reason = "CFB requirements changed";
		return false;
	}

	return true;
}

static bool intel_fbc_can_choose(struct intel_crtc *crtc)
{
	struct drm_i915_private *dev_priv = to_i915(crtc->base.dev);
	struct intel_fbc *fbc = &dev_priv->fbc;
<<<<<<< HEAD
	bool enable_by_default = IS_BROADWELL(dev_priv);
=======
>>>>>>> 0b2c0582

	if (intel_vgpu_active(dev_priv)) {
		fbc->no_fbc_reason = "VGPU is active";
		return false;
	}

	if (!i915.enable_fbc) {
		fbc->no_fbc_reason = "disabled per module param or by default";
		return false;
	}

	if (fbc_on_pipe_a_only(dev_priv) && crtc->pipe != PIPE_A) {
		fbc->no_fbc_reason = "no enabled pipes can have FBC";
		return false;
	}

	if (fbc_on_plane_a_only(dev_priv) && crtc->plane != PLANE_A) {
		fbc->no_fbc_reason = "no enabled planes can have FBC";
		return false;
	}

	return true;
}

static void intel_fbc_get_reg_params(struct intel_crtc *crtc,
				     struct intel_fbc_reg_params *params)
{
	struct drm_i915_private *dev_priv = to_i915(crtc->base.dev);
	struct intel_fbc *fbc = &dev_priv->fbc;
	struct intel_fbc_state_cache *cache = &fbc->state_cache;

	/* Since all our fields are integer types, use memset here so the
	 * comparison function can rely on memcmp because the padding will be
	 * zero. */
	memset(params, 0, sizeof(*params));

	params->crtc.pipe = crtc->pipe;
	params->crtc.plane = crtc->plane;
	params->crtc.fence_y_offset = get_crtc_fence_y_offset(crtc);

	params->fb.pixel_format = cache->fb.pixel_format;
	params->fb.stride = cache->fb.stride;
	params->fb.fence_reg = cache->fb.fence_reg;

	params->cfb_size = intel_fbc_calculate_cfb_size(dev_priv, cache);

	params->fb.ggtt_offset = cache->fb.ilk_ggtt_offset;
}

static bool intel_fbc_reg_params_equal(struct intel_fbc_reg_params *params1,
				       struct intel_fbc_reg_params *params2)
{
	/* We can use this since intel_fbc_get_reg_params() does a memset. */
	return memcmp(params1, params2, sizeof(*params1)) == 0;
}

void intel_fbc_pre_update(struct intel_crtc *crtc,
			  struct intel_crtc_state *crtc_state,
			  struct intel_plane_state *plane_state)
{
	struct drm_i915_private *dev_priv = to_i915(crtc->base.dev);
	struct intel_fbc *fbc = &dev_priv->fbc;

	if (!fbc_supported(dev_priv))
		return;

	mutex_lock(&fbc->lock);

	if (!multiple_pipes_ok(crtc, plane_state)) {
		fbc->no_fbc_reason = "more than one pipe active";
		goto deactivate;
	}

	if (!fbc->enabled || fbc->crtc != crtc)
		goto unlock;

	intel_fbc_update_state_cache(crtc, crtc_state, plane_state);

deactivate:
	intel_fbc_deactivate(dev_priv);
unlock:
	mutex_unlock(&fbc->lock);
}

static void __intel_fbc_post_update(struct intel_crtc *crtc)
{
	struct drm_i915_private *dev_priv = to_i915(crtc->base.dev);
	struct intel_fbc *fbc = &dev_priv->fbc;
	struct intel_fbc_reg_params old_params;

	WARN_ON(!mutex_is_locked(&fbc->lock));

	if (!fbc->enabled || fbc->crtc != crtc)
		return;

	if (!intel_fbc_can_activate(crtc)) {
		WARN_ON(fbc->active);
		return;
	}

	old_params = fbc->params;
	intel_fbc_get_reg_params(crtc, &fbc->params);

	/* If the scanout has not changed, don't modify the FBC settings.
	 * Note that we make the fundamental assumption that the fb->obj
	 * cannot be unpinned (and have its GTT offset and fence revoked)
	 * without first being decoupled from the scanout and FBC disabled.
	 */
	if (fbc->active &&
	    intel_fbc_reg_params_equal(&old_params, &fbc->params))
		return;

	intel_fbc_deactivate(dev_priv);
	intel_fbc_schedule_activation(crtc);
	fbc->no_fbc_reason = "FBC enabled (active or scheduled)";
}

void intel_fbc_post_update(struct intel_crtc *crtc)
{
	struct drm_i915_private *dev_priv = to_i915(crtc->base.dev);
	struct intel_fbc *fbc = &dev_priv->fbc;

	if (!fbc_supported(dev_priv))
		return;

	mutex_lock(&fbc->lock);
	__intel_fbc_post_update(crtc);
	mutex_unlock(&fbc->lock);
}

static unsigned int intel_fbc_get_frontbuffer_bit(struct intel_fbc *fbc)
{
	if (fbc->enabled)
		return to_intel_plane(fbc->crtc->base.primary)->frontbuffer_bit;
	else
		return fbc->possible_framebuffer_bits;
}

void intel_fbc_invalidate(struct drm_i915_private *dev_priv,
			  unsigned int frontbuffer_bits,
			  enum fb_op_origin origin)
{
	struct intel_fbc *fbc = &dev_priv->fbc;

	if (!fbc_supported(dev_priv))
		return;

	if (origin == ORIGIN_GTT || origin == ORIGIN_FLIP)
		return;

	mutex_lock(&fbc->lock);

	fbc->busy_bits |= intel_fbc_get_frontbuffer_bit(fbc) & frontbuffer_bits;

	if (fbc->enabled && fbc->busy_bits)
		intel_fbc_deactivate(dev_priv);

	mutex_unlock(&fbc->lock);
}

void intel_fbc_flush(struct drm_i915_private *dev_priv,
		     unsigned int frontbuffer_bits, enum fb_op_origin origin)
{
	struct intel_fbc *fbc = &dev_priv->fbc;

	if (!fbc_supported(dev_priv))
		return;

	mutex_lock(&fbc->lock);

	fbc->busy_bits &= ~frontbuffer_bits;

	if (origin == ORIGIN_GTT || origin == ORIGIN_FLIP)
		goto out;

	if (!fbc->busy_bits && fbc->enabled &&
	    (frontbuffer_bits & intel_fbc_get_frontbuffer_bit(fbc))) {
		if (fbc->active)
			intel_fbc_recompress(dev_priv);
		else
			__intel_fbc_post_update(fbc->crtc);
	}

out:
	mutex_unlock(&fbc->lock);
}

/**
 * intel_fbc_choose_crtc - select a CRTC to enable FBC on
 * @dev_priv: i915 device instance
 * @state: the atomic state structure
 *
 * This function looks at the proposed state for CRTCs and planes, then chooses
 * which pipe is going to have FBC by setting intel_crtc_state->enable_fbc to
 * true.
 *
 * Later, intel_fbc_enable is going to look for state->enable_fbc and then maybe
 * enable FBC for the chosen CRTC. If it does, it will set dev_priv->fbc.crtc.
 */
void intel_fbc_choose_crtc(struct drm_i915_private *dev_priv,
			   struct drm_atomic_state *state)
{
	struct intel_fbc *fbc = &dev_priv->fbc;
	struct drm_crtc *crtc;
	struct drm_crtc_state *crtc_state;
	struct drm_plane *plane;
	struct drm_plane_state *plane_state;
	bool fbc_crtc_present = false;
	int i, j;

	mutex_lock(&fbc->lock);

	for_each_crtc_in_state(state, crtc, crtc_state, i) {
		if (fbc->crtc == to_intel_crtc(crtc)) {
			fbc_crtc_present = true;
			break;
		}
	}
	/* This atomic commit doesn't involve the CRTC currently tied to FBC. */
	if (!fbc_crtc_present && fbc->crtc != NULL)
		goto out;

	/* Simply choose the first CRTC that is compatible and has a visible
	 * plane. We could go for fancier schemes such as checking the plane
	 * size, but this would just affect the few platforms that don't tie FBC
	 * to pipe or plane A. */
	for_each_plane_in_state(state, plane, plane_state, i) {
		struct intel_plane_state *intel_plane_state =
			to_intel_plane_state(plane_state);

		if (!intel_plane_state->visible)
			continue;

		for_each_crtc_in_state(state, crtc, crtc_state, j) {
			struct intel_crtc_state *intel_crtc_state =
				to_intel_crtc_state(crtc_state);

			if (plane_state->crtc != crtc)
				continue;

			if (!intel_fbc_can_choose(to_intel_crtc(crtc)))
				break;

			intel_crtc_state->enable_fbc = true;
			goto out;
		}
	}

out:
	mutex_unlock(&fbc->lock);
}

/**
 * intel_fbc_enable: tries to enable FBC on the CRTC
 * @crtc: the CRTC
 *
 * This function checks if the given CRTC was chosen for FBC, then enables it if
 * possible. Notice that it doesn't activate FBC. It is valid to call
 * intel_fbc_enable multiple times for the same pipe without an
 * intel_fbc_disable in the middle, as long as it is deactivated.
 */
void intel_fbc_enable(struct intel_crtc *crtc,
		      struct intel_crtc_state *crtc_state,
		      struct intel_plane_state *plane_state)
{
	struct drm_i915_private *dev_priv = to_i915(crtc->base.dev);
	struct intel_fbc *fbc = &dev_priv->fbc;

	if (!fbc_supported(dev_priv))
		return;

	mutex_lock(&fbc->lock);

	if (fbc->enabled) {
		WARN_ON(fbc->crtc == NULL);
		if (fbc->crtc == crtc) {
			WARN_ON(!crtc_state->enable_fbc);
			WARN_ON(fbc->active);
		}
		goto out;
	}

	if (!crtc_state->enable_fbc)
		goto out;

	WARN_ON(fbc->active);
	WARN_ON(fbc->crtc != NULL);

	intel_fbc_update_state_cache(crtc, crtc_state, plane_state);
	if (intel_fbc_alloc_cfb(crtc)) {
		fbc->no_fbc_reason = "not enough stolen memory";
		goto out;
	}

	DRM_DEBUG_KMS("Enabling FBC on pipe %c\n", pipe_name(crtc->pipe));
	fbc->no_fbc_reason = "FBC enabled but not active yet\n";

	fbc->enabled = true;
	fbc->crtc = crtc;
out:
	mutex_unlock(&fbc->lock);
}

/**
 * __intel_fbc_disable - disable FBC
 * @dev_priv: i915 device instance
 *
 * This is the low level function that actually disables FBC. Callers should
 * grab the FBC lock.
 */
static void __intel_fbc_disable(struct drm_i915_private *dev_priv)
{
	struct intel_fbc *fbc = &dev_priv->fbc;
	struct intel_crtc *crtc = fbc->crtc;

	WARN_ON(!mutex_is_locked(&fbc->lock));
	WARN_ON(!fbc->enabled);
	WARN_ON(fbc->active);
	WARN_ON(crtc->active);

	DRM_DEBUG_KMS("Disabling FBC on pipe %c\n", pipe_name(crtc->pipe));

	__intel_fbc_cleanup_cfb(dev_priv);

	fbc->enabled = false;
	fbc->crtc = NULL;
}

/**
 * intel_fbc_disable - disable FBC if it's associated with crtc
 * @crtc: the CRTC
 *
 * This function disables FBC if it's associated with the provided CRTC.
 */
void intel_fbc_disable(struct intel_crtc *crtc)
{
	struct drm_i915_private *dev_priv = to_i915(crtc->base.dev);
	struct intel_fbc *fbc = &dev_priv->fbc;

	if (!fbc_supported(dev_priv))
		return;

	mutex_lock(&fbc->lock);
	if (fbc->crtc == crtc) {
		WARN_ON(!fbc->enabled);
		WARN_ON(fbc->active);
		__intel_fbc_disable(dev_priv);
	}
	mutex_unlock(&fbc->lock);

	cancel_work_sync(&fbc->work.work);
}

/**
 * intel_fbc_global_disable - globally disable FBC
 * @dev_priv: i915 device instance
 *
 * This function disables FBC regardless of which CRTC is associated with it.
 */
void intel_fbc_global_disable(struct drm_i915_private *dev_priv)
{
	struct intel_fbc *fbc = &dev_priv->fbc;

	if (!fbc_supported(dev_priv))
		return;

	mutex_lock(&fbc->lock);
	if (fbc->enabled)
		__intel_fbc_disable(dev_priv);
	mutex_unlock(&fbc->lock);

	cancel_work_sync(&fbc->work.work);
}

/**
 * intel_fbc_init_pipe_state - initialize FBC's CRTC visibility tracking
 * @dev_priv: i915 device instance
 *
 * The FBC code needs to track CRTC visibility since the older platforms can't
 * have FBC enabled while multiple pipes are used. This function does the
 * initial setup at driver load to make sure FBC is matching the real hardware.
 */
void intel_fbc_init_pipe_state(struct drm_i915_private *dev_priv)
{
	struct intel_crtc *crtc;

	/* Don't even bother tracking anything if we don't need. */
	if (!no_fbc_on_multiple_pipes(dev_priv))
		return;

	for_each_intel_crtc(&dev_priv->drm, crtc)
		if (intel_crtc_active(&crtc->base) &&
		    to_intel_plane_state(crtc->base.primary->state)->visible)
			dev_priv->fbc.visible_pipes_mask |= (1 << crtc->pipe);
}

/*
 * The DDX driver changes its behavior depending on the value it reads from
 * i915.enable_fbc, so sanitize it by translating the default value into either
 * 0 or 1 in order to allow it to know what's going on.
 *
 * Notice that this is done at driver initialization and we still allow user
 * space to change the value during runtime without sanitizing it again. IGT
 * relies on being able to change i915.enable_fbc at runtime.
 */
static int intel_sanitize_fbc_option(struct drm_i915_private *dev_priv)
{
	if (i915.enable_fbc >= 0)
		return !!i915.enable_fbc;

	if (IS_BROADWELL(dev_priv))
		return 1;

	return 0;
}

/**
 * intel_fbc_init - Initialize FBC
 * @dev_priv: the i915 device
 *
 * This function might be called during PM init process.
 */
void intel_fbc_init(struct drm_i915_private *dev_priv)
{
	struct intel_fbc *fbc = &dev_priv->fbc;
	enum pipe pipe;

	INIT_WORK(&fbc->work.work, intel_fbc_work_fn);
	mutex_init(&fbc->lock);
	fbc->enabled = false;
	fbc->active = false;
	fbc->work.scheduled = false;

	i915.enable_fbc = intel_sanitize_fbc_option(dev_priv);
	DRM_DEBUG_KMS("Sanitized enable_fbc value: %d\n", i915.enable_fbc);

	if (!HAS_FBC(dev_priv)) {
		fbc->no_fbc_reason = "unsupported by this chipset";
		return;
	}

	for_each_pipe(dev_priv, pipe) {
		fbc->possible_framebuffer_bits |=
				INTEL_FRONTBUFFER_PRIMARY(pipe);

		if (fbc_on_pipe_a_only(dev_priv))
			break;
	}

	/* This value was pulled out of someone's hat */
	if (INTEL_INFO(dev_priv)->gen <= 4 && !IS_GM45(dev_priv))
		I915_WRITE(FBC_CONTROL, 500 << FBC_CTL_INTERVAL_SHIFT);

	/* We still don't have any sort of hardware state readout for FBC, so
	 * deactivate it in case the BIOS activated it to make sure software
	 * matches the hardware state. */
	if (intel_fbc_hw_is_active(dev_priv))
		intel_fbc_hw_deactivate(dev_priv);
}<|MERGE_RESOLUTION|>--- conflicted
+++ resolved
@@ -820,10 +820,6 @@
 {
 	struct drm_i915_private *dev_priv = to_i915(crtc->base.dev);
 	struct intel_fbc *fbc = &dev_priv->fbc;
-<<<<<<< HEAD
-	bool enable_by_default = IS_BROADWELL(dev_priv);
-=======
->>>>>>> 0b2c0582
 
 	if (intel_vgpu_active(dev_priv)) {
 		fbc->no_fbc_reason = "VGPU is active";
