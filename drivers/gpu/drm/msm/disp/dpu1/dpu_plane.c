--- conflicted
+++ resolved
@@ -1237,35 +1237,26 @@
 #ifdef CONFIG_DEBUG_FS
 static void dpu_plane_danger_signal_ctrl(struct drm_plane *plane, bool enable)
 {
-<<<<<<< HEAD
+	struct dpu_plane *pdpu = to_dpu_plane(plane);
+	struct dpu_kms *dpu_kms = _dpu_plane_get_kms(plane);
+
+	if (!pdpu->is_rt_pipe)
+		return;
+
+	pm_runtime_get_sync(&dpu_kms->pdev->dev);
+	_dpu_plane_set_qos_ctrl(plane, enable, DPU_PLANE_QOS_PANIC_CTRL);
+	pm_runtime_put_sync(&dpu_kms->pdev->dev);
+}
+
+static ssize_t _dpu_plane_danger_read(struct file *file,
+			char __user *buff, size_t count, loff_t *ppos)
+{
 	struct dpu_kms *kms = file->private_data;
 	int len;
 	char buf[40];
 
 	len = scnprintf(buf, sizeof(buf), "%d\n", !kms->has_danger_ctrl);
 
-=======
-	struct dpu_plane *pdpu = to_dpu_plane(plane);
-	struct dpu_kms *dpu_kms = _dpu_plane_get_kms(plane);
-
-	if (!pdpu->is_rt_pipe)
-		return;
-
-	pm_runtime_get_sync(&dpu_kms->pdev->dev);
-	_dpu_plane_set_qos_ctrl(plane, enable, DPU_PLANE_QOS_PANIC_CTRL);
-	pm_runtime_put_sync(&dpu_kms->pdev->dev);
-}
-
-static ssize_t _dpu_plane_danger_read(struct file *file,
-			char __user *buff, size_t count, loff_t *ppos)
-{
-	struct dpu_kms *kms = file->private_data;
-	int len;
-	char buf[40];
-
-	len = scnprintf(buf, sizeof(buf), "%d\n", !kms->has_danger_ctrl);
-
->>>>>>> f17b5f06
 	return simple_read_from_buffer(buff, count, ppos, buf, len);
 }
 
