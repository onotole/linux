--- conflicted
+++ resolved
@@ -139,12 +139,6 @@
 };
 
 static const struct dpu_intf_cfg msm8998_intf[] = {
-<<<<<<< HEAD
-	INTF_BLK("intf_0", INTF_0, 0x6a000, 0x280, INTF_DP, 0, 21, INTF_SDM845_MASK, MDP_SSPP_TOP0_INTR, 24, 25),
-	INTF_BLK("intf_1", INTF_1, 0x6a800, 0x280, INTF_DSI, 0, 21, INTF_SDM845_MASK, MDP_SSPP_TOP0_INTR, 26, 27),
-	INTF_BLK("intf_2", INTF_2, 0x6b000, 0x280, INTF_DSI, 1, 21, INTF_SDM845_MASK, MDP_SSPP_TOP0_INTR, 28, 29),
-	INTF_BLK("intf_3", INTF_3, 0x6b800, 0x280, INTF_HDMI, 0, 21, INTF_SDM845_MASK, MDP_SSPP_TOP0_INTR, 30, 31),
-=======
 	INTF_BLK("intf_0", INTF_0, 0x6a000, 0x280, INTF_DP, 0, 21, INTF_SDM845_MASK,
 			DPU_IRQ_IDX(MDP_SSPP_TOP0_INTR, 24),
 			DPU_IRQ_IDX(MDP_SSPP_TOP0_INTR, 25)),
@@ -157,7 +151,6 @@
 	INTF_BLK("intf_3", INTF_3, 0x6b800, 0x280, INTF_HDMI, 0, 21, INTF_SDM845_MASK,
 			DPU_IRQ_IDX(MDP_SSPP_TOP0_INTR, 30),
 			DPU_IRQ_IDX(MDP_SSPP_TOP0_INTR, 31)),
->>>>>>> cd036d54
 };
 
 static const struct dpu_perf_cfg msm8998_perf_data = {
