--- conflicted
+++ resolved
@@ -303,17 +303,11 @@
 	spin_unlock(&entity->queue_lock);
 
 	/* first job wakes up scheduler */
-<<<<<<< HEAD
-	if (first)
-		amd_sched_wakeup(sched);
-
-=======
 	if (first) {
 		/* Add the entity to the run queue */
 		amd_sched_rq_add_entity(entity->rq, entity);
 		amd_sched_wakeup(sched);
 	}
->>>>>>> eafbbd98
 	return added;
 }
 
