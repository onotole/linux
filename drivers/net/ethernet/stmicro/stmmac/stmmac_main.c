--- conflicted
+++ resolved
@@ -2493,11 +2493,7 @@
 	if (netif_msg_rx_status(priv)) {
 		void *rx_head;
 
-<<<<<<< HEAD
 		netdev_dbg(priv->dev, "%s: descriptor ring:\n", __func__);
-=======
-		pr_info(">>>>>> %s: descriptor ring:\n", __func__);
->>>>>>> 3b404a51
 		if (priv->extend_desc)
 			rx_head = (void *)priv->dma_erx;
 		else
@@ -2584,13 +2580,8 @@
 				frame_len -= ETH_FCS_LEN;
 
 			if (netif_msg_rx_status(priv)) {
-<<<<<<< HEAD
 				netdev_dbg(priv->dev, "\tdesc: %p [entry %d] buff=0x%x\n",
 					   p, entry, des);
-=======
-				pr_info("\tdesc: %p [entry %d] buff=0x%x\n",
-					p, entry, des);
->>>>>>> 3b404a51
 				if (frame_len > ETH_FRAME_LEN)
 					netdev_dbg(priv->dev, "frame size %d, COE: %d\n",
 						   frame_len, status);
