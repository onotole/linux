/*******************************************************************************

  Intel PRO/1000 Linux driver
  Copyright(c) 1999 - 2010 Intel Corporation.

  This program is free software; you can redistribute it and/or modify it
  under the terms and conditions of the GNU General Public License,
  version 2, as published by the Free Software Foundation.

  This program is distributed in the hope it will be useful, but WITHOUT
  ANY WARRANTY; without even the implied warranty of MERCHANTABILITY or
  FITNESS FOR A PARTICULAR PURPOSE.  See the GNU General Public License for
  more details.

  You should have received a copy of the GNU General Public License along with
  this program; if not, write to the Free Software Foundation, Inc.,
  51 Franklin St - Fifth Floor, Boston, MA 02110-1301 USA.

  The full GNU General Public License is included in this distribution in
  the file called "COPYING".

  Contact Information:
  Linux NICS <linux.nics@intel.com>
  e1000-devel Mailing List <e1000-devel@lists.sourceforge.net>
  Intel Corporation, 5200 N.E. Elam Young Parkway, Hillsboro, OR 97124-6497

*******************************************************************************/

#define pr_fmt(fmt) KBUILD_MODNAME ": " fmt

#include <linux/module.h>
#include <linux/types.h>
#include <linux/init.h>
#include <linux/pci.h>
#include <linux/vmalloc.h>
#include <linux/pagemap.h>
#include <linux/delay.h>
#include <linux/netdevice.h>
#include <linux/tcp.h>
#include <linux/ipv6.h>
#include <linux/slab.h>
#include <net/checksum.h>
#include <net/ip6_checksum.h>
#include <linux/mii.h>
#include <linux/ethtool.h>
#include <linux/if_vlan.h>
#include <linux/cpu.h>
#include <linux/smp.h>
#include <linux/pm_qos_params.h>
#include <linux/pm_runtime.h>
#include <linux/aer.h>

#include "e1000.h"

#define DRV_EXTRAVERSION "-k2"

#define DRV_VERSION "1.2.7" DRV_EXTRAVERSION
char e1000e_driver_name[] = "e1000e";
const char e1000e_driver_version[] = DRV_VERSION;

static const struct e1000_info *e1000_info_tbl[] = {
	[board_82571]		= &e1000_82571_info,
	[board_82572]		= &e1000_82572_info,
	[board_82573]		= &e1000_82573_info,
	[board_82574]		= &e1000_82574_info,
	[board_82583]		= &e1000_82583_info,
	[board_80003es2lan]	= &e1000_es2_info,
	[board_ich8lan]		= &e1000_ich8_info,
	[board_ich9lan]		= &e1000_ich9_info,
	[board_ich10lan]	= &e1000_ich10_info,
	[board_pchlan]		= &e1000_pch_info,
	[board_pch2lan]		= &e1000_pch2_info,
};

struct e1000_reg_info {
	u32 ofs;
	char *name;
};

#define E1000_RDFH	0x02410 /* Rx Data FIFO Head - RW */
#define E1000_RDFT	0x02418 /* Rx Data FIFO Tail - RW */
#define E1000_RDFHS	0x02420 /* Rx Data FIFO Head Saved - RW */
#define E1000_RDFTS	0x02428 /* Rx Data FIFO Tail Saved - RW */
#define E1000_RDFPC	0x02430 /* Rx Data FIFO Packet Count - RW */

#define E1000_TDFH	0x03410 /* Tx Data FIFO Head - RW */
#define E1000_TDFT	0x03418 /* Tx Data FIFO Tail - RW */
#define E1000_TDFHS	0x03420 /* Tx Data FIFO Head Saved - RW */
#define E1000_TDFTS	0x03428 /* Tx Data FIFO Tail Saved - RW */
#define E1000_TDFPC	0x03430 /* Tx Data FIFO Packet Count - RW */

static const struct e1000_reg_info e1000_reg_info_tbl[] = {

	/* General Registers */
	{E1000_CTRL, "CTRL"},
	{E1000_STATUS, "STATUS"},
	{E1000_CTRL_EXT, "CTRL_EXT"},

	/* Interrupt Registers */
	{E1000_ICR, "ICR"},

	/* RX Registers */
	{E1000_RCTL, "RCTL"},
	{E1000_RDLEN, "RDLEN"},
	{E1000_RDH, "RDH"},
	{E1000_RDT, "RDT"},
	{E1000_RDTR, "RDTR"},
	{E1000_RXDCTL(0), "RXDCTL"},
	{E1000_ERT, "ERT"},
	{E1000_RDBAL, "RDBAL"},
	{E1000_RDBAH, "RDBAH"},
	{E1000_RDFH, "RDFH"},
	{E1000_RDFT, "RDFT"},
	{E1000_RDFHS, "RDFHS"},
	{E1000_RDFTS, "RDFTS"},
	{E1000_RDFPC, "RDFPC"},

	/* TX Registers */
	{E1000_TCTL, "TCTL"},
	{E1000_TDBAL, "TDBAL"},
	{E1000_TDBAH, "TDBAH"},
	{E1000_TDLEN, "TDLEN"},
	{E1000_TDH, "TDH"},
	{E1000_TDT, "TDT"},
	{E1000_TIDV, "TIDV"},
	{E1000_TXDCTL(0), "TXDCTL"},
	{E1000_TADV, "TADV"},
	{E1000_TARC(0), "TARC"},
	{E1000_TDFH, "TDFH"},
	{E1000_TDFT, "TDFT"},
	{E1000_TDFHS, "TDFHS"},
	{E1000_TDFTS, "TDFTS"},
	{E1000_TDFPC, "TDFPC"},

	/* List Terminator */
	{}
};

/*
 * e1000_regdump - register printout routine
 */
static void e1000_regdump(struct e1000_hw *hw, struct e1000_reg_info *reginfo)
{
	int n = 0;
	char rname[16];
	u32 regs[8];

	switch (reginfo->ofs) {
	case E1000_RXDCTL(0):
		for (n = 0; n < 2; n++)
			regs[n] = __er32(hw, E1000_RXDCTL(n));
		break;
	case E1000_TXDCTL(0):
		for (n = 0; n < 2; n++)
			regs[n] = __er32(hw, E1000_TXDCTL(n));
		break;
	case E1000_TARC(0):
		for (n = 0; n < 2; n++)
			regs[n] = __er32(hw, E1000_TARC(n));
		break;
	default:
		printk(KERN_INFO "%-15s %08x\n",
			reginfo->name, __er32(hw, reginfo->ofs));
		return;
	}

	snprintf(rname, 16, "%s%s", reginfo->name, "[0-1]");
	printk(KERN_INFO "%-15s ", rname);
	for (n = 0; n < 2; n++)
		printk(KERN_CONT "%08x ", regs[n]);
	printk(KERN_CONT "\n");
}


/*
 * e1000e_dump - Print registers, tx-ring and rx-ring
 */
static void e1000e_dump(struct e1000_adapter *adapter)
{
	struct net_device *netdev = adapter->netdev;
	struct e1000_hw *hw = &adapter->hw;
	struct e1000_reg_info *reginfo;
	struct e1000_ring *tx_ring = adapter->tx_ring;
	struct e1000_tx_desc *tx_desc;
	struct my_u0 { u64 a; u64 b; } *u0;
	struct e1000_buffer *buffer_info;
	struct e1000_ring *rx_ring = adapter->rx_ring;
	union e1000_rx_desc_packet_split *rx_desc_ps;
	struct e1000_rx_desc *rx_desc;
	struct my_u1 { u64 a; u64 b; u64 c; u64 d; } *u1;
	u32 staterr;
	int i = 0;

	if (!netif_msg_hw(adapter))
		return;

	/* Print netdevice Info */
	if (netdev) {
		dev_info(&adapter->pdev->dev, "Net device Info\n");
		printk(KERN_INFO "Device Name     state            "
			"trans_start      last_rx\n");
		printk(KERN_INFO "%-15s %016lX %016lX %016lX\n",
			netdev->name,
			netdev->state,
			netdev->trans_start,
			netdev->last_rx);
	}

	/* Print Registers */
	dev_info(&adapter->pdev->dev, "Register Dump\n");
	printk(KERN_INFO " Register Name   Value\n");
	for (reginfo = (struct e1000_reg_info *)e1000_reg_info_tbl;
	     reginfo->name; reginfo++) {
		e1000_regdump(hw, reginfo);
	}

	/* Print TX Ring Summary */
	if (!netdev || !netif_running(netdev))
		goto exit;

	dev_info(&adapter->pdev->dev, "TX Rings Summary\n");
	printk(KERN_INFO "Queue [NTU] [NTC] [bi(ntc)->dma  ]"
		" leng ntw timestamp\n");
	buffer_info = &tx_ring->buffer_info[tx_ring->next_to_clean];
	printk(KERN_INFO " %5d %5X %5X %016llX %04X %3X %016llX\n",
		0, tx_ring->next_to_use, tx_ring->next_to_clean,
		(unsigned long long)buffer_info->dma,
		buffer_info->length,
		buffer_info->next_to_watch,
		(unsigned long long)buffer_info->time_stamp);

	/* Print TX Rings */
	if (!netif_msg_tx_done(adapter))
		goto rx_ring_summary;

	dev_info(&adapter->pdev->dev, "TX Rings Dump\n");

	/* Transmit Descriptor Formats - DEXT[29] is 0 (Legacy) or 1 (Extended)
	 *
	 * Legacy Transmit Descriptor
	 *   +--------------------------------------------------------------+
	 * 0 |         Buffer Address [63:0] (Reserved on Write Back)       |
	 *   +--------------------------------------------------------------+
	 * 8 | Special  |    CSS     | Status |  CMD    |  CSO   |  Length  |
	 *   +--------------------------------------------------------------+
	 *   63       48 47        36 35    32 31     24 23    16 15        0
	 *
	 * Extended Context Descriptor (DTYP=0x0) for TSO or checksum offload
	 *   63      48 47    40 39       32 31             16 15    8 7      0
	 *   +----------------------------------------------------------------+
	 * 0 |  TUCSE  | TUCS0  |   TUCSS   |     IPCSE       | IPCS0 | IPCSS |
	 *   +----------------------------------------------------------------+
	 * 8 |   MSS   | HDRLEN | RSV | STA | TUCMD | DTYP |      PAYLEN      |
	 *   +----------------------------------------------------------------+
	 *   63      48 47    40 39 36 35 32 31   24 23  20 19                0
	 *
	 * Extended Data Descriptor (DTYP=0x1)
	 *   +----------------------------------------------------------------+
	 * 0 |                     Buffer Address [63:0]                      |
	 *   +----------------------------------------------------------------+
	 * 8 | VLAN tag |  POPTS  | Rsvd | Status | Command | DTYP |  DTALEN  |
	 *   +----------------------------------------------------------------+
	 *   63       48 47     40 39  36 35    32 31     24 23  20 19        0
	 */
	printk(KERN_INFO "Tl[desc]     [address 63:0  ] [SpeCssSCmCsLen]"
		" [bi->dma       ] leng  ntw timestamp        bi->skb "
		"<-- Legacy format\n");
	printk(KERN_INFO "Tc[desc]     [Ce CoCsIpceCoS] [MssHlRSCm0Plen]"
		" [bi->dma       ] leng  ntw timestamp        bi->skb "
		"<-- Ext Context format\n");
	printk(KERN_INFO "Td[desc]     [address 63:0  ] [VlaPoRSCm1Dlen]"
		" [bi->dma       ] leng  ntw timestamp        bi->skb "
		"<-- Ext Data format\n");
	for (i = 0; tx_ring->desc && (i < tx_ring->count); i++) {
		tx_desc = E1000_TX_DESC(*tx_ring, i);
		buffer_info = &tx_ring->buffer_info[i];
		u0 = (struct my_u0 *)tx_desc;
		printk(KERN_INFO "T%c[0x%03X]    %016llX %016llX %016llX "
			"%04X  %3X %016llX %p",
		       (!(le64_to_cpu(u0->b) & (1<<29)) ? 'l' :
			((le64_to_cpu(u0->b) & (1<<20)) ? 'd' : 'c')), i,
		       (unsigned long long)le64_to_cpu(u0->a),
		       (unsigned long long)le64_to_cpu(u0->b),
		       (unsigned long long)buffer_info->dma,
		       buffer_info->length, buffer_info->next_to_watch,
		       (unsigned long long)buffer_info->time_stamp,
		       buffer_info->skb);
		if (i == tx_ring->next_to_use && i == tx_ring->next_to_clean)
			printk(KERN_CONT " NTC/U\n");
		else if (i == tx_ring->next_to_use)
			printk(KERN_CONT " NTU\n");
		else if (i == tx_ring->next_to_clean)
			printk(KERN_CONT " NTC\n");
		else
			printk(KERN_CONT "\n");

		if (netif_msg_pktdata(adapter) && buffer_info->dma != 0)
			print_hex_dump(KERN_INFO, "", DUMP_PREFIX_ADDRESS,
					16, 1, phys_to_virt(buffer_info->dma),
					buffer_info->length, true);
	}

	/* Print RX Rings Summary */
rx_ring_summary:
	dev_info(&adapter->pdev->dev, "RX Rings Summary\n");
	printk(KERN_INFO "Queue [NTU] [NTC]\n");
	printk(KERN_INFO " %5d %5X %5X\n", 0,
		rx_ring->next_to_use, rx_ring->next_to_clean);

	/* Print RX Rings */
	if (!netif_msg_rx_status(adapter))
		goto exit;

	dev_info(&adapter->pdev->dev, "RX Rings Dump\n");
	switch (adapter->rx_ps_pages) {
	case 1:
	case 2:
	case 3:
		/* [Extended] Packet Split Receive Descriptor Format
		 *
		 *    +-----------------------------------------------------+
		 *  0 |                Buffer Address 0 [63:0]              |
		 *    +-----------------------------------------------------+
		 *  8 |                Buffer Address 1 [63:0]              |
		 *    +-----------------------------------------------------+
		 * 16 |                Buffer Address 2 [63:0]              |
		 *    +-----------------------------------------------------+
		 * 24 |                Buffer Address 3 [63:0]              |
		 *    +-----------------------------------------------------+
		 */
		printk(KERN_INFO "R  [desc]      [buffer 0 63:0 ] "
			"[buffer 1 63:0 ] "
		       "[buffer 2 63:0 ] [buffer 3 63:0 ] [bi->dma       ] "
		       "[bi->skb] <-- Ext Pkt Split format\n");
		/* [Extended] Receive Descriptor (Write-Back) Format
		 *
		 *   63       48 47    32 31     13 12    8 7    4 3        0
		 *   +------------------------------------------------------+
		 * 0 | Packet   | IP     |  Rsvd   | MRQ   | Rsvd | MRQ RSS |
		 *   | Checksum | Ident  |         | Queue |      |  Type   |
		 *   +------------------------------------------------------+
		 * 8 | VLAN Tag | Length | Extended Error | Extended Status |
		 *   +------------------------------------------------------+
		 *   63       48 47    32 31            20 19               0
		 */
		printk(KERN_INFO "RWB[desc]      [ck ipid mrqhsh] "
			"[vl   l0 ee  es] "
		       "[ l3  l2  l1 hs] [reserved      ] ---------------- "
		       "[bi->skb] <-- Ext Rx Write-Back format\n");
		for (i = 0; i < rx_ring->count; i++) {
			buffer_info = &rx_ring->buffer_info[i];
			rx_desc_ps = E1000_RX_DESC_PS(*rx_ring, i);
			u1 = (struct my_u1 *)rx_desc_ps;
			staterr =
				le32_to_cpu(rx_desc_ps->wb.middle.status_error);
			if (staterr & E1000_RXD_STAT_DD) {
				/* Descriptor Done */
				printk(KERN_INFO "RWB[0x%03X]     %016llX "
					"%016llX %016llX %016llX "
					"---------------- %p", i,
					(unsigned long long)le64_to_cpu(u1->a),
					(unsigned long long)le64_to_cpu(u1->b),
					(unsigned long long)le64_to_cpu(u1->c),
					(unsigned long long)le64_to_cpu(u1->d),
					buffer_info->skb);
			} else {
				printk(KERN_INFO "R  [0x%03X]     %016llX "
					"%016llX %016llX %016llX %016llX %p", i,
					(unsigned long long)le64_to_cpu(u1->a),
					(unsigned long long)le64_to_cpu(u1->b),
					(unsigned long long)le64_to_cpu(u1->c),
					(unsigned long long)le64_to_cpu(u1->d),
					(unsigned long long)buffer_info->dma,
					buffer_info->skb);

				if (netif_msg_pktdata(adapter))
					print_hex_dump(KERN_INFO, "",
						DUMP_PREFIX_ADDRESS, 16, 1,
						phys_to_virt(buffer_info->dma),
						adapter->rx_ps_bsize0, true);
			}

			if (i == rx_ring->next_to_use)
				printk(KERN_CONT " NTU\n");
			else if (i == rx_ring->next_to_clean)
				printk(KERN_CONT " NTC\n");
			else
				printk(KERN_CONT "\n");
		}
		break;
	default:
	case 0:
		/* Legacy Receive Descriptor Format
		 *
		 * +-----------------------------------------------------+
		 * |                Buffer Address [63:0]                |
		 * +-----------------------------------------------------+
		 * | VLAN Tag | Errors | Status 0 | Packet csum | Length |
		 * +-----------------------------------------------------+
		 * 63       48 47    40 39      32 31         16 15      0
		 */
		printk(KERN_INFO "Rl[desc]     [address 63:0  ] "
			"[vl er S cks ln] [bi->dma       ] [bi->skb] "
			"<-- Legacy format\n");
		for (i = 0; rx_ring->desc && (i < rx_ring->count); i++) {
			rx_desc = E1000_RX_DESC(*rx_ring, i);
			buffer_info = &rx_ring->buffer_info[i];
			u0 = (struct my_u0 *)rx_desc;
			printk(KERN_INFO "Rl[0x%03X]    %016llX %016llX "
				"%016llX %p", i,
				(unsigned long long)le64_to_cpu(u0->a),
				(unsigned long long)le64_to_cpu(u0->b),
				(unsigned long long)buffer_info->dma,
				buffer_info->skb);
			if (i == rx_ring->next_to_use)
				printk(KERN_CONT " NTU\n");
			else if (i == rx_ring->next_to_clean)
				printk(KERN_CONT " NTC\n");
			else
				printk(KERN_CONT "\n");

			if (netif_msg_pktdata(adapter))
				print_hex_dump(KERN_INFO, "",
					DUMP_PREFIX_ADDRESS,
					16, 1, phys_to_virt(buffer_info->dma),
					adapter->rx_buffer_len, true);
		}
	}

exit:
	return;
}

/**
 * e1000_desc_unused - calculate if we have unused descriptors
 **/
static int e1000_desc_unused(struct e1000_ring *ring)
{
	if (ring->next_to_clean > ring->next_to_use)
		return ring->next_to_clean - ring->next_to_use - 1;

	return ring->count + ring->next_to_clean - ring->next_to_use - 1;
}

/**
 * e1000_receive_skb - helper function to handle Rx indications
 * @adapter: board private structure
 * @status: descriptor status field as written by hardware
 * @vlan: descriptor vlan field as written by hardware (no le/be conversion)
 * @skb: pointer to sk_buff to be indicated to stack
 **/
static void e1000_receive_skb(struct e1000_adapter *adapter,
			      struct net_device *netdev,
			      struct sk_buff *skb,
			      u8 status, __le16 vlan)
{
	skb->protocol = eth_type_trans(skb, netdev);

	if (adapter->vlgrp && (status & E1000_RXD_STAT_VP))
		vlan_gro_receive(&adapter->napi, adapter->vlgrp,
				 le16_to_cpu(vlan), skb);
	else
		napi_gro_receive(&adapter->napi, skb);
}

/**
 * e1000_rx_checksum - Receive Checksum Offload for 82543
 * @adapter:     board private structure
 * @status_err:  receive descriptor status and error fields
 * @csum:	receive descriptor csum field
 * @sk_buff:     socket buffer with received data
 **/
static void e1000_rx_checksum(struct e1000_adapter *adapter, u32 status_err,
			      u32 csum, struct sk_buff *skb)
{
	u16 status = (u16)status_err;
	u8 errors = (u8)(status_err >> 24);
	skb->ip_summed = CHECKSUM_NONE;

	/* Ignore Checksum bit is set */
	if (status & E1000_RXD_STAT_IXSM)
		return;
	/* TCP/UDP checksum error bit is set */
	if (errors & E1000_RXD_ERR_TCPE) {
		/* let the stack verify checksum errors */
		adapter->hw_csum_err++;
		return;
	}

	/* TCP/UDP Checksum has not been calculated */
	if (!(status & (E1000_RXD_STAT_TCPCS | E1000_RXD_STAT_UDPCS)))
		return;

	/* It must be a TCP or UDP packet with a valid checksum */
	if (status & E1000_RXD_STAT_TCPCS) {
		/* TCP checksum is good */
		skb->ip_summed = CHECKSUM_UNNECESSARY;
	} else {
		/*
		 * IP fragment with UDP payload
		 * Hardware complements the payload checksum, so we undo it
		 * and then put the value in host order for further stack use.
		 */
		__sum16 sum = (__force __sum16)htons(csum);
		skb->csum = csum_unfold(~sum);
		skb->ip_summed = CHECKSUM_COMPLETE;
	}
	adapter->hw_csum_good++;
}

/**
 * e1000_alloc_rx_buffers - Replace used receive buffers; legacy & extended
 * @adapter: address of board private structure
 **/
static void e1000_alloc_rx_buffers(struct e1000_adapter *adapter,
				   int cleaned_count)
{
	struct net_device *netdev = adapter->netdev;
	struct pci_dev *pdev = adapter->pdev;
	struct e1000_ring *rx_ring = adapter->rx_ring;
	struct e1000_rx_desc *rx_desc;
	struct e1000_buffer *buffer_info;
	struct sk_buff *skb;
	unsigned int i;
	unsigned int bufsz = adapter->rx_buffer_len;

	i = rx_ring->next_to_use;
	buffer_info = &rx_ring->buffer_info[i];

	while (cleaned_count--) {
		skb = buffer_info->skb;
		if (skb) {
			skb_trim(skb, 0);
			goto map_skb;
		}

		skb = netdev_alloc_skb_ip_align(netdev, bufsz);
		if (!skb) {
			/* Better luck next round */
			adapter->alloc_rx_buff_failed++;
			break;
		}

		buffer_info->skb = skb;
map_skb:
		buffer_info->dma = dma_map_single(&pdev->dev, skb->data,
						  adapter->rx_buffer_len,
						  DMA_FROM_DEVICE);
		if (dma_mapping_error(&pdev->dev, buffer_info->dma)) {
			dev_err(&pdev->dev, "RX DMA map failed\n");
			adapter->rx_dma_failed++;
			break;
		}

		rx_desc = E1000_RX_DESC(*rx_ring, i);
		rx_desc->buffer_addr = cpu_to_le64(buffer_info->dma);

		if (unlikely(!(i & (E1000_RX_BUFFER_WRITE - 1)))) {
			/*
			 * Force memory writes to complete before letting h/w
			 * know there are new descriptors to fetch.  (Only
			 * applicable for weak-ordered memory model archs,
			 * such as IA-64).
			 */
			wmb();
			writel(i, adapter->hw.hw_addr + rx_ring->tail);
		}
		i++;
		if (i == rx_ring->count)
			i = 0;
		buffer_info = &rx_ring->buffer_info[i];
	}

	rx_ring->next_to_use = i;
}

/**
 * e1000_alloc_rx_buffers_ps - Replace used receive buffers; packet split
 * @adapter: address of board private structure
 **/
static void e1000_alloc_rx_buffers_ps(struct e1000_adapter *adapter,
				      int cleaned_count)
{
	struct net_device *netdev = adapter->netdev;
	struct pci_dev *pdev = adapter->pdev;
	union e1000_rx_desc_packet_split *rx_desc;
	struct e1000_ring *rx_ring = adapter->rx_ring;
	struct e1000_buffer *buffer_info;
	struct e1000_ps_page *ps_page;
	struct sk_buff *skb;
	unsigned int i, j;

	i = rx_ring->next_to_use;
	buffer_info = &rx_ring->buffer_info[i];

	while (cleaned_count--) {
		rx_desc = E1000_RX_DESC_PS(*rx_ring, i);

		for (j = 0; j < PS_PAGE_BUFFERS; j++) {
			ps_page = &buffer_info->ps_pages[j];
			if (j >= adapter->rx_ps_pages) {
				/* all unused desc entries get hw null ptr */
				rx_desc->read.buffer_addr[j+1] = ~cpu_to_le64(0);
				continue;
			}
			if (!ps_page->page) {
				ps_page->page = alloc_page(GFP_ATOMIC);
				if (!ps_page->page) {
					adapter->alloc_rx_buff_failed++;
					goto no_buffers;
				}
				ps_page->dma = dma_map_page(&pdev->dev,
							    ps_page->page,
							    0, PAGE_SIZE,
							    DMA_FROM_DEVICE);
				if (dma_mapping_error(&pdev->dev,
						      ps_page->dma)) {
					dev_err(&adapter->pdev->dev,
					  "RX DMA page map failed\n");
					adapter->rx_dma_failed++;
					goto no_buffers;
				}
			}
			/*
			 * Refresh the desc even if buffer_addrs
			 * didn't change because each write-back
			 * erases this info.
			 */
			rx_desc->read.buffer_addr[j+1] =
			     cpu_to_le64(ps_page->dma);
		}

		skb = netdev_alloc_skb_ip_align(netdev,
						adapter->rx_ps_bsize0);

		if (!skb) {
			adapter->alloc_rx_buff_failed++;
			break;
		}

		buffer_info->skb = skb;
		buffer_info->dma = dma_map_single(&pdev->dev, skb->data,
						  adapter->rx_ps_bsize0,
						  DMA_FROM_DEVICE);
		if (dma_mapping_error(&pdev->dev, buffer_info->dma)) {
			dev_err(&pdev->dev, "RX DMA map failed\n");
			adapter->rx_dma_failed++;
			/* cleanup skb */
			dev_kfree_skb_any(skb);
			buffer_info->skb = NULL;
			break;
		}

		rx_desc->read.buffer_addr[0] = cpu_to_le64(buffer_info->dma);

		if (unlikely(!(i & (E1000_RX_BUFFER_WRITE - 1)))) {
			/*
			 * Force memory writes to complete before letting h/w
			 * know there are new descriptors to fetch.  (Only
			 * applicable for weak-ordered memory model archs,
			 * such as IA-64).
			 */
			wmb();
			writel(i<<1, adapter->hw.hw_addr + rx_ring->tail);
		}

		i++;
		if (i == rx_ring->count)
			i = 0;
		buffer_info = &rx_ring->buffer_info[i];
	}

no_buffers:
	rx_ring->next_to_use = i;
}

/**
 * e1000_alloc_jumbo_rx_buffers - Replace used jumbo receive buffers
 * @adapter: address of board private structure
 * @cleaned_count: number of buffers to allocate this pass
 **/

static void e1000_alloc_jumbo_rx_buffers(struct e1000_adapter *adapter,
                                         int cleaned_count)
{
	struct net_device *netdev = adapter->netdev;
	struct pci_dev *pdev = adapter->pdev;
	struct e1000_rx_desc *rx_desc;
	struct e1000_ring *rx_ring = adapter->rx_ring;
	struct e1000_buffer *buffer_info;
	struct sk_buff *skb;
	unsigned int i;
	unsigned int bufsz = 256 - 16 /* for skb_reserve */;

	i = rx_ring->next_to_use;
	buffer_info = &rx_ring->buffer_info[i];

	while (cleaned_count--) {
		skb = buffer_info->skb;
		if (skb) {
			skb_trim(skb, 0);
			goto check_page;
		}

		skb = netdev_alloc_skb_ip_align(netdev, bufsz);
		if (unlikely(!skb)) {
			/* Better luck next round */
			adapter->alloc_rx_buff_failed++;
			break;
		}

		buffer_info->skb = skb;
check_page:
		/* allocate a new page if necessary */
		if (!buffer_info->page) {
			buffer_info->page = alloc_page(GFP_ATOMIC);
			if (unlikely(!buffer_info->page)) {
				adapter->alloc_rx_buff_failed++;
				break;
			}
		}

		if (!buffer_info->dma)
			buffer_info->dma = dma_map_page(&pdev->dev,
			                                buffer_info->page, 0,
			                                PAGE_SIZE,
							DMA_FROM_DEVICE);

		rx_desc = E1000_RX_DESC(*rx_ring, i);
		rx_desc->buffer_addr = cpu_to_le64(buffer_info->dma);

		if (unlikely(++i == rx_ring->count))
			i = 0;
		buffer_info = &rx_ring->buffer_info[i];
	}

	if (likely(rx_ring->next_to_use != i)) {
		rx_ring->next_to_use = i;
		if (unlikely(i-- == 0))
			i = (rx_ring->count - 1);

		/* Force memory writes to complete before letting h/w
		 * know there are new descriptors to fetch.  (Only
		 * applicable for weak-ordered memory model archs,
		 * such as IA-64). */
		wmb();
		writel(i, adapter->hw.hw_addr + rx_ring->tail);
	}
}

/**
 * e1000_clean_rx_irq - Send received data up the network stack; legacy
 * @adapter: board private structure
 *
 * the return value indicates whether actual cleaning was done, there
 * is no guarantee that everything was cleaned
 **/
static bool e1000_clean_rx_irq(struct e1000_adapter *adapter,
			       int *work_done, int work_to_do)
{
	struct net_device *netdev = adapter->netdev;
	struct pci_dev *pdev = adapter->pdev;
	struct e1000_hw *hw = &adapter->hw;
	struct e1000_ring *rx_ring = adapter->rx_ring;
	struct e1000_rx_desc *rx_desc, *next_rxd;
	struct e1000_buffer *buffer_info, *next_buffer;
	u32 length;
	unsigned int i;
	int cleaned_count = 0;
	bool cleaned = 0;
	unsigned int total_rx_bytes = 0, total_rx_packets = 0;

	i = rx_ring->next_to_clean;
	rx_desc = E1000_RX_DESC(*rx_ring, i);
	buffer_info = &rx_ring->buffer_info[i];

	while (rx_desc->status & E1000_RXD_STAT_DD) {
		struct sk_buff *skb;
		u8 status;

		if (*work_done >= work_to_do)
			break;
		(*work_done)++;

		status = rx_desc->status;
		skb = buffer_info->skb;
		buffer_info->skb = NULL;

		prefetch(skb->data - NET_IP_ALIGN);

		i++;
		if (i == rx_ring->count)
			i = 0;
		next_rxd = E1000_RX_DESC(*rx_ring, i);
		prefetch(next_rxd);

		next_buffer = &rx_ring->buffer_info[i];

		cleaned = 1;
		cleaned_count++;
		dma_unmap_single(&pdev->dev,
				 buffer_info->dma,
				 adapter->rx_buffer_len,
				 DMA_FROM_DEVICE);
		buffer_info->dma = 0;

		length = le16_to_cpu(rx_desc->length);

		/*
		 * !EOP means multiple descriptors were used to store a single
		 * packet, if that's the case we need to toss it.  In fact, we
		 * need to toss every packet with the EOP bit clear and the
		 * next frame that _does_ have the EOP bit set, as it is by
		 * definition only a frame fragment
		 */
		if (unlikely(!(status & E1000_RXD_STAT_EOP)))
			adapter->flags2 |= FLAG2_IS_DISCARDING;

		if (adapter->flags2 & FLAG2_IS_DISCARDING) {
			/* All receives must fit into a single buffer */
			e_dbg("Receive packet consumed multiple buffers\n");
			/* recycle */
			buffer_info->skb = skb;
			if (status & E1000_RXD_STAT_EOP)
				adapter->flags2 &= ~FLAG2_IS_DISCARDING;
			goto next_desc;
		}

		if (rx_desc->errors & E1000_RXD_ERR_FRAME_ERR_MASK) {
			/* recycle */
			buffer_info->skb = skb;
			goto next_desc;
		}

		/* adjust length to remove Ethernet CRC */
		if (!(adapter->flags2 & FLAG2_CRC_STRIPPING))
			length -= 4;

		total_rx_bytes += length;
		total_rx_packets++;

		/*
		 * code added for copybreak, this should improve
		 * performance for small packets with large amounts
		 * of reassembly being done in the stack
		 */
		if (length < copybreak) {
			struct sk_buff *new_skb =
			    netdev_alloc_skb_ip_align(netdev, length);
			if (new_skb) {
				skb_copy_to_linear_data_offset(new_skb,
							       -NET_IP_ALIGN,
							       (skb->data -
								NET_IP_ALIGN),
							       (length +
								NET_IP_ALIGN));
				/* save the skb in buffer_info as good */
				buffer_info->skb = skb;
				skb = new_skb;
			}
			/* else just continue with the old one */
		}
		/* end copybreak code */
		skb_put(skb, length);

		/* Receive Checksum Offload */
		e1000_rx_checksum(adapter,
				  (u32)(status) |
				  ((u32)(rx_desc->errors) << 24),
				  le16_to_cpu(rx_desc->csum), skb);

		e1000_receive_skb(adapter, netdev, skb,status,rx_desc->special);

next_desc:
		rx_desc->status = 0;

		/* return some buffers to hardware, one at a time is too slow */
		if (cleaned_count >= E1000_RX_BUFFER_WRITE) {
			adapter->alloc_rx_buf(adapter, cleaned_count);
			cleaned_count = 0;
		}

		/* use prefetched values */
		rx_desc = next_rxd;
		buffer_info = next_buffer;
	}
	rx_ring->next_to_clean = i;

	cleaned_count = e1000_desc_unused(rx_ring);
	if (cleaned_count)
		adapter->alloc_rx_buf(adapter, cleaned_count);

	adapter->total_rx_bytes += total_rx_bytes;
	adapter->total_rx_packets += total_rx_packets;
	netdev->stats.rx_bytes += total_rx_bytes;
	netdev->stats.rx_packets += total_rx_packets;
	return cleaned;
}

static void e1000_put_txbuf(struct e1000_adapter *adapter,
			     struct e1000_buffer *buffer_info)
{
	if (buffer_info->dma) {
		if (buffer_info->mapped_as_page)
			dma_unmap_page(&adapter->pdev->dev, buffer_info->dma,
				       buffer_info->length, DMA_TO_DEVICE);
		else
			dma_unmap_single(&adapter->pdev->dev, buffer_info->dma,
					 buffer_info->length, DMA_TO_DEVICE);
		buffer_info->dma = 0;
	}
	if (buffer_info->skb) {
		dev_kfree_skb_any(buffer_info->skb);
		buffer_info->skb = NULL;
	}
	buffer_info->time_stamp = 0;
}

static void e1000_print_hw_hang(struct work_struct *work)
{
	struct e1000_adapter *adapter = container_of(work,
	                                             struct e1000_adapter,
	                                             print_hang_task);
	struct e1000_ring *tx_ring = adapter->tx_ring;
	unsigned int i = tx_ring->next_to_clean;
	unsigned int eop = tx_ring->buffer_info[i].next_to_watch;
	struct e1000_tx_desc *eop_desc = E1000_TX_DESC(*tx_ring, eop);
	struct e1000_hw *hw = &adapter->hw;
	u16 phy_status, phy_1000t_status, phy_ext_status;
	u16 pci_status;

	e1e_rphy(hw, PHY_STATUS, &phy_status);
	e1e_rphy(hw, PHY_1000T_STATUS, &phy_1000t_status);
	e1e_rphy(hw, PHY_EXT_STATUS, &phy_ext_status);

	pci_read_config_word(adapter->pdev, PCI_STATUS, &pci_status);

	/* detected Hardware unit hang */
	e_err("Detected Hardware Unit Hang:\n"
	      "  TDH                  <%x>\n"
	      "  TDT                  <%x>\n"
	      "  next_to_use          <%x>\n"
	      "  next_to_clean        <%x>\n"
	      "buffer_info[next_to_clean]:\n"
	      "  time_stamp           <%lx>\n"
	      "  next_to_watch        <%x>\n"
	      "  jiffies              <%lx>\n"
	      "  next_to_watch.status <%x>\n"
	      "MAC Status             <%x>\n"
	      "PHY Status             <%x>\n"
	      "PHY 1000BASE-T Status  <%x>\n"
	      "PHY Extended Status    <%x>\n"
	      "PCI Status             <%x>\n",
	      readl(adapter->hw.hw_addr + tx_ring->head),
	      readl(adapter->hw.hw_addr + tx_ring->tail),
	      tx_ring->next_to_use,
	      tx_ring->next_to_clean,
	      tx_ring->buffer_info[eop].time_stamp,
	      eop,
	      jiffies,
	      eop_desc->upper.fields.status,
	      er32(STATUS),
	      phy_status,
	      phy_1000t_status,
	      phy_ext_status,
	      pci_status);
}

/**
 * e1000_clean_tx_irq - Reclaim resources after transmit completes
 * @adapter: board private structure
 *
 * the return value indicates whether actual cleaning was done, there
 * is no guarantee that everything was cleaned
 **/
static bool e1000_clean_tx_irq(struct e1000_adapter *adapter)
{
	struct net_device *netdev = adapter->netdev;
	struct e1000_hw *hw = &adapter->hw;
	struct e1000_ring *tx_ring = adapter->tx_ring;
	struct e1000_tx_desc *tx_desc, *eop_desc;
	struct e1000_buffer *buffer_info;
	unsigned int i, eop;
	unsigned int count = 0;
	unsigned int total_tx_bytes = 0, total_tx_packets = 0;

	i = tx_ring->next_to_clean;
	eop = tx_ring->buffer_info[i].next_to_watch;
	eop_desc = E1000_TX_DESC(*tx_ring, eop);

	while ((eop_desc->upper.data & cpu_to_le32(E1000_TXD_STAT_DD)) &&
	       (count < tx_ring->count)) {
		bool cleaned = false;
		for (; !cleaned; count++) {
			tx_desc = E1000_TX_DESC(*tx_ring, i);
			buffer_info = &tx_ring->buffer_info[i];
			cleaned = (i == eop);

			if (cleaned) {
				total_tx_packets += buffer_info->segs;
				total_tx_bytes += buffer_info->bytecount;
			}

			e1000_put_txbuf(adapter, buffer_info);
			tx_desc->upper.data = 0;

			i++;
			if (i == tx_ring->count)
				i = 0;
		}

		if (i == tx_ring->next_to_use)
			break;
		eop = tx_ring->buffer_info[i].next_to_watch;
		eop_desc = E1000_TX_DESC(*tx_ring, eop);
	}

	tx_ring->next_to_clean = i;

#define TX_WAKE_THRESHOLD 32
	if (count && netif_carrier_ok(netdev) &&
	    e1000_desc_unused(tx_ring) >= TX_WAKE_THRESHOLD) {
		/* Make sure that anybody stopping the queue after this
		 * sees the new next_to_clean.
		 */
		smp_mb();

		if (netif_queue_stopped(netdev) &&
		    !(test_bit(__E1000_DOWN, &adapter->state))) {
			netif_wake_queue(netdev);
			++adapter->restart_queue;
		}
	}

	if (adapter->detect_tx_hung) {
		/*
		 * Detect a transmit hang in hardware, this serializes the
		 * check with the clearing of time_stamp and movement of i
		 */
		adapter->detect_tx_hung = 0;
		if (tx_ring->buffer_info[i].time_stamp &&
		    time_after(jiffies, tx_ring->buffer_info[i].time_stamp
			       + (adapter->tx_timeout_factor * HZ)) &&
		    !(er32(STATUS) & E1000_STATUS_TXOFF)) {
			schedule_work(&adapter->print_hang_task);
			netif_stop_queue(netdev);
		}
	}
	adapter->total_tx_bytes += total_tx_bytes;
	adapter->total_tx_packets += total_tx_packets;
	netdev->stats.tx_bytes += total_tx_bytes;
	netdev->stats.tx_packets += total_tx_packets;
	return (count < tx_ring->count);
}

/**
 * e1000_clean_rx_irq_ps - Send received data up the network stack; packet split
 * @adapter: board private structure
 *
 * the return value indicates whether actual cleaning was done, there
 * is no guarantee that everything was cleaned
 **/
static bool e1000_clean_rx_irq_ps(struct e1000_adapter *adapter,
				  int *work_done, int work_to_do)
{
	struct e1000_hw *hw = &adapter->hw;
	union e1000_rx_desc_packet_split *rx_desc, *next_rxd;
	struct net_device *netdev = adapter->netdev;
	struct pci_dev *pdev = adapter->pdev;
	struct e1000_ring *rx_ring = adapter->rx_ring;
	struct e1000_buffer *buffer_info, *next_buffer;
	struct e1000_ps_page *ps_page;
	struct sk_buff *skb;
	unsigned int i, j;
	u32 length, staterr;
	int cleaned_count = 0;
	bool cleaned = 0;
	unsigned int total_rx_bytes = 0, total_rx_packets = 0;

	i = rx_ring->next_to_clean;
	rx_desc = E1000_RX_DESC_PS(*rx_ring, i);
	staterr = le32_to_cpu(rx_desc->wb.middle.status_error);
	buffer_info = &rx_ring->buffer_info[i];

	while (staterr & E1000_RXD_STAT_DD) {
		if (*work_done >= work_to_do)
			break;
		(*work_done)++;
		skb = buffer_info->skb;

		/* in the packet split case this is header only */
		prefetch(skb->data - NET_IP_ALIGN);

		i++;
		if (i == rx_ring->count)
			i = 0;
		next_rxd = E1000_RX_DESC_PS(*rx_ring, i);
		prefetch(next_rxd);

		next_buffer = &rx_ring->buffer_info[i];

		cleaned = 1;
		cleaned_count++;
		dma_unmap_single(&pdev->dev, buffer_info->dma,
				 adapter->rx_ps_bsize0,
				 DMA_FROM_DEVICE);
		buffer_info->dma = 0;

		/* see !EOP comment in other rx routine */
		if (!(staterr & E1000_RXD_STAT_EOP))
			adapter->flags2 |= FLAG2_IS_DISCARDING;

		if (adapter->flags2 & FLAG2_IS_DISCARDING) {
			e_dbg("Packet Split buffers didn't pick up the full "
			      "packet\n");
			dev_kfree_skb_irq(skb);
			if (staterr & E1000_RXD_STAT_EOP)
				adapter->flags2 &= ~FLAG2_IS_DISCARDING;
			goto next_desc;
		}

		if (staterr & E1000_RXDEXT_ERR_FRAME_ERR_MASK) {
			dev_kfree_skb_irq(skb);
			goto next_desc;
		}

		length = le16_to_cpu(rx_desc->wb.middle.length0);

		if (!length) {
			e_dbg("Last part of the packet spanning multiple "
			      "descriptors\n");
			dev_kfree_skb_irq(skb);
			goto next_desc;
		}

		/* Good Receive */
		skb_put(skb, length);

		{
		/*
		 * this looks ugly, but it seems compiler issues make it
		 * more efficient than reusing j
		 */
		int l1 = le16_to_cpu(rx_desc->wb.upper.length[0]);

		/*
		 * page alloc/put takes too long and effects small packet
		 * throughput, so unsplit small packets and save the alloc/put
		 * only valid in softirq (napi) context to call kmap_*
		 */
		if (l1 && (l1 <= copybreak) &&
		    ((length + l1) <= adapter->rx_ps_bsize0)) {
			u8 *vaddr;

			ps_page = &buffer_info->ps_pages[0];

			/*
			 * there is no documentation about how to call
			 * kmap_atomic, so we can't hold the mapping
			 * very long
			 */
			dma_sync_single_for_cpu(&pdev->dev, ps_page->dma,
						PAGE_SIZE, DMA_FROM_DEVICE);
			vaddr = kmap_atomic(ps_page->page, KM_SKB_DATA_SOFTIRQ);
			memcpy(skb_tail_pointer(skb), vaddr, l1);
			kunmap_atomic(vaddr, KM_SKB_DATA_SOFTIRQ);
			dma_sync_single_for_device(&pdev->dev, ps_page->dma,
						   PAGE_SIZE, DMA_FROM_DEVICE);

			/* remove the CRC */
			if (!(adapter->flags2 & FLAG2_CRC_STRIPPING))
				l1 -= 4;

			skb_put(skb, l1);
			goto copydone;
		} /* if */
		}

		for (j = 0; j < PS_PAGE_BUFFERS; j++) {
			length = le16_to_cpu(rx_desc->wb.upper.length[j]);
			if (!length)
				break;

			ps_page = &buffer_info->ps_pages[j];
			dma_unmap_page(&pdev->dev, ps_page->dma, PAGE_SIZE,
				       DMA_FROM_DEVICE);
			ps_page->dma = 0;
			skb_fill_page_desc(skb, j, ps_page->page, 0, length);
			ps_page->page = NULL;
			skb->len += length;
			skb->data_len += length;
			skb->truesize += length;
		}

		/* strip the ethernet crc, problem is we're using pages now so
		 * this whole operation can get a little cpu intensive
		 */
		if (!(adapter->flags2 & FLAG2_CRC_STRIPPING))
			pskb_trim(skb, skb->len - 4);

copydone:
		total_rx_bytes += skb->len;
		total_rx_packets++;

		e1000_rx_checksum(adapter, staterr, le16_to_cpu(
			rx_desc->wb.lower.hi_dword.csum_ip.csum), skb);

		if (rx_desc->wb.upper.header_status &
			   cpu_to_le16(E1000_RXDPS_HDRSTAT_HDRSP))
			adapter->rx_hdr_split++;

		e1000_receive_skb(adapter, netdev, skb,
				  staterr, rx_desc->wb.middle.vlan);

next_desc:
		rx_desc->wb.middle.status_error &= cpu_to_le32(~0xFF);
		buffer_info->skb = NULL;

		/* return some buffers to hardware, one at a time is too slow */
		if (cleaned_count >= E1000_RX_BUFFER_WRITE) {
			adapter->alloc_rx_buf(adapter, cleaned_count);
			cleaned_count = 0;
		}

		/* use prefetched values */
		rx_desc = next_rxd;
		buffer_info = next_buffer;

		staterr = le32_to_cpu(rx_desc->wb.middle.status_error);
	}
	rx_ring->next_to_clean = i;

	cleaned_count = e1000_desc_unused(rx_ring);
	if (cleaned_count)
		adapter->alloc_rx_buf(adapter, cleaned_count);

	adapter->total_rx_bytes += total_rx_bytes;
	adapter->total_rx_packets += total_rx_packets;
	netdev->stats.rx_bytes += total_rx_bytes;
	netdev->stats.rx_packets += total_rx_packets;
	return cleaned;
}

/**
 * e1000_consume_page - helper function
 **/
static void e1000_consume_page(struct e1000_buffer *bi, struct sk_buff *skb,
                               u16 length)
{
	bi->page = NULL;
	skb->len += length;
	skb->data_len += length;
	skb->truesize += length;
}

/**
 * e1000_clean_jumbo_rx_irq - Send received data up the network stack; legacy
 * @adapter: board private structure
 *
 * the return value indicates whether actual cleaning was done, there
 * is no guarantee that everything was cleaned
 **/

static bool e1000_clean_jumbo_rx_irq(struct e1000_adapter *adapter,
                                     int *work_done, int work_to_do)
{
	struct net_device *netdev = adapter->netdev;
	struct pci_dev *pdev = adapter->pdev;
	struct e1000_ring *rx_ring = adapter->rx_ring;
	struct e1000_rx_desc *rx_desc, *next_rxd;
	struct e1000_buffer *buffer_info, *next_buffer;
	u32 length;
	unsigned int i;
	int cleaned_count = 0;
	bool cleaned = false;
	unsigned int total_rx_bytes=0, total_rx_packets=0;

	i = rx_ring->next_to_clean;
	rx_desc = E1000_RX_DESC(*rx_ring, i);
	buffer_info = &rx_ring->buffer_info[i];

	while (rx_desc->status & E1000_RXD_STAT_DD) {
		struct sk_buff *skb;
		u8 status;

		if (*work_done >= work_to_do)
			break;
		(*work_done)++;

		status = rx_desc->status;
		skb = buffer_info->skb;
		buffer_info->skb = NULL;

		++i;
		if (i == rx_ring->count)
			i = 0;
		next_rxd = E1000_RX_DESC(*rx_ring, i);
		prefetch(next_rxd);

		next_buffer = &rx_ring->buffer_info[i];

		cleaned = true;
		cleaned_count++;
		dma_unmap_page(&pdev->dev, buffer_info->dma, PAGE_SIZE,
			       DMA_FROM_DEVICE);
		buffer_info->dma = 0;

		length = le16_to_cpu(rx_desc->length);

		/* errors is only valid for DD + EOP descriptors */
		if (unlikely((status & E1000_RXD_STAT_EOP) &&
		    (rx_desc->errors & E1000_RXD_ERR_FRAME_ERR_MASK))) {
				/* recycle both page and skb */
				buffer_info->skb = skb;
				/* an error means any chain goes out the window
				 * too */
				if (rx_ring->rx_skb_top)
					dev_kfree_skb(rx_ring->rx_skb_top);
				rx_ring->rx_skb_top = NULL;
				goto next_desc;
		}

#define rxtop rx_ring->rx_skb_top
		if (!(status & E1000_RXD_STAT_EOP)) {
			/* this descriptor is only the beginning (or middle) */
			if (!rxtop) {
				/* this is the beginning of a chain */
				rxtop = skb;
				skb_fill_page_desc(rxtop, 0, buffer_info->page,
				                   0, length);
			} else {
				/* this is the middle of a chain */
				skb_fill_page_desc(rxtop,
				    skb_shinfo(rxtop)->nr_frags,
				    buffer_info->page, 0, length);
				/* re-use the skb, only consumed the page */
				buffer_info->skb = skb;
			}
			e1000_consume_page(buffer_info, rxtop, length);
			goto next_desc;
		} else {
			if (rxtop) {
				/* end of the chain */
				skb_fill_page_desc(rxtop,
				    skb_shinfo(rxtop)->nr_frags,
				    buffer_info->page, 0, length);
				/* re-use the current skb, we only consumed the
				 * page */
				buffer_info->skb = skb;
				skb = rxtop;
				rxtop = NULL;
				e1000_consume_page(buffer_info, skb, length);
			} else {
				/* no chain, got EOP, this buf is the packet
				 * copybreak to save the put_page/alloc_page */
				if (length <= copybreak &&
				    skb_tailroom(skb) >= length) {
					u8 *vaddr;
					vaddr = kmap_atomic(buffer_info->page,
					                   KM_SKB_DATA_SOFTIRQ);
					memcpy(skb_tail_pointer(skb), vaddr,
					       length);
					kunmap_atomic(vaddr,
					              KM_SKB_DATA_SOFTIRQ);
					/* re-use the page, so don't erase
					 * buffer_info->page */
					skb_put(skb, length);
				} else {
					skb_fill_page_desc(skb, 0,
					                   buffer_info->page, 0,
				                           length);
					e1000_consume_page(buffer_info, skb,
					                   length);
				}
			}
		}

		/* Receive Checksum Offload XXX recompute due to CRC strip? */
		e1000_rx_checksum(adapter,
		                  (u32)(status) |
		                  ((u32)(rx_desc->errors) << 24),
		                  le16_to_cpu(rx_desc->csum), skb);

		/* probably a little skewed due to removing CRC */
		total_rx_bytes += skb->len;
		total_rx_packets++;

		/* eth type trans needs skb->data to point to something */
		if (!pskb_may_pull(skb, ETH_HLEN)) {
			e_err("pskb_may_pull failed.\n");
			dev_kfree_skb(skb);
			goto next_desc;
		}

		e1000_receive_skb(adapter, netdev, skb, status,
		                  rx_desc->special);

next_desc:
		rx_desc->status = 0;

		/* return some buffers to hardware, one at a time is too slow */
		if (unlikely(cleaned_count >= E1000_RX_BUFFER_WRITE)) {
			adapter->alloc_rx_buf(adapter, cleaned_count);
			cleaned_count = 0;
		}

		/* use prefetched values */
		rx_desc = next_rxd;
		buffer_info = next_buffer;
	}
	rx_ring->next_to_clean = i;

	cleaned_count = e1000_desc_unused(rx_ring);
	if (cleaned_count)
		adapter->alloc_rx_buf(adapter, cleaned_count);

	adapter->total_rx_bytes += total_rx_bytes;
	adapter->total_rx_packets += total_rx_packets;
	netdev->stats.rx_bytes += total_rx_bytes;
	netdev->stats.rx_packets += total_rx_packets;
	return cleaned;
}

/**
 * e1000_clean_rx_ring - Free Rx Buffers per Queue
 * @adapter: board private structure
 **/
static void e1000_clean_rx_ring(struct e1000_adapter *adapter)
{
	struct e1000_ring *rx_ring = adapter->rx_ring;
	struct e1000_buffer *buffer_info;
	struct e1000_ps_page *ps_page;
	struct pci_dev *pdev = adapter->pdev;
	unsigned int i, j;

	/* Free all the Rx ring sk_buffs */
	for (i = 0; i < rx_ring->count; i++) {
		buffer_info = &rx_ring->buffer_info[i];
		if (buffer_info->dma) {
			if (adapter->clean_rx == e1000_clean_rx_irq)
				dma_unmap_single(&pdev->dev, buffer_info->dma,
						 adapter->rx_buffer_len,
						 DMA_FROM_DEVICE);
			else if (adapter->clean_rx == e1000_clean_jumbo_rx_irq)
				dma_unmap_page(&pdev->dev, buffer_info->dma,
				               PAGE_SIZE,
					       DMA_FROM_DEVICE);
			else if (adapter->clean_rx == e1000_clean_rx_irq_ps)
				dma_unmap_single(&pdev->dev, buffer_info->dma,
						 adapter->rx_ps_bsize0,
						 DMA_FROM_DEVICE);
			buffer_info->dma = 0;
		}

		if (buffer_info->page) {
			put_page(buffer_info->page);
			buffer_info->page = NULL;
		}

		if (buffer_info->skb) {
			dev_kfree_skb(buffer_info->skb);
			buffer_info->skb = NULL;
		}

		for (j = 0; j < PS_PAGE_BUFFERS; j++) {
			ps_page = &buffer_info->ps_pages[j];
			if (!ps_page->page)
				break;
			dma_unmap_page(&pdev->dev, ps_page->dma, PAGE_SIZE,
				       DMA_FROM_DEVICE);
			ps_page->dma = 0;
			put_page(ps_page->page);
			ps_page->page = NULL;
		}
	}

	/* there also may be some cached data from a chained receive */
	if (rx_ring->rx_skb_top) {
		dev_kfree_skb(rx_ring->rx_skb_top);
		rx_ring->rx_skb_top = NULL;
	}

	/* Zero out the descriptor ring */
	memset(rx_ring->desc, 0, rx_ring->size);

	rx_ring->next_to_clean = 0;
	rx_ring->next_to_use = 0;
	adapter->flags2 &= ~FLAG2_IS_DISCARDING;

	writel(0, adapter->hw.hw_addr + rx_ring->head);
	writel(0, adapter->hw.hw_addr + rx_ring->tail);
}

static void e1000e_downshift_workaround(struct work_struct *work)
{
	struct e1000_adapter *adapter = container_of(work,
					struct e1000_adapter, downshift_task);

	e1000e_gig_downshift_workaround_ich8lan(&adapter->hw);
}

/**
 * e1000_intr_msi - Interrupt Handler
 * @irq: interrupt number
 * @data: pointer to a network interface device structure
 **/
static irqreturn_t e1000_intr_msi(int irq, void *data)
{
	struct net_device *netdev = data;
	struct e1000_adapter *adapter = netdev_priv(netdev);
	struct e1000_hw *hw = &adapter->hw;
	u32 icr = er32(ICR);

	/*
	 * read ICR disables interrupts using IAM
	 */

	if (icr & E1000_ICR_LSC) {
		hw->mac.get_link_status = 1;
		/*
		 * ICH8 workaround-- Call gig speed drop workaround on cable
		 * disconnect (LSC) before accessing any PHY registers
		 */
		if ((adapter->flags & FLAG_LSC_GIG_SPEED_DROP) &&
		    (!(er32(STATUS) & E1000_STATUS_LU)))
			schedule_work(&adapter->downshift_task);

		/*
		 * 80003ES2LAN workaround-- For packet buffer work-around on
		 * link down event; disable receives here in the ISR and reset
		 * adapter in watchdog
		 */
		if (netif_carrier_ok(netdev) &&
		    adapter->flags & FLAG_RX_NEEDS_RESTART) {
			/* disable receives */
			u32 rctl = er32(RCTL);
			ew32(RCTL, rctl & ~E1000_RCTL_EN);
			adapter->flags |= FLAG_RX_RESTART_NOW;
		}
		/* guard against interrupt when we're going down */
		if (!test_bit(__E1000_DOWN, &adapter->state))
			mod_timer(&adapter->watchdog_timer, jiffies + 1);
	}

	if (napi_schedule_prep(&adapter->napi)) {
		adapter->total_tx_bytes = 0;
		adapter->total_tx_packets = 0;
		adapter->total_rx_bytes = 0;
		adapter->total_rx_packets = 0;
		__napi_schedule(&adapter->napi);
	}

	return IRQ_HANDLED;
}

/**
 * e1000_intr - Interrupt Handler
 * @irq: interrupt number
 * @data: pointer to a network interface device structure
 **/
static irqreturn_t e1000_intr(int irq, void *data)
{
	struct net_device *netdev = data;
	struct e1000_adapter *adapter = netdev_priv(netdev);
	struct e1000_hw *hw = &adapter->hw;
	u32 rctl, icr = er32(ICR);

	if (!icr || test_bit(__E1000_DOWN, &adapter->state))
		return IRQ_NONE;  /* Not our interrupt */

	/*
	 * IMS will not auto-mask if INT_ASSERTED is not set, and if it is
	 * not set, then the adapter didn't send an interrupt
	 */
	if (!(icr & E1000_ICR_INT_ASSERTED))
		return IRQ_NONE;

	/*
	 * Interrupt Auto-Mask...upon reading ICR,
	 * interrupts are masked.  No need for the
	 * IMC write
	 */

	if (icr & E1000_ICR_LSC) {
		hw->mac.get_link_status = 1;
		/*
		 * ICH8 workaround-- Call gig speed drop workaround on cable
		 * disconnect (LSC) before accessing any PHY registers
		 */
		if ((adapter->flags & FLAG_LSC_GIG_SPEED_DROP) &&
		    (!(er32(STATUS) & E1000_STATUS_LU)))
			schedule_work(&adapter->downshift_task);

		/*
		 * 80003ES2LAN workaround--
		 * For packet buffer work-around on link down event;
		 * disable receives here in the ISR and
		 * reset adapter in watchdog
		 */
		if (netif_carrier_ok(netdev) &&
		    (adapter->flags & FLAG_RX_NEEDS_RESTART)) {
			/* disable receives */
			rctl = er32(RCTL);
			ew32(RCTL, rctl & ~E1000_RCTL_EN);
			adapter->flags |= FLAG_RX_RESTART_NOW;
		}
		/* guard against interrupt when we're going down */
		if (!test_bit(__E1000_DOWN, &adapter->state))
			mod_timer(&adapter->watchdog_timer, jiffies + 1);
	}

	if (napi_schedule_prep(&adapter->napi)) {
		adapter->total_tx_bytes = 0;
		adapter->total_tx_packets = 0;
		adapter->total_rx_bytes = 0;
		adapter->total_rx_packets = 0;
		__napi_schedule(&adapter->napi);
	}

	return IRQ_HANDLED;
}

static irqreturn_t e1000_msix_other(int irq, void *data)
{
	struct net_device *netdev = data;
	struct e1000_adapter *adapter = netdev_priv(netdev);
	struct e1000_hw *hw = &adapter->hw;
	u32 icr = er32(ICR);

	if (!(icr & E1000_ICR_INT_ASSERTED)) {
		if (!test_bit(__E1000_DOWN, &adapter->state))
			ew32(IMS, E1000_IMS_OTHER);
		return IRQ_NONE;
	}

	if (icr & adapter->eiac_mask)
		ew32(ICS, (icr & adapter->eiac_mask));

	if (icr & E1000_ICR_OTHER) {
		if (!(icr & E1000_ICR_LSC))
			goto no_link_interrupt;
		hw->mac.get_link_status = 1;
		/* guard against interrupt when we're going down */
		if (!test_bit(__E1000_DOWN, &adapter->state))
			mod_timer(&adapter->watchdog_timer, jiffies + 1);
	}

no_link_interrupt:
	if (!test_bit(__E1000_DOWN, &adapter->state))
		ew32(IMS, E1000_IMS_LSC | E1000_IMS_OTHER);

	return IRQ_HANDLED;
}


static irqreturn_t e1000_intr_msix_tx(int irq, void *data)
{
	struct net_device *netdev = data;
	struct e1000_adapter *adapter = netdev_priv(netdev);
	struct e1000_hw *hw = &adapter->hw;
	struct e1000_ring *tx_ring = adapter->tx_ring;


	adapter->total_tx_bytes = 0;
	adapter->total_tx_packets = 0;

	if (!e1000_clean_tx_irq(adapter))
		/* Ring was not completely cleaned, so fire another interrupt */
		ew32(ICS, tx_ring->ims_val);

	return IRQ_HANDLED;
}

static irqreturn_t e1000_intr_msix_rx(int irq, void *data)
{
	struct net_device *netdev = data;
	struct e1000_adapter *adapter = netdev_priv(netdev);

	/* Write the ITR value calculated at the end of the
	 * previous interrupt.
	 */
	if (adapter->rx_ring->set_itr) {
		writel(1000000000 / (adapter->rx_ring->itr_val * 256),
		       adapter->hw.hw_addr + adapter->rx_ring->itr_register);
		adapter->rx_ring->set_itr = 0;
	}

	if (napi_schedule_prep(&adapter->napi)) {
		adapter->total_rx_bytes = 0;
		adapter->total_rx_packets = 0;
		__napi_schedule(&adapter->napi);
	}
	return IRQ_HANDLED;
}

/**
 * e1000_configure_msix - Configure MSI-X hardware
 *
 * e1000_configure_msix sets up the hardware to properly
 * generate MSI-X interrupts.
 **/
static void e1000_configure_msix(struct e1000_adapter *adapter)
{
	struct e1000_hw *hw = &adapter->hw;
	struct e1000_ring *rx_ring = adapter->rx_ring;
	struct e1000_ring *tx_ring = adapter->tx_ring;
	int vector = 0;
	u32 ctrl_ext, ivar = 0;

	adapter->eiac_mask = 0;

	/* Workaround issue with spurious interrupts on 82574 in MSI-X mode */
	if (hw->mac.type == e1000_82574) {
		u32 rfctl = er32(RFCTL);
		rfctl |= E1000_RFCTL_ACK_DIS;
		ew32(RFCTL, rfctl);
	}

#define E1000_IVAR_INT_ALLOC_VALID	0x8
	/* Configure Rx vector */
	rx_ring->ims_val = E1000_IMS_RXQ0;
	adapter->eiac_mask |= rx_ring->ims_val;
	if (rx_ring->itr_val)
		writel(1000000000 / (rx_ring->itr_val * 256),
		       hw->hw_addr + rx_ring->itr_register);
	else
		writel(1, hw->hw_addr + rx_ring->itr_register);
	ivar = E1000_IVAR_INT_ALLOC_VALID | vector;

	/* Configure Tx vector */
	tx_ring->ims_val = E1000_IMS_TXQ0;
	vector++;
	if (tx_ring->itr_val)
		writel(1000000000 / (tx_ring->itr_val * 256),
		       hw->hw_addr + tx_ring->itr_register);
	else
		writel(1, hw->hw_addr + tx_ring->itr_register);
	adapter->eiac_mask |= tx_ring->ims_val;
	ivar |= ((E1000_IVAR_INT_ALLOC_VALID | vector) << 8);

	/* set vector for Other Causes, e.g. link changes */
	vector++;
	ivar |= ((E1000_IVAR_INT_ALLOC_VALID | vector) << 16);
	if (rx_ring->itr_val)
		writel(1000000000 / (rx_ring->itr_val * 256),
		       hw->hw_addr + E1000_EITR_82574(vector));
	else
		writel(1, hw->hw_addr + E1000_EITR_82574(vector));

	/* Cause Tx interrupts on every write back */
	ivar |= (1 << 31);

	ew32(IVAR, ivar);

	/* enable MSI-X PBA support */
	ctrl_ext = er32(CTRL_EXT);
	ctrl_ext |= E1000_CTRL_EXT_PBA_CLR;

	/* Auto-Mask Other interrupts upon ICR read */
#define E1000_EIAC_MASK_82574   0x01F00000
	ew32(IAM, ~E1000_EIAC_MASK_82574 | E1000_IMS_OTHER);
	ctrl_ext |= E1000_CTRL_EXT_EIAME;
	ew32(CTRL_EXT, ctrl_ext);
	e1e_flush();
}

void e1000e_reset_interrupt_capability(struct e1000_adapter *adapter)
{
	if (adapter->msix_entries) {
		pci_disable_msix(adapter->pdev);
		kfree(adapter->msix_entries);
		adapter->msix_entries = NULL;
	} else if (adapter->flags & FLAG_MSI_ENABLED) {
		pci_disable_msi(adapter->pdev);
		adapter->flags &= ~FLAG_MSI_ENABLED;
	}
}

/**
 * e1000e_set_interrupt_capability - set MSI or MSI-X if supported
 *
 * Attempt to configure interrupts using the best available
 * capabilities of the hardware and kernel.
 **/
void e1000e_set_interrupt_capability(struct e1000_adapter *adapter)
{
	int err;
	int i;

	switch (adapter->int_mode) {
	case E1000E_INT_MODE_MSIX:
		if (adapter->flags & FLAG_HAS_MSIX) {
			adapter->num_vectors = 3; /* RxQ0, TxQ0 and other */
			adapter->msix_entries = kcalloc(adapter->num_vectors,
						      sizeof(struct msix_entry),
						      GFP_KERNEL);
			if (adapter->msix_entries) {
				for (i = 0; i < adapter->num_vectors; i++)
					adapter->msix_entries[i].entry = i;

				err = pci_enable_msix(adapter->pdev,
						      adapter->msix_entries,
						      adapter->num_vectors);
				if (err == 0) {
					return;
				}
			}
			/* MSI-X failed, so fall through and try MSI */
			e_err("Failed to initialize MSI-X interrupts.  "
			      "Falling back to MSI interrupts.\n");
			e1000e_reset_interrupt_capability(adapter);
		}
		adapter->int_mode = E1000E_INT_MODE_MSI;
		/* Fall through */
	case E1000E_INT_MODE_MSI:
		if (!pci_enable_msi(adapter->pdev)) {
			adapter->flags |= FLAG_MSI_ENABLED;
		} else {
			adapter->int_mode = E1000E_INT_MODE_LEGACY;
			e_err("Failed to initialize MSI interrupts.  Falling "
			      "back to legacy interrupts.\n");
		}
		/* Fall through */
	case E1000E_INT_MODE_LEGACY:
		/* Don't do anything; this is the system default */
		break;
	}

	/* store the number of vectors being used */
	adapter->num_vectors = 1;
}

/**
 * e1000_request_msix - Initialize MSI-X interrupts
 *
 * e1000_request_msix allocates MSI-X vectors and requests interrupts from the
 * kernel.
 **/
static int e1000_request_msix(struct e1000_adapter *adapter)
{
	struct net_device *netdev = adapter->netdev;
	int err = 0, vector = 0;

	if (strlen(netdev->name) < (IFNAMSIZ - 5))
		sprintf(adapter->rx_ring->name, "%s-rx-0", netdev->name);
	else
		memcpy(adapter->rx_ring->name, netdev->name, IFNAMSIZ);
	err = request_irq(adapter->msix_entries[vector].vector,
			  e1000_intr_msix_rx, 0, adapter->rx_ring->name,
			  netdev);
	if (err)
		goto out;
	adapter->rx_ring->itr_register = E1000_EITR_82574(vector);
	adapter->rx_ring->itr_val = adapter->itr;
	vector++;

	if (strlen(netdev->name) < (IFNAMSIZ - 5))
		sprintf(adapter->tx_ring->name, "%s-tx-0", netdev->name);
	else
		memcpy(adapter->tx_ring->name, netdev->name, IFNAMSIZ);
	err = request_irq(adapter->msix_entries[vector].vector,
			  e1000_intr_msix_tx, 0, adapter->tx_ring->name,
			  netdev);
	if (err)
		goto out;
	adapter->tx_ring->itr_register = E1000_EITR_82574(vector);
	adapter->tx_ring->itr_val = adapter->itr;
	vector++;

	err = request_irq(adapter->msix_entries[vector].vector,
			  e1000_msix_other, 0, netdev->name, netdev);
	if (err)
		goto out;

	e1000_configure_msix(adapter);
	return 0;
out:
	return err;
}

/**
 * e1000_request_irq - initialize interrupts
 *
 * Attempts to configure interrupts using the best available
 * capabilities of the hardware and kernel.
 **/
static int e1000_request_irq(struct e1000_adapter *adapter)
{
	struct net_device *netdev = adapter->netdev;
	int err;

	if (adapter->msix_entries) {
		err = e1000_request_msix(adapter);
		if (!err)
			return err;
		/* fall back to MSI */
		e1000e_reset_interrupt_capability(adapter);
		adapter->int_mode = E1000E_INT_MODE_MSI;
		e1000e_set_interrupt_capability(adapter);
	}
	if (adapter->flags & FLAG_MSI_ENABLED) {
		err = request_irq(adapter->pdev->irq, e1000_intr_msi, 0,
				  netdev->name, netdev);
		if (!err)
			return err;

		/* fall back to legacy interrupt */
		e1000e_reset_interrupt_capability(adapter);
		adapter->int_mode = E1000E_INT_MODE_LEGACY;
	}

	err = request_irq(adapter->pdev->irq, e1000_intr, IRQF_SHARED,
			  netdev->name, netdev);
	if (err)
		e_err("Unable to allocate interrupt, Error: %d\n", err);

	return err;
}

static void e1000_free_irq(struct e1000_adapter *adapter)
{
	struct net_device *netdev = adapter->netdev;

	if (adapter->msix_entries) {
		int vector = 0;

		free_irq(adapter->msix_entries[vector].vector, netdev);
		vector++;

		free_irq(adapter->msix_entries[vector].vector, netdev);
		vector++;

		/* Other Causes interrupt vector */
		free_irq(adapter->msix_entries[vector].vector, netdev);
		return;
	}

	free_irq(adapter->pdev->irq, netdev);
}

/**
 * e1000_irq_disable - Mask off interrupt generation on the NIC
 **/
static void e1000_irq_disable(struct e1000_adapter *adapter)
{
	struct e1000_hw *hw = &adapter->hw;

	ew32(IMC, ~0);
	if (adapter->msix_entries)
		ew32(EIAC_82574, 0);
	e1e_flush();

	if (adapter->msix_entries) {
		int i;
		for (i = 0; i < adapter->num_vectors; i++)
			synchronize_irq(adapter->msix_entries[i].vector);
	} else {
		synchronize_irq(adapter->pdev->irq);
	}
}

/**
 * e1000_irq_enable - Enable default interrupt generation settings
 **/
static void e1000_irq_enable(struct e1000_adapter *adapter)
{
	struct e1000_hw *hw = &adapter->hw;

	if (adapter->msix_entries) {
		ew32(EIAC_82574, adapter->eiac_mask & E1000_EIAC_MASK_82574);
		ew32(IMS, adapter->eiac_mask | E1000_IMS_OTHER | E1000_IMS_LSC);
	} else {
		ew32(IMS, IMS_ENABLE_MASK);
	}
	e1e_flush();
}

/**
 * e1000_get_hw_control - get control of the h/w from f/w
 * @adapter: address of board private structure
 *
 * e1000_get_hw_control sets {CTRL_EXT|SWSM}:DRV_LOAD bit.
 * For ASF and Pass Through versions of f/w this means that
 * the driver is loaded. For AMT version (only with 82573)
 * of the f/w this means that the network i/f is open.
 **/
static void e1000_get_hw_control(struct e1000_adapter *adapter)
{
	struct e1000_hw *hw = &adapter->hw;
	u32 ctrl_ext;
	u32 swsm;

	/* Let firmware know the driver has taken over */
	if (adapter->flags & FLAG_HAS_SWSM_ON_LOAD) {
		swsm = er32(SWSM);
		ew32(SWSM, swsm | E1000_SWSM_DRV_LOAD);
	} else if (adapter->flags & FLAG_HAS_CTRLEXT_ON_LOAD) {
		ctrl_ext = er32(CTRL_EXT);
		ew32(CTRL_EXT, ctrl_ext | E1000_CTRL_EXT_DRV_LOAD);
	}
}

/**
 * e1000_release_hw_control - release control of the h/w to f/w
 * @adapter: address of board private structure
 *
 * e1000_release_hw_control resets {CTRL_EXT|SWSM}:DRV_LOAD bit.
 * For ASF and Pass Through versions of f/w this means that the
 * driver is no longer loaded. For AMT version (only with 82573) i
 * of the f/w this means that the network i/f is closed.
 *
 **/
static void e1000_release_hw_control(struct e1000_adapter *adapter)
{
	struct e1000_hw *hw = &adapter->hw;
	u32 ctrl_ext;
	u32 swsm;

	/* Let firmware taken over control of h/w */
	if (adapter->flags & FLAG_HAS_SWSM_ON_LOAD) {
		swsm = er32(SWSM);
		ew32(SWSM, swsm & ~E1000_SWSM_DRV_LOAD);
	} else if (adapter->flags & FLAG_HAS_CTRLEXT_ON_LOAD) {
		ctrl_ext = er32(CTRL_EXT);
		ew32(CTRL_EXT, ctrl_ext & ~E1000_CTRL_EXT_DRV_LOAD);
	}
}

/**
 * @e1000_alloc_ring - allocate memory for a ring structure
 **/
static int e1000_alloc_ring_dma(struct e1000_adapter *adapter,
				struct e1000_ring *ring)
{
	struct pci_dev *pdev = adapter->pdev;

	ring->desc = dma_alloc_coherent(&pdev->dev, ring->size, &ring->dma,
					GFP_KERNEL);
	if (!ring->desc)
		return -ENOMEM;

	return 0;
}

/**
 * e1000e_setup_tx_resources - allocate Tx resources (Descriptors)
 * @adapter: board private structure
 *
 * Return 0 on success, negative on failure
 **/
int e1000e_setup_tx_resources(struct e1000_adapter *adapter)
{
	struct e1000_ring *tx_ring = adapter->tx_ring;
	int err = -ENOMEM, size;

	size = sizeof(struct e1000_buffer) * tx_ring->count;
	tx_ring->buffer_info = vmalloc(size);
	if (!tx_ring->buffer_info)
		goto err;
	memset(tx_ring->buffer_info, 0, size);

	/* round up to nearest 4K */
	tx_ring->size = tx_ring->count * sizeof(struct e1000_tx_desc);
	tx_ring->size = ALIGN(tx_ring->size, 4096);

	err = e1000_alloc_ring_dma(adapter, tx_ring);
	if (err)
		goto err;

	tx_ring->next_to_use = 0;
	tx_ring->next_to_clean = 0;

	return 0;
err:
	vfree(tx_ring->buffer_info);
	e_err("Unable to allocate memory for the transmit descriptor ring\n");
	return err;
}

/**
 * e1000e_setup_rx_resources - allocate Rx resources (Descriptors)
 * @adapter: board private structure
 *
 * Returns 0 on success, negative on failure
 **/
int e1000e_setup_rx_resources(struct e1000_adapter *adapter)
{
	struct e1000_ring *rx_ring = adapter->rx_ring;
	struct e1000_buffer *buffer_info;
	int i, size, desc_len, err = -ENOMEM;

	size = sizeof(struct e1000_buffer) * rx_ring->count;
	rx_ring->buffer_info = vmalloc(size);
	if (!rx_ring->buffer_info)
		goto err;
	memset(rx_ring->buffer_info, 0, size);

	for (i = 0; i < rx_ring->count; i++) {
		buffer_info = &rx_ring->buffer_info[i];
		buffer_info->ps_pages = kcalloc(PS_PAGE_BUFFERS,
						sizeof(struct e1000_ps_page),
						GFP_KERNEL);
		if (!buffer_info->ps_pages)
			goto err_pages;
	}

	desc_len = sizeof(union e1000_rx_desc_packet_split);

	/* Round up to nearest 4K */
	rx_ring->size = rx_ring->count * desc_len;
	rx_ring->size = ALIGN(rx_ring->size, 4096);

	err = e1000_alloc_ring_dma(adapter, rx_ring);
	if (err)
		goto err_pages;

	rx_ring->next_to_clean = 0;
	rx_ring->next_to_use = 0;
	rx_ring->rx_skb_top = NULL;

	return 0;

err_pages:
	for (i = 0; i < rx_ring->count; i++) {
		buffer_info = &rx_ring->buffer_info[i];
		kfree(buffer_info->ps_pages);
	}
err:
	vfree(rx_ring->buffer_info);
	e_err("Unable to allocate memory for the transmit descriptor ring\n");
	return err;
}

/**
 * e1000_clean_tx_ring - Free Tx Buffers
 * @adapter: board private structure
 **/
static void e1000_clean_tx_ring(struct e1000_adapter *adapter)
{
	struct e1000_ring *tx_ring = adapter->tx_ring;
	struct e1000_buffer *buffer_info;
	unsigned long size;
	unsigned int i;

	for (i = 0; i < tx_ring->count; i++) {
		buffer_info = &tx_ring->buffer_info[i];
		e1000_put_txbuf(adapter, buffer_info);
	}

	size = sizeof(struct e1000_buffer) * tx_ring->count;
	memset(tx_ring->buffer_info, 0, size);

	memset(tx_ring->desc, 0, tx_ring->size);

	tx_ring->next_to_use = 0;
	tx_ring->next_to_clean = 0;

	writel(0, adapter->hw.hw_addr + tx_ring->head);
	writel(0, adapter->hw.hw_addr + tx_ring->tail);
}

/**
 * e1000e_free_tx_resources - Free Tx Resources per Queue
 * @adapter: board private structure
 *
 * Free all transmit software resources
 **/
void e1000e_free_tx_resources(struct e1000_adapter *adapter)
{
	struct pci_dev *pdev = adapter->pdev;
	struct e1000_ring *tx_ring = adapter->tx_ring;

	e1000_clean_tx_ring(adapter);

	vfree(tx_ring->buffer_info);
	tx_ring->buffer_info = NULL;

	dma_free_coherent(&pdev->dev, tx_ring->size, tx_ring->desc,
			  tx_ring->dma);
	tx_ring->desc = NULL;
}

/**
 * e1000e_free_rx_resources - Free Rx Resources
 * @adapter: board private structure
 *
 * Free all receive software resources
 **/

void e1000e_free_rx_resources(struct e1000_adapter *adapter)
{
	struct pci_dev *pdev = adapter->pdev;
	struct e1000_ring *rx_ring = adapter->rx_ring;
	int i;

	e1000_clean_rx_ring(adapter);

	for (i = 0; i < rx_ring->count; i++) {
		kfree(rx_ring->buffer_info[i].ps_pages);
	}

	vfree(rx_ring->buffer_info);
	rx_ring->buffer_info = NULL;

	dma_free_coherent(&pdev->dev, rx_ring->size, rx_ring->desc,
			  rx_ring->dma);
	rx_ring->desc = NULL;
}

/**
 * e1000_update_itr - update the dynamic ITR value based on statistics
 * @adapter: pointer to adapter
 * @itr_setting: current adapter->itr
 * @packets: the number of packets during this measurement interval
 * @bytes: the number of bytes during this measurement interval
 *
 *      Stores a new ITR value based on packets and byte
 *      counts during the last interrupt.  The advantage of per interrupt
 *      computation is faster updates and more accurate ITR for the current
 *      traffic pattern.  Constants in this function were computed
 *      based on theoretical maximum wire speed and thresholds were set based
 *      on testing data as well as attempting to minimize response time
 *      while increasing bulk throughput.  This functionality is controlled
 *      by the InterruptThrottleRate module parameter.
 **/
static unsigned int e1000_update_itr(struct e1000_adapter *adapter,
				     u16 itr_setting, int packets,
				     int bytes)
{
	unsigned int retval = itr_setting;

	if (packets == 0)
		goto update_itr_done;

	switch (itr_setting) {
	case lowest_latency:
		/* handle TSO and jumbo frames */
		if (bytes/packets > 8000)
			retval = bulk_latency;
		else if ((packets < 5) && (bytes > 512)) {
			retval = low_latency;
		}
		break;
	case low_latency:  /* 50 usec aka 20000 ints/s */
		if (bytes > 10000) {
			/* this if handles the TSO accounting */
			if (bytes/packets > 8000) {
				retval = bulk_latency;
			} else if ((packets < 10) || ((bytes/packets) > 1200)) {
				retval = bulk_latency;
			} else if ((packets > 35)) {
				retval = lowest_latency;
			}
		} else if (bytes/packets > 2000) {
			retval = bulk_latency;
		} else if (packets <= 2 && bytes < 512) {
			retval = lowest_latency;
		}
		break;
	case bulk_latency: /* 250 usec aka 4000 ints/s */
		if (bytes > 25000) {
			if (packets > 35) {
				retval = low_latency;
			}
		} else if (bytes < 6000) {
			retval = low_latency;
		}
		break;
	}

update_itr_done:
	return retval;
}

static void e1000_set_itr(struct e1000_adapter *adapter)
{
	struct e1000_hw *hw = &adapter->hw;
	u16 current_itr;
	u32 new_itr = adapter->itr;

	/* for non-gigabit speeds, just fix the interrupt rate at 4000 */
	if (adapter->link_speed != SPEED_1000) {
		current_itr = 0;
		new_itr = 4000;
		goto set_itr_now;
	}

	adapter->tx_itr = e1000_update_itr(adapter,
				    adapter->tx_itr,
				    adapter->total_tx_packets,
				    adapter->total_tx_bytes);
	/* conservative mode (itr 3) eliminates the lowest_latency setting */
	if (adapter->itr_setting == 3 && adapter->tx_itr == lowest_latency)
		adapter->tx_itr = low_latency;

	adapter->rx_itr = e1000_update_itr(adapter,
				    adapter->rx_itr,
				    adapter->total_rx_packets,
				    adapter->total_rx_bytes);
	/* conservative mode (itr 3) eliminates the lowest_latency setting */
	if (adapter->itr_setting == 3 && adapter->rx_itr == lowest_latency)
		adapter->rx_itr = low_latency;

	current_itr = max(adapter->rx_itr, adapter->tx_itr);

	switch (current_itr) {
	/* counts and packets in update_itr are dependent on these numbers */
	case lowest_latency:
		new_itr = 70000;
		break;
	case low_latency:
		new_itr = 20000; /* aka hwitr = ~200 */
		break;
	case bulk_latency:
		new_itr = 4000;
		break;
	default:
		break;
	}

set_itr_now:
	if (new_itr != adapter->itr) {
		/*
		 * this attempts to bias the interrupt rate towards Bulk
		 * by adding intermediate steps when interrupt rate is
		 * increasing
		 */
		new_itr = new_itr > adapter->itr ?
			     min(adapter->itr + (new_itr >> 2), new_itr) :
			     new_itr;
		adapter->itr = new_itr;
		adapter->rx_ring->itr_val = new_itr;
		if (adapter->msix_entries)
			adapter->rx_ring->set_itr = 1;
		else
			ew32(ITR, 1000000000 / (new_itr * 256));
	}
}

/**
 * e1000_alloc_queues - Allocate memory for all rings
 * @adapter: board private structure to initialize
 **/
static int __devinit e1000_alloc_queues(struct e1000_adapter *adapter)
{
	adapter->tx_ring = kzalloc(sizeof(struct e1000_ring), GFP_KERNEL);
	if (!adapter->tx_ring)
		goto err;

	adapter->rx_ring = kzalloc(sizeof(struct e1000_ring), GFP_KERNEL);
	if (!adapter->rx_ring)
		goto err;

	return 0;
err:
	e_err("Unable to allocate memory for queues\n");
	kfree(adapter->rx_ring);
	kfree(adapter->tx_ring);
	return -ENOMEM;
}

/**
 * e1000_clean - NAPI Rx polling callback
 * @napi: struct associated with this polling callback
 * @budget: amount of packets driver is allowed to process this poll
 **/
static int e1000_clean(struct napi_struct *napi, int budget)
{
	struct e1000_adapter *adapter = container_of(napi, struct e1000_adapter, napi);
	struct e1000_hw *hw = &adapter->hw;
	struct net_device *poll_dev = adapter->netdev;
	int tx_cleaned = 1, work_done = 0;

	adapter = netdev_priv(poll_dev);

	if (adapter->msix_entries &&
	    !(adapter->rx_ring->ims_val & adapter->tx_ring->ims_val))
		goto clean_rx;

	tx_cleaned = e1000_clean_tx_irq(adapter);

clean_rx:
	adapter->clean_rx(adapter, &work_done, budget);

	if (!tx_cleaned)
		work_done = budget;

	/* If budget not fully consumed, exit the polling mode */
	if (work_done < budget) {
		if (adapter->itr_setting & 3)
			e1000_set_itr(adapter);
		napi_complete(napi);
		if (!test_bit(__E1000_DOWN, &adapter->state)) {
			if (adapter->msix_entries)
				ew32(IMS, adapter->rx_ring->ims_val);
			else
				e1000_irq_enable(adapter);
		}
	}

	return work_done;
}

static void e1000_vlan_rx_add_vid(struct net_device *netdev, u16 vid)
{
	struct e1000_adapter *adapter = netdev_priv(netdev);
	struct e1000_hw *hw = &adapter->hw;
	u32 vfta, index;

	/* don't update vlan cookie if already programmed */
	if ((adapter->hw.mng_cookie.status &
	     E1000_MNG_DHCP_COOKIE_STATUS_VLAN) &&
	    (vid == adapter->mng_vlan_id))
		return;

	/* add VID to filter table */
	if (adapter->flags & FLAG_HAS_HW_VLAN_FILTER) {
		index = (vid >> 5) & 0x7F;
		vfta = E1000_READ_REG_ARRAY(hw, E1000_VFTA, index);
		vfta |= (1 << (vid & 0x1F));
		hw->mac.ops.write_vfta(hw, index, vfta);
	}
}

static void e1000_vlan_rx_kill_vid(struct net_device *netdev, u16 vid)
{
	struct e1000_adapter *adapter = netdev_priv(netdev);
	struct e1000_hw *hw = &adapter->hw;
	u32 vfta, index;

	if (!test_bit(__E1000_DOWN, &adapter->state))
		e1000_irq_disable(adapter);
	vlan_group_set_device(adapter->vlgrp, vid, NULL);

	if (!test_bit(__E1000_DOWN, &adapter->state))
		e1000_irq_enable(adapter);

	if ((adapter->hw.mng_cookie.status &
	     E1000_MNG_DHCP_COOKIE_STATUS_VLAN) &&
	    (vid == adapter->mng_vlan_id)) {
		/* release control to f/w */
		e1000_release_hw_control(adapter);
		return;
	}

	/* remove VID from filter table */
	if (adapter->flags & FLAG_HAS_HW_VLAN_FILTER) {
		index = (vid >> 5) & 0x7F;
		vfta = E1000_READ_REG_ARRAY(hw, E1000_VFTA, index);
		vfta &= ~(1 << (vid & 0x1F));
		hw->mac.ops.write_vfta(hw, index, vfta);
	}
}

static void e1000_update_mng_vlan(struct e1000_adapter *adapter)
{
	struct net_device *netdev = adapter->netdev;
	u16 vid = adapter->hw.mng_cookie.vlan_id;
	u16 old_vid = adapter->mng_vlan_id;

	if (!adapter->vlgrp)
		return;

	if (!vlan_group_get_device(adapter->vlgrp, vid)) {
		adapter->mng_vlan_id = E1000_MNG_VLAN_NONE;
		if (adapter->hw.mng_cookie.status &
			E1000_MNG_DHCP_COOKIE_STATUS_VLAN) {
			e1000_vlan_rx_add_vid(netdev, vid);
			adapter->mng_vlan_id = vid;
		}

		if ((old_vid != (u16)E1000_MNG_VLAN_NONE) &&
				(vid != old_vid) &&
		    !vlan_group_get_device(adapter->vlgrp, old_vid))
			e1000_vlan_rx_kill_vid(netdev, old_vid);
	} else {
		adapter->mng_vlan_id = vid;
	}
}


static void e1000_vlan_rx_register(struct net_device *netdev,
				   struct vlan_group *grp)
{
	struct e1000_adapter *adapter = netdev_priv(netdev);
	struct e1000_hw *hw = &adapter->hw;
	u32 ctrl, rctl;

	if (!test_bit(__E1000_DOWN, &adapter->state))
		e1000_irq_disable(adapter);
	adapter->vlgrp = grp;

	if (grp) {
		/* enable VLAN tag insert/strip */
		ctrl = er32(CTRL);
		ctrl |= E1000_CTRL_VME;
		ew32(CTRL, ctrl);

		if (adapter->flags & FLAG_HAS_HW_VLAN_FILTER) {
			/* enable VLAN receive filtering */
			rctl = er32(RCTL);
			rctl &= ~E1000_RCTL_CFIEN;
			ew32(RCTL, rctl);
			e1000_update_mng_vlan(adapter);
		}
	} else {
		/* disable VLAN tag insert/strip */
		ctrl = er32(CTRL);
		ctrl &= ~E1000_CTRL_VME;
		ew32(CTRL, ctrl);

		if (adapter->flags & FLAG_HAS_HW_VLAN_FILTER) {
			if (adapter->mng_vlan_id !=
			    (u16)E1000_MNG_VLAN_NONE) {
				e1000_vlan_rx_kill_vid(netdev,
						       adapter->mng_vlan_id);
				adapter->mng_vlan_id = E1000_MNG_VLAN_NONE;
			}
		}
	}

	if (!test_bit(__E1000_DOWN, &adapter->state))
		e1000_irq_enable(adapter);
}

static void e1000_restore_vlan(struct e1000_adapter *adapter)
{
	u16 vid;

	e1000_vlan_rx_register(adapter->netdev, adapter->vlgrp);

	if (!adapter->vlgrp)
		return;

	for (vid = 0; vid < VLAN_GROUP_ARRAY_LEN; vid++) {
		if (!vlan_group_get_device(adapter->vlgrp, vid))
			continue;
		e1000_vlan_rx_add_vid(adapter->netdev, vid);
	}
}

static void e1000_init_manageability_pt(struct e1000_adapter *adapter)
{
	struct e1000_hw *hw = &adapter->hw;
	u32 manc, manc2h, mdef, i, j;

	if (!(adapter->flags & FLAG_MNG_PT_ENABLED))
		return;

	manc = er32(MANC);

	/*
	 * enable receiving management packets to the host. this will probably
	 * generate destination unreachable messages from the host OS, but
	 * the packets will be handled on SMBUS
	 */
	manc |= E1000_MANC_EN_MNG2HOST;
	manc2h = er32(MANC2H);

	switch (hw->mac.type) {
	default:
		manc2h |= (E1000_MANC2H_PORT_623 | E1000_MANC2H_PORT_664);
		break;
	case e1000_82574:
	case e1000_82583:
		/*
		 * Check if IPMI pass-through decision filter already exists;
		 * if so, enable it.
		 */
		for (i = 0, j = 0; i < 8; i++) {
			mdef = er32(MDEF(i));

			/* Ignore filters with anything other than IPMI ports */
			if (mdef & ~(E1000_MDEF_PORT_623 | E1000_MDEF_PORT_664))
				continue;

			/* Enable this decision filter in MANC2H */
			if (mdef)
				manc2h |= (1 << i);

			j |= mdef;
		}

		if (j == (E1000_MDEF_PORT_623 | E1000_MDEF_PORT_664))
			break;

		/* Create new decision filter in an empty filter */
		for (i = 0, j = 0; i < 8; i++)
			if (er32(MDEF(i)) == 0) {
				ew32(MDEF(i), (E1000_MDEF_PORT_623 |
					       E1000_MDEF_PORT_664));
				manc2h |= (1 << 1);
				j++;
				break;
			}

		if (!j)
			e_warn("Unable to create IPMI pass-through filter\n");
		break;
	}

	ew32(MANC2H, manc2h);
	ew32(MANC, manc);
}

/**
 * e1000_configure_tx - Configure 8254x Transmit Unit after Reset
 * @adapter: board private structure
 *
 * Configure the Tx unit of the MAC after a reset.
 **/
static void e1000_configure_tx(struct e1000_adapter *adapter)
{
	struct e1000_hw *hw = &adapter->hw;
	struct e1000_ring *tx_ring = adapter->tx_ring;
	u64 tdba;
	u32 tdlen, tctl, tipg, tarc;
	u32 ipgr1, ipgr2;

	/* Setup the HW Tx Head and Tail descriptor pointers */
	tdba = tx_ring->dma;
	tdlen = tx_ring->count * sizeof(struct e1000_tx_desc);
	ew32(TDBAL, (tdba & DMA_BIT_MASK(32)));
	ew32(TDBAH, (tdba >> 32));
	ew32(TDLEN, tdlen);
	ew32(TDH, 0);
	ew32(TDT, 0);
	tx_ring->head = E1000_TDH;
	tx_ring->tail = E1000_TDT;

	/* Set the default values for the Tx Inter Packet Gap timer */
	tipg = DEFAULT_82543_TIPG_IPGT_COPPER;          /*  8  */
	ipgr1 = DEFAULT_82543_TIPG_IPGR1;               /*  8  */
	ipgr2 = DEFAULT_82543_TIPG_IPGR2;               /*  6  */

	if (adapter->flags & FLAG_TIPG_MEDIUM_FOR_80003ESLAN)
		ipgr2 = DEFAULT_80003ES2LAN_TIPG_IPGR2; /*  7  */

	tipg |= ipgr1 << E1000_TIPG_IPGR1_SHIFT;
	tipg |= ipgr2 << E1000_TIPG_IPGR2_SHIFT;
	ew32(TIPG, tipg);

	/* Set the Tx Interrupt Delay register */
	ew32(TIDV, adapter->tx_int_delay);
	/* Tx irq moderation */
	ew32(TADV, adapter->tx_abs_int_delay);

	/* Program the Transmit Control Register */
	tctl = er32(TCTL);
	tctl &= ~E1000_TCTL_CT;
	tctl |= E1000_TCTL_PSP | E1000_TCTL_RTLC |
		(E1000_COLLISION_THRESHOLD << E1000_CT_SHIFT);

	if (adapter->flags & FLAG_TARC_SPEED_MODE_BIT) {
		tarc = er32(TARC(0));
		/*
		 * set the speed mode bit, we'll clear it if we're not at
		 * gigabit link later
		 */
#define SPEED_MODE_BIT (1 << 21)
		tarc |= SPEED_MODE_BIT;
		ew32(TARC(0), tarc);
	}

	/* errata: program both queues to unweighted RR */
	if (adapter->flags & FLAG_TARC_SET_BIT_ZERO) {
		tarc = er32(TARC(0));
		tarc |= 1;
		ew32(TARC(0), tarc);
		tarc = er32(TARC(1));
		tarc |= 1;
		ew32(TARC(1), tarc);
	}

	/* Setup Transmit Descriptor Settings for eop descriptor */
	adapter->txd_cmd = E1000_TXD_CMD_EOP | E1000_TXD_CMD_IFCS;

	/* only set IDE if we are delaying interrupts using the timers */
	if (adapter->tx_int_delay)
		adapter->txd_cmd |= E1000_TXD_CMD_IDE;

	/* enable Report Status bit */
	adapter->txd_cmd |= E1000_TXD_CMD_RS;

	ew32(TCTL, tctl);

	e1000e_config_collision_dist(hw);
}

/**
 * e1000_setup_rctl - configure the receive control registers
 * @adapter: Board private structure
 **/
#define PAGE_USE_COUNT(S) (((S) >> PAGE_SHIFT) + \
			   (((S) & (PAGE_SIZE - 1)) ? 1 : 0))
static void e1000_setup_rctl(struct e1000_adapter *adapter)
{
	struct e1000_hw *hw = &adapter->hw;
	u32 rctl, rfctl;
	u32 psrctl = 0;
	u32 pages = 0;

	/* Program MC offset vector base */
	rctl = er32(RCTL);
	rctl &= ~(3 << E1000_RCTL_MO_SHIFT);
	rctl |= E1000_RCTL_EN | E1000_RCTL_BAM |
		E1000_RCTL_LBM_NO | E1000_RCTL_RDMTS_HALF |
		(adapter->hw.mac.mc_filter_type << E1000_RCTL_MO_SHIFT);

	/* Do not Store bad packets */
	rctl &= ~E1000_RCTL_SBP;

	/* Enable Long Packet receive */
	if (adapter->netdev->mtu <= ETH_DATA_LEN)
		rctl &= ~E1000_RCTL_LPE;
	else
		rctl |= E1000_RCTL_LPE;

	/* Some systems expect that the CRC is included in SMBUS traffic. The
	 * hardware strips the CRC before sending to both SMBUS (BMC) and to
	 * host memory when this is enabled
	 */
	if (adapter->flags2 & FLAG2_CRC_STRIPPING)
		rctl |= E1000_RCTL_SECRC;

	/* Workaround Si errata on 82577 PHY - configure IPG for jumbos */
	if ((hw->phy.type == e1000_phy_82577) && (rctl & E1000_RCTL_LPE)) {
		u16 phy_data;

		e1e_rphy(hw, PHY_REG(770, 26), &phy_data);
		phy_data &= 0xfff8;
		phy_data |= (1 << 2);
		e1e_wphy(hw, PHY_REG(770, 26), phy_data);

		e1e_rphy(hw, 22, &phy_data);
		phy_data &= 0x0fff;
		phy_data |= (1 << 14);
		e1e_wphy(hw, 0x10, 0x2823);
		e1e_wphy(hw, 0x11, 0x0003);
		e1e_wphy(hw, 22, phy_data);
	}

	/* Workaround Si errata on 82579 - configure jumbo frame flow */
	if (hw->mac.type == e1000_pch2lan) {
		s32 ret_val;

		if (rctl & E1000_RCTL_LPE)
			ret_val = e1000_lv_jumbo_workaround_ich8lan(hw, true);
		else
			ret_val = e1000_lv_jumbo_workaround_ich8lan(hw, false);
	}

	/* Setup buffer sizes */
	rctl &= ~E1000_RCTL_SZ_4096;
	rctl |= E1000_RCTL_BSEX;
	switch (adapter->rx_buffer_len) {
	case 2048:
	default:
		rctl |= E1000_RCTL_SZ_2048;
		rctl &= ~E1000_RCTL_BSEX;
		break;
	case 4096:
		rctl |= E1000_RCTL_SZ_4096;
		break;
	case 8192:
		rctl |= E1000_RCTL_SZ_8192;
		break;
	case 16384:
		rctl |= E1000_RCTL_SZ_16384;
		break;
	}

	/*
	 * 82571 and greater support packet-split where the protocol
	 * header is placed in skb->data and the packet data is
	 * placed in pages hanging off of skb_shinfo(skb)->nr_frags.
	 * In the case of a non-split, skb->data is linearly filled,
	 * followed by the page buffers.  Therefore, skb->data is
	 * sized to hold the largest protocol header.
	 *
	 * allocations using alloc_page take too long for regular MTU
	 * so only enable packet split for jumbo frames
	 *
	 * Using pages when the page size is greater than 16k wastes
	 * a lot of memory, since we allocate 3 pages at all times
	 * per packet.
	 */
	pages = PAGE_USE_COUNT(adapter->netdev->mtu);
	if (!(adapter->flags & FLAG_HAS_ERT) && (pages <= 3) &&
	    (PAGE_SIZE <= 16384) && (rctl & E1000_RCTL_LPE))
		adapter->rx_ps_pages = pages;
	else
		adapter->rx_ps_pages = 0;

	if (adapter->rx_ps_pages) {
		/* Configure extra packet-split registers */
		rfctl = er32(RFCTL);
		rfctl |= E1000_RFCTL_EXTEN;
		/*
		 * disable packet split support for IPv6 extension headers,
		 * because some malformed IPv6 headers can hang the Rx
		 */
		rfctl |= (E1000_RFCTL_IPV6_EX_DIS |
			  E1000_RFCTL_NEW_IPV6_EXT_DIS);

		ew32(RFCTL, rfctl);

		/* Enable Packet split descriptors */
		rctl |= E1000_RCTL_DTYP_PS;

		psrctl |= adapter->rx_ps_bsize0 >>
			E1000_PSRCTL_BSIZE0_SHIFT;

		switch (adapter->rx_ps_pages) {
		case 3:
			psrctl |= PAGE_SIZE <<
				E1000_PSRCTL_BSIZE3_SHIFT;
		case 2:
			psrctl |= PAGE_SIZE <<
				E1000_PSRCTL_BSIZE2_SHIFT;
		case 1:
			psrctl |= PAGE_SIZE >>
				E1000_PSRCTL_BSIZE1_SHIFT;
			break;
		}

		ew32(PSRCTL, psrctl);
	}

	ew32(RCTL, rctl);
	/* just started the receive unit, no need to restart */
	adapter->flags &= ~FLAG_RX_RESTART_NOW;
}

/**
 * e1000_configure_rx - Configure Receive Unit after Reset
 * @adapter: board private structure
 *
 * Configure the Rx unit of the MAC after a reset.
 **/
static void e1000_configure_rx(struct e1000_adapter *adapter)
{
	struct e1000_hw *hw = &adapter->hw;
	struct e1000_ring *rx_ring = adapter->rx_ring;
	u64 rdba;
	u32 rdlen, rctl, rxcsum, ctrl_ext;

	if (adapter->rx_ps_pages) {
		/* this is a 32 byte descriptor */
		rdlen = rx_ring->count *
			sizeof(union e1000_rx_desc_packet_split);
		adapter->clean_rx = e1000_clean_rx_irq_ps;
		adapter->alloc_rx_buf = e1000_alloc_rx_buffers_ps;
	} else if (adapter->netdev->mtu > ETH_FRAME_LEN + ETH_FCS_LEN) {
		rdlen = rx_ring->count * sizeof(struct e1000_rx_desc);
		adapter->clean_rx = e1000_clean_jumbo_rx_irq;
		adapter->alloc_rx_buf = e1000_alloc_jumbo_rx_buffers;
	} else {
		rdlen = rx_ring->count * sizeof(struct e1000_rx_desc);
		adapter->clean_rx = e1000_clean_rx_irq;
		adapter->alloc_rx_buf = e1000_alloc_rx_buffers;
	}

	/* disable receives while setting up the descriptors */
	rctl = er32(RCTL);
	ew32(RCTL, rctl & ~E1000_RCTL_EN);
	e1e_flush();
	msleep(10);

	/* set the Receive Delay Timer Register */
	ew32(RDTR, adapter->rx_int_delay);

	/* irq moderation */
	ew32(RADV, adapter->rx_abs_int_delay);
	if (adapter->itr_setting != 0)
		ew32(ITR, 1000000000 / (adapter->itr * 256));

	ctrl_ext = er32(CTRL_EXT);
	/* Auto-Mask interrupts upon ICR access */
	ctrl_ext |= E1000_CTRL_EXT_IAME;
	ew32(IAM, 0xffffffff);
	ew32(CTRL_EXT, ctrl_ext);
	e1e_flush();

	/*
	 * Setup the HW Rx Head and Tail Descriptor Pointers and
	 * the Base and Length of the Rx Descriptor Ring
	 */
	rdba = rx_ring->dma;
	ew32(RDBAL, (rdba & DMA_BIT_MASK(32)));
	ew32(RDBAH, (rdba >> 32));
	ew32(RDLEN, rdlen);
	ew32(RDH, 0);
	ew32(RDT, 0);
	rx_ring->head = E1000_RDH;
	rx_ring->tail = E1000_RDT;

	/* Enable Receive Checksum Offload for TCP and UDP */
	rxcsum = er32(RXCSUM);
	if (adapter->flags & FLAG_RX_CSUM_ENABLED) {
		rxcsum |= E1000_RXCSUM_TUOFL;

		/*
		 * IPv4 payload checksum for UDP fragments must be
		 * used in conjunction with packet-split.
		 */
		if (adapter->rx_ps_pages)
			rxcsum |= E1000_RXCSUM_IPPCSE;
	} else {
		rxcsum &= ~E1000_RXCSUM_TUOFL;
		/* no need to clear IPPCSE as it defaults to 0 */
	}
	ew32(RXCSUM, rxcsum);

	/*
	 * Enable early receives on supported devices, only takes effect when
	 * packet size is equal or larger than the specified value (in 8 byte
	 * units), e.g. using jumbo frames when setting to E1000_ERT_2048
	 */
	if (adapter->flags & FLAG_HAS_ERT) {
		if (adapter->netdev->mtu > ETH_DATA_LEN) {
			u32 rxdctl = er32(RXDCTL(0));
			ew32(RXDCTL(0), rxdctl | 0x3);
			ew32(ERT, E1000_ERT_2048 | (1 << 13));
			/*
			 * With jumbo frames and early-receive enabled,
			 * excessive C-state transition latencies result in
			 * dropped transactions.
			 */
			pm_qos_update_request(
				&adapter->netdev->pm_qos_req, 55);
		} else {
			pm_qos_update_request(
				&adapter->netdev->pm_qos_req,
				PM_QOS_DEFAULT_VALUE);
		}
	}

	/* Enable Receives */
	ew32(RCTL, rctl);
}

/**
 *  e1000_update_mc_addr_list - Update Multicast addresses
 *  @hw: pointer to the HW structure
 *  @mc_addr_list: array of multicast addresses to program
 *  @mc_addr_count: number of multicast addresses to program
 *
 *  Updates the Multicast Table Array.
 *  The caller must have a packed mc_addr_list of multicast addresses.
 **/
static void e1000_update_mc_addr_list(struct e1000_hw *hw, u8 *mc_addr_list,
				      u32 mc_addr_count)
{
	hw->mac.ops.update_mc_addr_list(hw, mc_addr_list, mc_addr_count);
}

/**
 * e1000_set_multi - Multicast and Promiscuous mode set
 * @netdev: network interface device structure
 *
 * The set_multi entry point is called whenever the multicast address
 * list or the network interface flags are updated.  This routine is
 * responsible for configuring the hardware for proper multicast,
 * promiscuous mode, and all-multi behavior.
 **/
static void e1000_set_multi(struct net_device *netdev)
{
	struct e1000_adapter *adapter = netdev_priv(netdev);
	struct e1000_hw *hw = &adapter->hw;
	struct netdev_hw_addr *ha;
	u8  *mta_list;
	u32 rctl;
	int i;

	/* Check for Promiscuous and All Multicast modes */

	rctl = er32(RCTL);

	if (netdev->flags & IFF_PROMISC) {
		rctl |= (E1000_RCTL_UPE | E1000_RCTL_MPE);
		rctl &= ~E1000_RCTL_VFE;
	} else {
		if (netdev->flags & IFF_ALLMULTI) {
			rctl |= E1000_RCTL_MPE;
			rctl &= ~E1000_RCTL_UPE;
		} else {
			rctl &= ~(E1000_RCTL_UPE | E1000_RCTL_MPE);
		}
		if (adapter->flags & FLAG_HAS_HW_VLAN_FILTER)
			rctl |= E1000_RCTL_VFE;
	}

	ew32(RCTL, rctl);

	if (!netdev_mc_empty(netdev)) {
		mta_list = kmalloc(netdev_mc_count(netdev) * 6, GFP_ATOMIC);
		if (!mta_list)
			return;

		/* prepare a packed array of only addresses. */
		i = 0;
		netdev_for_each_mc_addr(ha, netdev)
			memcpy(mta_list + (i++ * ETH_ALEN), ha->addr, ETH_ALEN);

		e1000_update_mc_addr_list(hw, mta_list, i);
		kfree(mta_list);
	} else {
		/*
		 * if we're called from probe, we might not have
		 * anything to do here, so clear out the list
		 */
		e1000_update_mc_addr_list(hw, NULL, 0);
	}
}

/**
 * e1000_configure - configure the hardware for Rx and Tx
 * @adapter: private board structure
 **/
static void e1000_configure(struct e1000_adapter *adapter)
{
	e1000_set_multi(adapter->netdev);

	e1000_restore_vlan(adapter);
	e1000_init_manageability_pt(adapter);

	e1000_configure_tx(adapter);
	e1000_setup_rctl(adapter);
	e1000_configure_rx(adapter);
	adapter->alloc_rx_buf(adapter, e1000_desc_unused(adapter->rx_ring));
}

/**
 * e1000e_power_up_phy - restore link in case the phy was powered down
 * @adapter: address of board private structure
 *
 * The phy may be powered down to save power and turn off link when the
 * driver is unloaded and wake on lan is not enabled (among others)
 * *** this routine MUST be followed by a call to e1000e_reset ***
 **/
void e1000e_power_up_phy(struct e1000_adapter *adapter)
{
	if (adapter->hw.phy.ops.power_up)
		adapter->hw.phy.ops.power_up(&adapter->hw);

	adapter->hw.mac.ops.setup_link(&adapter->hw);
}

/**
 * e1000_power_down_phy - Power down the PHY
 *
 * Power down the PHY so no link is implied when interface is down.
 * The PHY cannot be powered down if management or WoL is active.
 */
static void e1000_power_down_phy(struct e1000_adapter *adapter)
{
	/* WoL is enabled */
	if (adapter->wol)
		return;

	if (adapter->hw.phy.ops.power_down)
		adapter->hw.phy.ops.power_down(&adapter->hw);
}

/**
 * e1000e_reset - bring the hardware into a known good state
 *
 * This function boots the hardware and enables some settings that
 * require a configuration cycle of the hardware - those cannot be
 * set/changed during runtime. After reset the device needs to be
 * properly configured for Rx, Tx etc.
 */
void e1000e_reset(struct e1000_adapter *adapter)
{
	struct e1000_mac_info *mac = &adapter->hw.mac;
	struct e1000_fc_info *fc = &adapter->hw.fc;
	struct e1000_hw *hw = &adapter->hw;
	u32 tx_space, min_tx_space, min_rx_space;
	u32 pba = adapter->pba;
	u16 hwm;

	/* reset Packet Buffer Allocation to default */
	ew32(PBA, pba);

	if (adapter->max_frame_size > ETH_FRAME_LEN + ETH_FCS_LEN) {
		/*
		 * To maintain wire speed transmits, the Tx FIFO should be
		 * large enough to accommodate two full transmit packets,
		 * rounded up to the next 1KB and expressed in KB.  Likewise,
		 * the Rx FIFO should be large enough to accommodate at least
		 * one full receive packet and is similarly rounded up and
		 * expressed in KB.
		 */
		pba = er32(PBA);
		/* upper 16 bits has Tx packet buffer allocation size in KB */
		tx_space = pba >> 16;
		/* lower 16 bits has Rx packet buffer allocation size in KB */
		pba &= 0xffff;
		/*
		 * the Tx fifo also stores 16 bytes of information about the tx
		 * but don't include ethernet FCS because hardware appends it
		 */
		min_tx_space = (adapter->max_frame_size +
				sizeof(struct e1000_tx_desc) -
				ETH_FCS_LEN) * 2;
		min_tx_space = ALIGN(min_tx_space, 1024);
		min_tx_space >>= 10;
		/* software strips receive CRC, so leave room for it */
		min_rx_space = adapter->max_frame_size;
		min_rx_space = ALIGN(min_rx_space, 1024);
		min_rx_space >>= 10;

		/*
		 * If current Tx allocation is less than the min Tx FIFO size,
		 * and the min Tx FIFO size is less than the current Rx FIFO
		 * allocation, take space away from current Rx allocation
		 */
		if ((tx_space < min_tx_space) &&
		    ((min_tx_space - tx_space) < pba)) {
			pba -= min_tx_space - tx_space;

			/*
			 * if short on Rx space, Rx wins and must trump tx
			 * adjustment or use Early Receive if available
			 */
			if ((pba < min_rx_space) &&
			    (!(adapter->flags & FLAG_HAS_ERT)))
				/* ERT enabled in e1000_configure_rx */
				pba = min_rx_space;
		}

		ew32(PBA, pba);
	}


	/*
	 * flow control settings
	 *
	 * The high water mark must be low enough to fit one full frame
	 * (or the size used for early receive) above it in the Rx FIFO.
	 * Set it to the lower of:
	 * - 90% of the Rx FIFO size, and
	 * - the full Rx FIFO size minus the early receive size (for parts
	 *   with ERT support assuming ERT set to E1000_ERT_2048), or
	 * - the full Rx FIFO size minus one full frame
	 */
	if (adapter->flags & FLAG_DISABLE_FC_PAUSE_TIME)
		fc->pause_time = 0xFFFF;
	else
		fc->pause_time = E1000_FC_PAUSE_TIME;
	fc->send_xon = 1;
	fc->current_mode = fc->requested_mode;

	switch (hw->mac.type) {
	default:
		if ((adapter->flags & FLAG_HAS_ERT) &&
		    (adapter->netdev->mtu > ETH_DATA_LEN))
			hwm = min(((pba << 10) * 9 / 10),
				  ((pba << 10) - (E1000_ERT_2048 << 3)));
		else
			hwm = min(((pba << 10) * 9 / 10),
				  ((pba << 10) - adapter->max_frame_size));

		fc->high_water = hwm & E1000_FCRTH_RTH; /* 8-byte granularity */
		fc->low_water = fc->high_water - 8;
		break;
	case e1000_pchlan:
		/*
		 * Workaround PCH LOM adapter hangs with certain network
		 * loads.  If hangs persist, try disabling Tx flow control.
		 */
		if (adapter->netdev->mtu > ETH_DATA_LEN) {
			fc->high_water = 0x3500;
			fc->low_water  = 0x1500;
		} else {
			fc->high_water = 0x5000;
			fc->low_water  = 0x3000;
		}
		fc->refresh_time = 0x1000;
		break;
	case e1000_pch2lan:
		fc->high_water = 0x05C20;
		fc->low_water = 0x05048;
		fc->pause_time = 0x0650;
		fc->refresh_time = 0x0400;
		break;
	}

	/* Allow time for pending master requests to run */
	mac->ops.reset_hw(hw);

	/*
	 * For parts with AMT enabled, let the firmware know
	 * that the network interface is in control
	 */
	if (adapter->flags & FLAG_HAS_AMT)
		e1000_get_hw_control(adapter);

	ew32(WUC, 0);

	if (mac->ops.init_hw(hw))
		e_err("Hardware Error\n");

	e1000_update_mng_vlan(adapter);

	/* Enable h/w to recognize an 802.1Q VLAN Ethernet packet */
	ew32(VET, ETH_P_8021Q);

	e1000e_reset_adaptive(hw);
	e1000_get_phy_info(hw);

	if ((adapter->flags & FLAG_HAS_SMART_POWER_DOWN) &&
	    !(adapter->flags & FLAG_SMART_POWER_DOWN)) {
		u16 phy_data = 0;
		/*
		 * speed up time to link by disabling smart power down, ignore
		 * the return value of this function because there is nothing
		 * different we would do if it failed
		 */
		e1e_rphy(hw, IGP02E1000_PHY_POWER_MGMT, &phy_data);
		phy_data &= ~IGP02E1000_PM_SPD;
		e1e_wphy(hw, IGP02E1000_PHY_POWER_MGMT, phy_data);
	}
}

int e1000e_up(struct e1000_adapter *adapter)
{
	struct e1000_hw *hw = &adapter->hw;

<<<<<<< HEAD
	/* DMA latency requirement to workaround early-receive/jumbo issue */
	if (adapter->flags & FLAG_HAS_ERT)
		pm_qos_add_request(&adapter->netdev->pm_qos_req,
				   PM_QOS_CPU_DMA_LATENCY,
				   PM_QOS_DEFAULT_VALUE);

=======
>>>>>>> 3ff1c259
	/* hardware has been reset, we need to reload some things */
	e1000_configure(adapter);

	clear_bit(__E1000_DOWN, &adapter->state);

	napi_enable(&adapter->napi);
	if (adapter->msix_entries)
		e1000_configure_msix(adapter);
	e1000_irq_enable(adapter);

	netif_wake_queue(adapter->netdev);

	/* fire a link change interrupt to start the watchdog */
	if (adapter->msix_entries)
		ew32(ICS, E1000_ICS_LSC | E1000_ICR_OTHER);
	else
		ew32(ICS, E1000_ICS_LSC);

	return 0;
}

void e1000e_down(struct e1000_adapter *adapter)
{
	struct net_device *netdev = adapter->netdev;
	struct e1000_hw *hw = &adapter->hw;
	u32 tctl, rctl;

	/*
	 * signal that we're down so the interrupt handler does not
	 * reschedule our watchdog timer
	 */
	set_bit(__E1000_DOWN, &adapter->state);

	/* disable receives in the hardware */
	rctl = er32(RCTL);
	ew32(RCTL, rctl & ~E1000_RCTL_EN);
	/* flush and sleep below */

	netif_stop_queue(netdev);

	/* disable transmits in the hardware */
	tctl = er32(TCTL);
	tctl &= ~E1000_TCTL_EN;
	ew32(TCTL, tctl);
	/* flush both disables and wait for them to finish */
	e1e_flush();
	msleep(10);

	napi_disable(&adapter->napi);
	e1000_irq_disable(adapter);

	del_timer_sync(&adapter->watchdog_timer);
	del_timer_sync(&adapter->phy_info_timer);

	netif_carrier_off(netdev);
	adapter->link_speed = 0;
	adapter->link_duplex = 0;

	if (!pci_channel_offline(adapter->pdev))
		e1000e_reset(adapter);
	e1000_clean_tx_ring(adapter);
	e1000_clean_rx_ring(adapter);

<<<<<<< HEAD
	if (adapter->flags & FLAG_HAS_ERT)
		pm_qos_remove_request(&adapter->netdev->pm_qos_req);

=======
>>>>>>> 3ff1c259
	/*
	 * TODO: for power management, we could drop the link and
	 * pci_disable_device here.
	 */
}

void e1000e_reinit_locked(struct e1000_adapter *adapter)
{
	might_sleep();
	while (test_and_set_bit(__E1000_RESETTING, &adapter->state))
		msleep(1);
	e1000e_down(adapter);
	e1000e_up(adapter);
	clear_bit(__E1000_RESETTING, &adapter->state);
}

/**
 * e1000_sw_init - Initialize general software structures (struct e1000_adapter)
 * @adapter: board private structure to initialize
 *
 * e1000_sw_init initializes the Adapter private data structure.
 * Fields are initialized based on PCI device information and
 * OS network device settings (MTU size).
 **/
static int __devinit e1000_sw_init(struct e1000_adapter *adapter)
{
	struct net_device *netdev = adapter->netdev;

	adapter->rx_buffer_len = ETH_FRAME_LEN + VLAN_HLEN + ETH_FCS_LEN;
	adapter->rx_ps_bsize0 = 128;
	adapter->max_frame_size = netdev->mtu + ETH_HLEN + ETH_FCS_LEN;
	adapter->min_frame_size = ETH_ZLEN + ETH_FCS_LEN;

	e1000e_set_interrupt_capability(adapter);

	if (e1000_alloc_queues(adapter))
		return -ENOMEM;

	/* Explicitly disable IRQ since the NIC can be in any state. */
	e1000_irq_disable(adapter);

	set_bit(__E1000_DOWN, &adapter->state);
	return 0;
}

/**
 * e1000_intr_msi_test - Interrupt Handler
 * @irq: interrupt number
 * @data: pointer to a network interface device structure
 **/
static irqreturn_t e1000_intr_msi_test(int irq, void *data)
{
	struct net_device *netdev = data;
	struct e1000_adapter *adapter = netdev_priv(netdev);
	struct e1000_hw *hw = &adapter->hw;
	u32 icr = er32(ICR);

	e_dbg("icr is %08X\n", icr);
	if (icr & E1000_ICR_RXSEQ) {
		adapter->flags &= ~FLAG_MSI_TEST_FAILED;
		wmb();
	}

	return IRQ_HANDLED;
}

/**
 * e1000_test_msi_interrupt - Returns 0 for successful test
 * @adapter: board private struct
 *
 * code flow taken from tg3.c
 **/
static int e1000_test_msi_interrupt(struct e1000_adapter *adapter)
{
	struct net_device *netdev = adapter->netdev;
	struct e1000_hw *hw = &adapter->hw;
	int err;

	/* poll_enable hasn't been called yet, so don't need disable */
	/* clear any pending events */
	er32(ICR);

	/* free the real vector and request a test handler */
	e1000_free_irq(adapter);
	e1000e_reset_interrupt_capability(adapter);

	/* Assume that the test fails, if it succeeds then the test
	 * MSI irq handler will unset this flag */
	adapter->flags |= FLAG_MSI_TEST_FAILED;

	err = pci_enable_msi(adapter->pdev);
	if (err)
		goto msi_test_failed;

	err = request_irq(adapter->pdev->irq, e1000_intr_msi_test, 0,
			  netdev->name, netdev);
	if (err) {
		pci_disable_msi(adapter->pdev);
		goto msi_test_failed;
	}

	wmb();

	e1000_irq_enable(adapter);

	/* fire an unusual interrupt on the test handler */
	ew32(ICS, E1000_ICS_RXSEQ);
	e1e_flush();
	msleep(50);

	e1000_irq_disable(adapter);

	rmb();

	if (adapter->flags & FLAG_MSI_TEST_FAILED) {
		adapter->int_mode = E1000E_INT_MODE_LEGACY;
		err = -EIO;
		e_info("MSI interrupt test failed!\n");
	}

	free_irq(adapter->pdev->irq, netdev);
	pci_disable_msi(adapter->pdev);

	if (err == -EIO)
		goto msi_test_failed;

	/* okay so the test worked, restore settings */
	e_dbg("MSI interrupt test succeeded!\n");
msi_test_failed:
	e1000e_set_interrupt_capability(adapter);
	e1000_request_irq(adapter);
	return err;
}

/**
 * e1000_test_msi - Returns 0 if MSI test succeeds or INTx mode is restored
 * @adapter: board private struct
 *
 * code flow taken from tg3.c, called with e1000 interrupts disabled.
 **/
static int e1000_test_msi(struct e1000_adapter *adapter)
{
	int err;
	u16 pci_cmd;

	if (!(adapter->flags & FLAG_MSI_ENABLED))
		return 0;

	/* disable SERR in case the MSI write causes a master abort */
	pci_read_config_word(adapter->pdev, PCI_COMMAND, &pci_cmd);
	if (pci_cmd & PCI_COMMAND_SERR)
		pci_write_config_word(adapter->pdev, PCI_COMMAND,
				      pci_cmd & ~PCI_COMMAND_SERR);

	err = e1000_test_msi_interrupt(adapter);

	/* re-enable SERR */
	if (pci_cmd & PCI_COMMAND_SERR) {
		pci_read_config_word(adapter->pdev, PCI_COMMAND, &pci_cmd);
		pci_cmd |= PCI_COMMAND_SERR;
		pci_write_config_word(adapter->pdev, PCI_COMMAND, pci_cmd);
	}

	/* success ! */
	if (!err)
		return 0;

	/* EIO means MSI test failed */
	if (err != -EIO)
		return err;

	/* back to INTx mode */
	e_warn("MSI interrupt test failed, using legacy interrupt.\n");

	e1000_free_irq(adapter);

	err = e1000_request_irq(adapter);

	return err;
}

/**
 * e1000_open - Called when a network interface is made active
 * @netdev: network interface device structure
 *
 * Returns 0 on success, negative value on failure
 *
 * The open entry point is called when a network interface is made
 * active by the system (IFF_UP).  At this point all resources needed
 * for transmit and receive operations are allocated, the interrupt
 * handler is registered with the OS, the watchdog timer is started,
 * and the stack is notified that the interface is ready.
 **/
static int e1000_open(struct net_device *netdev)
{
	struct e1000_adapter *adapter = netdev_priv(netdev);
	struct e1000_hw *hw = &adapter->hw;
	struct pci_dev *pdev = adapter->pdev;
	int err;

	/* disallow open during test */
	if (test_bit(__E1000_TESTING, &adapter->state))
		return -EBUSY;

	pm_runtime_get_sync(&pdev->dev);

	netif_carrier_off(netdev);

	/* allocate transmit descriptors */
	err = e1000e_setup_tx_resources(adapter);
	if (err)
		goto err_setup_tx;

	/* allocate receive descriptors */
	err = e1000e_setup_rx_resources(adapter);
	if (err)
		goto err_setup_rx;

	/*
	 * If AMT is enabled, let the firmware know that the network
	 * interface is now open and reset the part to a known state.
	 */
	if (adapter->flags & FLAG_HAS_AMT) {
		e1000_get_hw_control(adapter);
		e1000e_reset(adapter);
	}

	e1000e_power_up_phy(adapter);

	adapter->mng_vlan_id = E1000_MNG_VLAN_NONE;
	if ((adapter->hw.mng_cookie.status &
	     E1000_MNG_DHCP_COOKIE_STATUS_VLAN))
		e1000_update_mng_vlan(adapter);

	/* DMA latency requirement to workaround early-receive/jumbo issue */
	if (adapter->flags & FLAG_HAS_ERT)
		adapter->netdev->pm_qos_req =
		                    pm_qos_add_request(PM_QOS_CPU_DMA_LATENCY,
		                                       PM_QOS_DEFAULT_VALUE);

	/*
	 * before we allocate an interrupt, we must be ready to handle it.
	 * Setting DEBUG_SHIRQ in the kernel makes it fire an interrupt
	 * as soon as we call pci_request_irq, so we have to setup our
	 * clean_rx handler before we do so.
	 */
	e1000_configure(adapter);

	err = e1000_request_irq(adapter);
	if (err)
		goto err_req_irq;

	/*
	 * Work around PCIe errata with MSI interrupts causing some chipsets to
	 * ignore e1000e MSI messages, which means we need to test our MSI
	 * interrupt now
	 */
	if (adapter->int_mode != E1000E_INT_MODE_LEGACY) {
		err = e1000_test_msi(adapter);
		if (err) {
			e_err("Interrupt allocation failed\n");
			goto err_req_irq;
		}
	}

	/* From here on the code is the same as e1000e_up() */
	clear_bit(__E1000_DOWN, &adapter->state);

	napi_enable(&adapter->napi);

	e1000_irq_enable(adapter);

	netif_start_queue(netdev);

	adapter->idle_check = true;
	pm_runtime_put(&pdev->dev);

	/* fire a link status change interrupt to start the watchdog */
	if (adapter->msix_entries)
		ew32(ICS, E1000_ICS_LSC | E1000_ICR_OTHER);
	else
		ew32(ICS, E1000_ICS_LSC);

	return 0;

err_req_irq:
	e1000_release_hw_control(adapter);
	e1000_power_down_phy(adapter);
	e1000e_free_rx_resources(adapter);
err_setup_rx:
	e1000e_free_tx_resources(adapter);
err_setup_tx:
	e1000e_reset(adapter);
	pm_runtime_put_sync(&pdev->dev);

	return err;
}

/**
 * e1000_close - Disables a network interface
 * @netdev: network interface device structure
 *
 * Returns 0, this is not allowed to fail
 *
 * The close entry point is called when an interface is de-activated
 * by the OS.  The hardware is still under the drivers control, but
 * needs to be disabled.  A global MAC reset is issued to stop the
 * hardware, and all transmit and receive resources are freed.
 **/
static int e1000_close(struct net_device *netdev)
{
	struct e1000_adapter *adapter = netdev_priv(netdev);
	struct pci_dev *pdev = adapter->pdev;

	WARN_ON(test_bit(__E1000_RESETTING, &adapter->state));

	pm_runtime_get_sync(&pdev->dev);

	if (!test_bit(__E1000_DOWN, &adapter->state)) {
		e1000e_down(adapter);
		e1000_free_irq(adapter);
	}
	e1000_power_down_phy(adapter);

	e1000e_free_tx_resources(adapter);
	e1000e_free_rx_resources(adapter);

	/*
	 * kill manageability vlan ID if supported, but not if a vlan with
	 * the same ID is registered on the host OS (let 8021q kill it)
	 */
	if ((adapter->hw.mng_cookie.status &
			  E1000_MNG_DHCP_COOKIE_STATUS_VLAN) &&
	     !(adapter->vlgrp &&
	       vlan_group_get_device(adapter->vlgrp, adapter->mng_vlan_id)))
		e1000_vlan_rx_kill_vid(netdev, adapter->mng_vlan_id);

	/*
	 * If AMT is enabled, let the firmware know that the network
	 * interface is now closed
	 */
	if (adapter->flags & FLAG_HAS_AMT)
		e1000_release_hw_control(adapter);

	if (adapter->flags & FLAG_HAS_ERT) {
		pm_qos_remove_request(adapter->netdev->pm_qos_req);
		adapter->netdev->pm_qos_req = NULL;
	}

	pm_runtime_put_sync(&pdev->dev);

	return 0;
}
/**
 * e1000_set_mac - Change the Ethernet Address of the NIC
 * @netdev: network interface device structure
 * @p: pointer to an address structure
 *
 * Returns 0 on success, negative on failure
 **/
static int e1000_set_mac(struct net_device *netdev, void *p)
{
	struct e1000_adapter *adapter = netdev_priv(netdev);
	struct sockaddr *addr = p;

	if (!is_valid_ether_addr(addr->sa_data))
		return -EADDRNOTAVAIL;

	memcpy(netdev->dev_addr, addr->sa_data, netdev->addr_len);
	memcpy(adapter->hw.mac.addr, addr->sa_data, netdev->addr_len);

	e1000e_rar_set(&adapter->hw, adapter->hw.mac.addr, 0);

	if (adapter->flags & FLAG_RESET_OVERWRITES_LAA) {
		/* activate the work around */
		e1000e_set_laa_state_82571(&adapter->hw, 1);

		/*
		 * Hold a copy of the LAA in RAR[14] This is done so that
		 * between the time RAR[0] gets clobbered  and the time it
		 * gets fixed (in e1000_watchdog), the actual LAA is in one
		 * of the RARs and no incoming packets directed to this port
		 * are dropped. Eventually the LAA will be in RAR[0] and
		 * RAR[14]
		 */
		e1000e_rar_set(&adapter->hw,
			      adapter->hw.mac.addr,
			      adapter->hw.mac.rar_entry_count - 1);
	}

	return 0;
}

/**
 * e1000e_update_phy_task - work thread to update phy
 * @work: pointer to our work struct
 *
 * this worker thread exists because we must acquire a
 * semaphore to read the phy, which we could msleep while
 * waiting for it, and we can't msleep in a timer.
 **/
static void e1000e_update_phy_task(struct work_struct *work)
{
	struct e1000_adapter *adapter = container_of(work,
					struct e1000_adapter, update_phy_task);
	e1000_get_phy_info(&adapter->hw);
}

/*
 * Need to wait a few seconds after link up to get diagnostic information from
 * the phy
 */
static void e1000_update_phy_info(unsigned long data)
{
	struct e1000_adapter *adapter = (struct e1000_adapter *) data;
	schedule_work(&adapter->update_phy_task);
}

/**
 * e1000e_update_phy_stats - Update the PHY statistics counters
 * @adapter: board private structure
 **/
static void e1000e_update_phy_stats(struct e1000_adapter *adapter)
{
	struct e1000_hw *hw = &adapter->hw;
	s32 ret_val;
	u16 phy_data;

	ret_val = hw->phy.ops.acquire(hw);
	if (ret_val)
		return;

	hw->phy.addr = 1;

#define HV_PHY_STATS_PAGE	778
	/*
	 * A page set is expensive so check if already on desired page.
	 * If not, set to the page with the PHY status registers.
	 */
	ret_val = e1000e_read_phy_reg_mdic(hw, IGP01E1000_PHY_PAGE_SELECT,
					   &phy_data);
	if (ret_val)
		goto release;
	if (phy_data != (HV_PHY_STATS_PAGE << IGP_PAGE_SHIFT)) {
		ret_val = e1000e_write_phy_reg_mdic(hw,
						    IGP01E1000_PHY_PAGE_SELECT,
						    (HV_PHY_STATS_PAGE <<
						     IGP_PAGE_SHIFT));
		if (ret_val)
			goto release;
	}

	/* Read/clear the upper 16-bit registers and read/accumulate lower */

	/* Single Collision Count */
	e1000e_read_phy_reg_mdic(hw, HV_SCC_UPPER & MAX_PHY_REG_ADDRESS,
				 &phy_data);
	ret_val = e1000e_read_phy_reg_mdic(hw,
					   HV_SCC_LOWER & MAX_PHY_REG_ADDRESS,
					   &phy_data);
	if (!ret_val)
		adapter->stats.scc += phy_data;

	/* Excessive Collision Count */
	e1000e_read_phy_reg_mdic(hw, HV_ECOL_UPPER & MAX_PHY_REG_ADDRESS,
				 &phy_data);
	ret_val = e1000e_read_phy_reg_mdic(hw,
					   HV_ECOL_LOWER & MAX_PHY_REG_ADDRESS,
					   &phy_data);
	if (!ret_val)
		adapter->stats.ecol += phy_data;

	/* Multiple Collision Count */
	e1000e_read_phy_reg_mdic(hw, HV_MCC_UPPER & MAX_PHY_REG_ADDRESS,
				 &phy_data);
	ret_val = e1000e_read_phy_reg_mdic(hw,
					   HV_MCC_LOWER & MAX_PHY_REG_ADDRESS,
					   &phy_data);
	if (!ret_val)
		adapter->stats.mcc += phy_data;

	/* Late Collision Count */
	e1000e_read_phy_reg_mdic(hw, HV_LATECOL_UPPER & MAX_PHY_REG_ADDRESS,
				 &phy_data);
	ret_val = e1000e_read_phy_reg_mdic(hw,
					   HV_LATECOL_LOWER &
					   MAX_PHY_REG_ADDRESS,
					   &phy_data);
	if (!ret_val)
		adapter->stats.latecol += phy_data;

	/* Collision Count - also used for adaptive IFS */
	e1000e_read_phy_reg_mdic(hw, HV_COLC_UPPER & MAX_PHY_REG_ADDRESS,
				 &phy_data);
	ret_val = e1000e_read_phy_reg_mdic(hw,
					   HV_COLC_LOWER & MAX_PHY_REG_ADDRESS,
					   &phy_data);
	if (!ret_val)
		hw->mac.collision_delta = phy_data;

	/* Defer Count */
	e1000e_read_phy_reg_mdic(hw, HV_DC_UPPER & MAX_PHY_REG_ADDRESS,
				 &phy_data);
	ret_val = e1000e_read_phy_reg_mdic(hw,
					   HV_DC_LOWER & MAX_PHY_REG_ADDRESS,
					   &phy_data);
	if (!ret_val)
		adapter->stats.dc += phy_data;

	/* Transmit with no CRS */
	e1000e_read_phy_reg_mdic(hw, HV_TNCRS_UPPER & MAX_PHY_REG_ADDRESS,
				 &phy_data);
	ret_val = e1000e_read_phy_reg_mdic(hw,
					   HV_TNCRS_LOWER & MAX_PHY_REG_ADDRESS,
					   &phy_data);
	if (!ret_val)
		adapter->stats.tncrs += phy_data;

release:
	hw->phy.ops.release(hw);
}

/**
 * e1000e_update_stats - Update the board statistics counters
 * @adapter: board private structure
 **/
void e1000e_update_stats(struct e1000_adapter *adapter)
{
	struct net_device *netdev = adapter->netdev;
	struct e1000_hw *hw = &adapter->hw;
	struct pci_dev *pdev = adapter->pdev;

	/*
	 * Prevent stats update while adapter is being reset, or if the pci
	 * connection is down.
	 */
	if (adapter->link_speed == 0)
		return;
	if (pci_channel_offline(pdev))
		return;

	adapter->stats.crcerrs += er32(CRCERRS);
	adapter->stats.gprc += er32(GPRC);
	adapter->stats.gorc += er32(GORCL);
	er32(GORCH); /* Clear gorc */
	adapter->stats.bprc += er32(BPRC);
	adapter->stats.mprc += er32(MPRC);
	adapter->stats.roc += er32(ROC);

	adapter->stats.mpc += er32(MPC);

	/* Half-duplex statistics */
	if (adapter->link_duplex == HALF_DUPLEX) {
		if (adapter->flags2 & FLAG2_HAS_PHY_STATS) {
			e1000e_update_phy_stats(adapter);
		} else {
			adapter->stats.scc += er32(SCC);
			adapter->stats.ecol += er32(ECOL);
			adapter->stats.mcc += er32(MCC);
			adapter->stats.latecol += er32(LATECOL);
			adapter->stats.dc += er32(DC);

			hw->mac.collision_delta = er32(COLC);

			if ((hw->mac.type != e1000_82574) &&
			    (hw->mac.type != e1000_82583))
				adapter->stats.tncrs += er32(TNCRS);
		}
		adapter->stats.colc += hw->mac.collision_delta;
	}

	adapter->stats.xonrxc += er32(XONRXC);
	adapter->stats.xontxc += er32(XONTXC);
	adapter->stats.xoffrxc += er32(XOFFRXC);
	adapter->stats.xofftxc += er32(XOFFTXC);
	adapter->stats.gptc += er32(GPTC);
	adapter->stats.gotc += er32(GOTCL);
	er32(GOTCH); /* Clear gotc */
	adapter->stats.rnbc += er32(RNBC);
	adapter->stats.ruc += er32(RUC);

	adapter->stats.mptc += er32(MPTC);
	adapter->stats.bptc += er32(BPTC);

	/* used for adaptive IFS */

	hw->mac.tx_packet_delta = er32(TPT);
	adapter->stats.tpt += hw->mac.tx_packet_delta;

	adapter->stats.algnerrc += er32(ALGNERRC);
	adapter->stats.rxerrc += er32(RXERRC);
	adapter->stats.cexterr += er32(CEXTERR);
	adapter->stats.tsctc += er32(TSCTC);
	adapter->stats.tsctfc += er32(TSCTFC);

	/* Fill out the OS statistics structure */
	netdev->stats.multicast = adapter->stats.mprc;
	netdev->stats.collisions = adapter->stats.colc;

	/* Rx Errors */

	/*
	 * RLEC on some newer hardware can be incorrect so build
	 * our own version based on RUC and ROC
	 */
	netdev->stats.rx_errors = adapter->stats.rxerrc +
		adapter->stats.crcerrs + adapter->stats.algnerrc +
		adapter->stats.ruc + adapter->stats.roc +
		adapter->stats.cexterr;
	netdev->stats.rx_length_errors = adapter->stats.ruc +
					      adapter->stats.roc;
	netdev->stats.rx_crc_errors = adapter->stats.crcerrs;
	netdev->stats.rx_frame_errors = adapter->stats.algnerrc;
	netdev->stats.rx_missed_errors = adapter->stats.mpc;

	/* Tx Errors */
	netdev->stats.tx_errors = adapter->stats.ecol +
				       adapter->stats.latecol;
	netdev->stats.tx_aborted_errors = adapter->stats.ecol;
	netdev->stats.tx_window_errors = adapter->stats.latecol;
	netdev->stats.tx_carrier_errors = adapter->stats.tncrs;

	/* Tx Dropped needs to be maintained elsewhere */

	/* Management Stats */
	adapter->stats.mgptc += er32(MGTPTC);
	adapter->stats.mgprc += er32(MGTPRC);
	adapter->stats.mgpdc += er32(MGTPDC);
}

/**
 * e1000_phy_read_status - Update the PHY register status snapshot
 * @adapter: board private structure
 **/
static void e1000_phy_read_status(struct e1000_adapter *adapter)
{
	struct e1000_hw *hw = &adapter->hw;
	struct e1000_phy_regs *phy = &adapter->phy_regs;
	int ret_val;

	if ((er32(STATUS) & E1000_STATUS_LU) &&
	    (adapter->hw.phy.media_type == e1000_media_type_copper)) {
		ret_val  = e1e_rphy(hw, PHY_CONTROL, &phy->bmcr);
		ret_val |= e1e_rphy(hw, PHY_STATUS, &phy->bmsr);
		ret_val |= e1e_rphy(hw, PHY_AUTONEG_ADV, &phy->advertise);
		ret_val |= e1e_rphy(hw, PHY_LP_ABILITY, &phy->lpa);
		ret_val |= e1e_rphy(hw, PHY_AUTONEG_EXP, &phy->expansion);
		ret_val |= e1e_rphy(hw, PHY_1000T_CTRL, &phy->ctrl1000);
		ret_val |= e1e_rphy(hw, PHY_1000T_STATUS, &phy->stat1000);
		ret_val |= e1e_rphy(hw, PHY_EXT_STATUS, &phy->estatus);
		if (ret_val)
			e_warn("Error reading PHY register\n");
	} else {
		/*
		 * Do not read PHY registers if link is not up
		 * Set values to typical power-on defaults
		 */
		phy->bmcr = (BMCR_SPEED1000 | BMCR_ANENABLE | BMCR_FULLDPLX);
		phy->bmsr = (BMSR_100FULL | BMSR_100HALF | BMSR_10FULL |
			     BMSR_10HALF | BMSR_ESTATEN | BMSR_ANEGCAPABLE |
			     BMSR_ERCAP);
		phy->advertise = (ADVERTISE_PAUSE_ASYM | ADVERTISE_PAUSE_CAP |
				  ADVERTISE_ALL | ADVERTISE_CSMA);
		phy->lpa = 0;
		phy->expansion = EXPANSION_ENABLENPAGE;
		phy->ctrl1000 = ADVERTISE_1000FULL;
		phy->stat1000 = 0;
		phy->estatus = (ESTATUS_1000_TFULL | ESTATUS_1000_THALF);
	}
}

static void e1000_print_link_info(struct e1000_adapter *adapter)
{
	struct e1000_hw *hw = &adapter->hw;
	u32 ctrl = er32(CTRL);

	/* Link status message must follow this format for user tools */
	printk(KERN_INFO "e1000e: %s NIC Link is Up %d Mbps %s, "
	       "Flow Control: %s\n",
	       adapter->netdev->name,
	       adapter->link_speed,
	       (adapter->link_duplex == FULL_DUPLEX) ?
	                        "Full Duplex" : "Half Duplex",
	       ((ctrl & E1000_CTRL_TFCE) && (ctrl & E1000_CTRL_RFCE)) ?
	                        "RX/TX" :
	       ((ctrl & E1000_CTRL_RFCE) ? "RX" :
	       ((ctrl & E1000_CTRL_TFCE) ? "TX" : "None" )));
}

static bool e1000e_has_link(struct e1000_adapter *adapter)
{
	struct e1000_hw *hw = &adapter->hw;
	bool link_active = 0;
	s32 ret_val = 0;

	/*
	 * get_link_status is set on LSC (link status) interrupt or
	 * Rx sequence error interrupt.  get_link_status will stay
	 * false until the check_for_link establishes link
	 * for copper adapters ONLY
	 */
	switch (hw->phy.media_type) {
	case e1000_media_type_copper:
		if (hw->mac.get_link_status) {
			ret_val = hw->mac.ops.check_for_link(hw);
			link_active = !hw->mac.get_link_status;
		} else {
			link_active = 1;
		}
		break;
	case e1000_media_type_fiber:
		ret_val = hw->mac.ops.check_for_link(hw);
		link_active = !!(er32(STATUS) & E1000_STATUS_LU);
		break;
	case e1000_media_type_internal_serdes:
		ret_val = hw->mac.ops.check_for_link(hw);
		link_active = adapter->hw.mac.serdes_has_link;
		break;
	default:
	case e1000_media_type_unknown:
		break;
	}

	if ((ret_val == E1000_ERR_PHY) && (hw->phy.type == e1000_phy_igp_3) &&
	    (er32(CTRL) & E1000_PHY_CTRL_GBE_DISABLE)) {
		/* See e1000_kmrn_lock_loss_workaround_ich8lan() */
		e_info("Gigabit has been disabled, downgrading speed\n");
	}

	return link_active;
}

static void e1000e_enable_receives(struct e1000_adapter *adapter)
{
	/* make sure the receive unit is started */
	if ((adapter->flags & FLAG_RX_NEEDS_RESTART) &&
	    (adapter->flags & FLAG_RX_RESTART_NOW)) {
		struct e1000_hw *hw = &adapter->hw;
		u32 rctl = er32(RCTL);
		ew32(RCTL, rctl | E1000_RCTL_EN);
		adapter->flags &= ~FLAG_RX_RESTART_NOW;
	}
}

/**
 * e1000_watchdog - Timer Call-back
 * @data: pointer to adapter cast into an unsigned long
 **/
static void e1000_watchdog(unsigned long data)
{
	struct e1000_adapter *adapter = (struct e1000_adapter *) data;

	/* Do the rest outside of interrupt context */
	schedule_work(&adapter->watchdog_task);

	/* TODO: make this use queue_delayed_work() */
}

static void e1000_watchdog_task(struct work_struct *work)
{
	struct e1000_adapter *adapter = container_of(work,
					struct e1000_adapter, watchdog_task);
	struct net_device *netdev = adapter->netdev;
	struct e1000_mac_info *mac = &adapter->hw.mac;
	struct e1000_phy_info *phy = &adapter->hw.phy;
	struct e1000_ring *tx_ring = adapter->tx_ring;
	struct e1000_hw *hw = &adapter->hw;
	u32 link, tctl;
	int tx_pending = 0;

	link = e1000e_has_link(adapter);
	if ((netif_carrier_ok(netdev)) && link) {
		/* Cancel scheduled suspend requests. */
		pm_runtime_resume(netdev->dev.parent);

		e1000e_enable_receives(adapter);
		goto link_up;
	}

	if ((e1000e_enable_tx_pkt_filtering(hw)) &&
	    (adapter->mng_vlan_id != adapter->hw.mng_cookie.vlan_id))
		e1000_update_mng_vlan(adapter);

	if (link) {
		if (!netif_carrier_ok(netdev)) {
			bool txb2b = 1;

			/* Cancel scheduled suspend requests. */
			pm_runtime_resume(netdev->dev.parent);

			/* update snapshot of PHY registers on LSC */
			e1000_phy_read_status(adapter);
			mac->ops.get_link_up_info(&adapter->hw,
						   &adapter->link_speed,
						   &adapter->link_duplex);
			e1000_print_link_info(adapter);
			/*
			 * On supported PHYs, check for duplex mismatch only
			 * if link has autonegotiated at 10/100 half
			 */
			if ((hw->phy.type == e1000_phy_igp_3 ||
			     hw->phy.type == e1000_phy_bm) &&
			    (hw->mac.autoneg == true) &&
			    (adapter->link_speed == SPEED_10 ||
			     adapter->link_speed == SPEED_100) &&
			    (adapter->link_duplex == HALF_DUPLEX)) {
				u16 autoneg_exp;

				e1e_rphy(hw, PHY_AUTONEG_EXP, &autoneg_exp);

				if (!(autoneg_exp & NWAY_ER_LP_NWAY_CAPS))
					e_info("Autonegotiated half duplex but"
					       " link partner cannot autoneg. "
					       " Try forcing full duplex if "
					       "link gets many collisions.\n");
			}

			/* adjust timeout factor according to speed/duplex */
			adapter->tx_timeout_factor = 1;
			switch (adapter->link_speed) {
			case SPEED_10:
				txb2b = 0;
				adapter->tx_timeout_factor = 16;
				break;
			case SPEED_100:
				txb2b = 0;
				adapter->tx_timeout_factor = 10;
				break;
			}

			/*
			 * workaround: re-program speed mode bit after
			 * link-up event
			 */
			if ((adapter->flags & FLAG_TARC_SPEED_MODE_BIT) &&
			    !txb2b) {
				u32 tarc0;
				tarc0 = er32(TARC(0));
				tarc0 &= ~SPEED_MODE_BIT;
				ew32(TARC(0), tarc0);
			}

			/*
			 * disable TSO for pcie and 10/100 speeds, to avoid
			 * some hardware issues
			 */
			if (!(adapter->flags & FLAG_TSO_FORCE)) {
				switch (adapter->link_speed) {
				case SPEED_10:
				case SPEED_100:
					e_info("10/100 speed: disabling TSO\n");
					netdev->features &= ~NETIF_F_TSO;
					netdev->features &= ~NETIF_F_TSO6;
					break;
				case SPEED_1000:
					netdev->features |= NETIF_F_TSO;
					netdev->features |= NETIF_F_TSO6;
					break;
				default:
					/* oops */
					break;
				}
			}

			/*
			 * enable transmits in the hardware, need to do this
			 * after setting TARC(0)
			 */
			tctl = er32(TCTL);
			tctl |= E1000_TCTL_EN;
			ew32(TCTL, tctl);

                        /*
			 * Perform any post-link-up configuration before
			 * reporting link up.
			 */
			if (phy->ops.cfg_on_link_up)
				phy->ops.cfg_on_link_up(hw);

			netif_carrier_on(netdev);

			if (!test_bit(__E1000_DOWN, &adapter->state))
				mod_timer(&adapter->phy_info_timer,
					  round_jiffies(jiffies + 2 * HZ));
		}
	} else {
		if (netif_carrier_ok(netdev)) {
			adapter->link_speed = 0;
			adapter->link_duplex = 0;
			/* Link status message must follow this format */
			printk(KERN_INFO "e1000e: %s NIC Link is Down\n",
			       adapter->netdev->name);
			netif_carrier_off(netdev);
			if (!test_bit(__E1000_DOWN, &adapter->state))
				mod_timer(&adapter->phy_info_timer,
					  round_jiffies(jiffies + 2 * HZ));

			if (adapter->flags & FLAG_RX_NEEDS_RESTART)
				schedule_work(&adapter->reset_task);
			else
				pm_schedule_suspend(netdev->dev.parent,
							LINK_TIMEOUT);
		}
	}

link_up:
	e1000e_update_stats(adapter);

	mac->tx_packet_delta = adapter->stats.tpt - adapter->tpt_old;
	adapter->tpt_old = adapter->stats.tpt;
	mac->collision_delta = adapter->stats.colc - adapter->colc_old;
	adapter->colc_old = adapter->stats.colc;

	adapter->gorc = adapter->stats.gorc - adapter->gorc_old;
	adapter->gorc_old = adapter->stats.gorc;
	adapter->gotc = adapter->stats.gotc - adapter->gotc_old;
	adapter->gotc_old = adapter->stats.gotc;

	e1000e_update_adaptive(&adapter->hw);

	if (!netif_carrier_ok(netdev)) {
		tx_pending = (e1000_desc_unused(tx_ring) + 1 <
			       tx_ring->count);
		if (tx_pending) {
			/*
			 * We've lost link, so the controller stops DMA,
			 * but we've got queued Tx work that's never going
			 * to get done, so reset controller to flush Tx.
			 * (Do the reset outside of interrupt context).
			 */
			adapter->tx_timeout_count++;
			schedule_work(&adapter->reset_task);
			/* return immediately since reset is imminent */
			return;
		}
	}

	/* Simple mode for Interrupt Throttle Rate (ITR) */
	if (adapter->itr_setting == 4) {
		/*
		 * Symmetric Tx/Rx gets a reduced ITR=2000;
		 * Total asymmetrical Tx or Rx gets ITR=8000;
		 * everyone else is between 2000-8000.
		 */
		u32 goc = (adapter->gotc + adapter->gorc) / 10000;
		u32 dif = (adapter->gotc > adapter->gorc ?
			    adapter->gotc - adapter->gorc :
			    adapter->gorc - adapter->gotc) / 10000;
		u32 itr = goc > 0 ? (dif * 6000 / goc + 2000) : 8000;

		ew32(ITR, 1000000000 / (itr * 256));
	}

	/* Cause software interrupt to ensure Rx ring is cleaned */
	if (adapter->msix_entries)
		ew32(ICS, adapter->rx_ring->ims_val);
	else
		ew32(ICS, E1000_ICS_RXDMT0);

	/* Force detection of hung controller every watchdog period */
	adapter->detect_tx_hung = 1;

	/*
	 * With 82571 controllers, LAA may be overwritten due to controller
	 * reset from the other port. Set the appropriate LAA in RAR[0]
	 */
	if (e1000e_get_laa_state_82571(hw))
		e1000e_rar_set(hw, adapter->hw.mac.addr, 0);

	/* Reset the timer */
	if (!test_bit(__E1000_DOWN, &adapter->state))
		mod_timer(&adapter->watchdog_timer,
			  round_jiffies(jiffies + 2 * HZ));
}

#define E1000_TX_FLAGS_CSUM		0x00000001
#define E1000_TX_FLAGS_VLAN		0x00000002
#define E1000_TX_FLAGS_TSO		0x00000004
#define E1000_TX_FLAGS_IPV4		0x00000008
#define E1000_TX_FLAGS_VLAN_MASK	0xffff0000
#define E1000_TX_FLAGS_VLAN_SHIFT	16

static int e1000_tso(struct e1000_adapter *adapter,
		     struct sk_buff *skb)
{
	struct e1000_ring *tx_ring = adapter->tx_ring;
	struct e1000_context_desc *context_desc;
	struct e1000_buffer *buffer_info;
	unsigned int i;
	u32 cmd_length = 0;
	u16 ipcse = 0, tucse, mss;
	u8 ipcss, ipcso, tucss, tucso, hdr_len;
	int err;

	if (!skb_is_gso(skb))
		return 0;

	if (skb_header_cloned(skb)) {
		err = pskb_expand_head(skb, 0, 0, GFP_ATOMIC);
		if (err)
			return err;
	}

	hdr_len = skb_transport_offset(skb) + tcp_hdrlen(skb);
	mss = skb_shinfo(skb)->gso_size;
	if (skb->protocol == htons(ETH_P_IP)) {
		struct iphdr *iph = ip_hdr(skb);
		iph->tot_len = 0;
		iph->check = 0;
		tcp_hdr(skb)->check = ~csum_tcpudp_magic(iph->saddr, iph->daddr,
		                                         0, IPPROTO_TCP, 0);
		cmd_length = E1000_TXD_CMD_IP;
		ipcse = skb_transport_offset(skb) - 1;
	} else if (skb_is_gso_v6(skb)) {
		ipv6_hdr(skb)->payload_len = 0;
		tcp_hdr(skb)->check = ~csum_ipv6_magic(&ipv6_hdr(skb)->saddr,
		                                       &ipv6_hdr(skb)->daddr,
		                                       0, IPPROTO_TCP, 0);
		ipcse = 0;
	}
	ipcss = skb_network_offset(skb);
	ipcso = (void *)&(ip_hdr(skb)->check) - (void *)skb->data;
	tucss = skb_transport_offset(skb);
	tucso = (void *)&(tcp_hdr(skb)->check) - (void *)skb->data;
	tucse = 0;

	cmd_length |= (E1000_TXD_CMD_DEXT | E1000_TXD_CMD_TSE |
	               E1000_TXD_CMD_TCP | (skb->len - (hdr_len)));

	i = tx_ring->next_to_use;
	context_desc = E1000_CONTEXT_DESC(*tx_ring, i);
	buffer_info = &tx_ring->buffer_info[i];

	context_desc->lower_setup.ip_fields.ipcss  = ipcss;
	context_desc->lower_setup.ip_fields.ipcso  = ipcso;
	context_desc->lower_setup.ip_fields.ipcse  = cpu_to_le16(ipcse);
	context_desc->upper_setup.tcp_fields.tucss = tucss;
	context_desc->upper_setup.tcp_fields.tucso = tucso;
	context_desc->upper_setup.tcp_fields.tucse = cpu_to_le16(tucse);
	context_desc->tcp_seg_setup.fields.mss     = cpu_to_le16(mss);
	context_desc->tcp_seg_setup.fields.hdr_len = hdr_len;
	context_desc->cmd_and_length = cpu_to_le32(cmd_length);

	buffer_info->time_stamp = jiffies;
	buffer_info->next_to_watch = i;

	i++;
	if (i == tx_ring->count)
		i = 0;
	tx_ring->next_to_use = i;

	return 1;
}

static bool e1000_tx_csum(struct e1000_adapter *adapter, struct sk_buff *skb)
{
	struct e1000_ring *tx_ring = adapter->tx_ring;
	struct e1000_context_desc *context_desc;
	struct e1000_buffer *buffer_info;
	unsigned int i;
	u8 css;
	u32 cmd_len = E1000_TXD_CMD_DEXT;
	__be16 protocol;

	if (skb->ip_summed != CHECKSUM_PARTIAL)
		return 0;

	if (skb->protocol == cpu_to_be16(ETH_P_8021Q))
		protocol = vlan_eth_hdr(skb)->h_vlan_encapsulated_proto;
	else
		protocol = skb->protocol;

	switch (protocol) {
	case cpu_to_be16(ETH_P_IP):
		if (ip_hdr(skb)->protocol == IPPROTO_TCP)
			cmd_len |= E1000_TXD_CMD_TCP;
		break;
	case cpu_to_be16(ETH_P_IPV6):
		/* XXX not handling all IPV6 headers */
		if (ipv6_hdr(skb)->nexthdr == IPPROTO_TCP)
			cmd_len |= E1000_TXD_CMD_TCP;
		break;
	default:
		if (unlikely(net_ratelimit()))
			e_warn("checksum_partial proto=%x!\n",
			       be16_to_cpu(protocol));
		break;
	}

	css = skb_transport_offset(skb);

	i = tx_ring->next_to_use;
	buffer_info = &tx_ring->buffer_info[i];
	context_desc = E1000_CONTEXT_DESC(*tx_ring, i);

	context_desc->lower_setup.ip_config = 0;
	context_desc->upper_setup.tcp_fields.tucss = css;
	context_desc->upper_setup.tcp_fields.tucso =
				css + skb->csum_offset;
	context_desc->upper_setup.tcp_fields.tucse = 0;
	context_desc->tcp_seg_setup.data = 0;
	context_desc->cmd_and_length = cpu_to_le32(cmd_len);

	buffer_info->time_stamp = jiffies;
	buffer_info->next_to_watch = i;

	i++;
	if (i == tx_ring->count)
		i = 0;
	tx_ring->next_to_use = i;

	return 1;
}

#define E1000_MAX_PER_TXD	8192
#define E1000_MAX_TXD_PWR	12

static int e1000_tx_map(struct e1000_adapter *adapter,
			struct sk_buff *skb, unsigned int first,
			unsigned int max_per_txd, unsigned int nr_frags,
			unsigned int mss)
{
	struct e1000_ring *tx_ring = adapter->tx_ring;
	struct pci_dev *pdev = adapter->pdev;
	struct e1000_buffer *buffer_info;
	unsigned int len = skb_headlen(skb);
	unsigned int offset = 0, size, count = 0, i;
	unsigned int f, bytecount, segs;

	i = tx_ring->next_to_use;

	while (len) {
		buffer_info = &tx_ring->buffer_info[i];
		size = min(len, max_per_txd);

		buffer_info->length = size;
		buffer_info->time_stamp = jiffies;
		buffer_info->next_to_watch = i;
		buffer_info->dma = dma_map_single(&pdev->dev,
						  skb->data + offset,
						  size,	DMA_TO_DEVICE);
		buffer_info->mapped_as_page = false;
		if (dma_mapping_error(&pdev->dev, buffer_info->dma))
			goto dma_error;

		len -= size;
		offset += size;
		count++;

		if (len) {
			i++;
			if (i == tx_ring->count)
				i = 0;
		}
	}

	for (f = 0; f < nr_frags; f++) {
		struct skb_frag_struct *frag;

		frag = &skb_shinfo(skb)->frags[f];
		len = frag->size;
		offset = frag->page_offset;

		while (len) {
			i++;
			if (i == tx_ring->count)
				i = 0;

			buffer_info = &tx_ring->buffer_info[i];
			size = min(len, max_per_txd);

			buffer_info->length = size;
			buffer_info->time_stamp = jiffies;
			buffer_info->next_to_watch = i;
			buffer_info->dma = dma_map_page(&pdev->dev, frag->page,
							offset, size,
							DMA_TO_DEVICE);
			buffer_info->mapped_as_page = true;
			if (dma_mapping_error(&pdev->dev, buffer_info->dma))
				goto dma_error;

			len -= size;
			offset += size;
			count++;
		}
	}

	segs = skb_shinfo(skb)->gso_segs ?: 1;
	/* multiply data chunks by size of headers */
	bytecount = ((segs - 1) * skb_headlen(skb)) + skb->len;

	tx_ring->buffer_info[i].skb = skb;
	tx_ring->buffer_info[i].segs = segs;
	tx_ring->buffer_info[i].bytecount = bytecount;
	tx_ring->buffer_info[first].next_to_watch = i;

	return count;

dma_error:
	dev_err(&pdev->dev, "TX DMA map failed\n");
	buffer_info->dma = 0;
	if (count)
		count--;

	while (count--) {
		if (i==0)
			i += tx_ring->count;
		i--;
		buffer_info = &tx_ring->buffer_info[i];
		e1000_put_txbuf(adapter, buffer_info);;
	}

	return 0;
}

static void e1000_tx_queue(struct e1000_adapter *adapter,
			   int tx_flags, int count)
{
	struct e1000_ring *tx_ring = adapter->tx_ring;
	struct e1000_tx_desc *tx_desc = NULL;
	struct e1000_buffer *buffer_info;
	u32 txd_upper = 0, txd_lower = E1000_TXD_CMD_IFCS;
	unsigned int i;

	if (tx_flags & E1000_TX_FLAGS_TSO) {
		txd_lower |= E1000_TXD_CMD_DEXT | E1000_TXD_DTYP_D |
			     E1000_TXD_CMD_TSE;
		txd_upper |= E1000_TXD_POPTS_TXSM << 8;

		if (tx_flags & E1000_TX_FLAGS_IPV4)
			txd_upper |= E1000_TXD_POPTS_IXSM << 8;
	}

	if (tx_flags & E1000_TX_FLAGS_CSUM) {
		txd_lower |= E1000_TXD_CMD_DEXT | E1000_TXD_DTYP_D;
		txd_upper |= E1000_TXD_POPTS_TXSM << 8;
	}

	if (tx_flags & E1000_TX_FLAGS_VLAN) {
		txd_lower |= E1000_TXD_CMD_VLE;
		txd_upper |= (tx_flags & E1000_TX_FLAGS_VLAN_MASK);
	}

	i = tx_ring->next_to_use;

	while (count--) {
		buffer_info = &tx_ring->buffer_info[i];
		tx_desc = E1000_TX_DESC(*tx_ring, i);
		tx_desc->buffer_addr = cpu_to_le64(buffer_info->dma);
		tx_desc->lower.data =
			cpu_to_le32(txd_lower | buffer_info->length);
		tx_desc->upper.data = cpu_to_le32(txd_upper);

		i++;
		if (i == tx_ring->count)
			i = 0;
	}

	tx_desc->lower.data |= cpu_to_le32(adapter->txd_cmd);

	/*
	 * Force memory writes to complete before letting h/w
	 * know there are new descriptors to fetch.  (Only
	 * applicable for weak-ordered memory model archs,
	 * such as IA-64).
	 */
	wmb();

	tx_ring->next_to_use = i;
	writel(i, adapter->hw.hw_addr + tx_ring->tail);
	/*
	 * we need this if more than one processor can write to our tail
	 * at a time, it synchronizes IO on IA64/Altix systems
	 */
	mmiowb();
}

#define MINIMUM_DHCP_PACKET_SIZE 282
static int e1000_transfer_dhcp_info(struct e1000_adapter *adapter,
				    struct sk_buff *skb)
{
	struct e1000_hw *hw =  &adapter->hw;
	u16 length, offset;

	if (vlan_tx_tag_present(skb)) {
		if (!((vlan_tx_tag_get(skb) == adapter->hw.mng_cookie.vlan_id) &&
		    (adapter->hw.mng_cookie.status &
			E1000_MNG_DHCP_COOKIE_STATUS_VLAN)))
			return 0;
	}

	if (skb->len <= MINIMUM_DHCP_PACKET_SIZE)
		return 0;

	if (((struct ethhdr *) skb->data)->h_proto != htons(ETH_P_IP))
		return 0;

	{
		const struct iphdr *ip = (struct iphdr *)((u8 *)skb->data+14);
		struct udphdr *udp;

		if (ip->protocol != IPPROTO_UDP)
			return 0;

		udp = (struct udphdr *)((u8 *)ip + (ip->ihl << 2));
		if (ntohs(udp->dest) != 67)
			return 0;

		offset = (u8 *)udp + 8 - skb->data;
		length = skb->len - offset;
		return e1000e_mng_write_dhcp_info(hw, (u8 *)udp + 8, length);
	}

	return 0;
}

static int __e1000_maybe_stop_tx(struct net_device *netdev, int size)
{
	struct e1000_adapter *adapter = netdev_priv(netdev);

	netif_stop_queue(netdev);
	/*
	 * Herbert's original patch had:
	 *  smp_mb__after_netif_stop_queue();
	 * but since that doesn't exist yet, just open code it.
	 */
	smp_mb();

	/*
	 * We need to check again in a case another CPU has just
	 * made room available.
	 */
	if (e1000_desc_unused(adapter->tx_ring) < size)
		return -EBUSY;

	/* A reprieve! */
	netif_start_queue(netdev);
	++adapter->restart_queue;
	return 0;
}

static int e1000_maybe_stop_tx(struct net_device *netdev, int size)
{
	struct e1000_adapter *adapter = netdev_priv(netdev);

	if (e1000_desc_unused(adapter->tx_ring) >= size)
		return 0;
	return __e1000_maybe_stop_tx(netdev, size);
}

#define TXD_USE_COUNT(S, X) (((S) >> (X)) + 1 )
static netdev_tx_t e1000_xmit_frame(struct sk_buff *skb,
				    struct net_device *netdev)
{
	struct e1000_adapter *adapter = netdev_priv(netdev);
	struct e1000_ring *tx_ring = adapter->tx_ring;
	unsigned int first;
	unsigned int max_per_txd = E1000_MAX_PER_TXD;
	unsigned int max_txd_pwr = E1000_MAX_TXD_PWR;
	unsigned int tx_flags = 0;
	unsigned int len = skb_headlen(skb);
	unsigned int nr_frags;
	unsigned int mss;
	int count = 0;
	int tso;
	unsigned int f;

	if (test_bit(__E1000_DOWN, &adapter->state)) {
		dev_kfree_skb_any(skb);
		return NETDEV_TX_OK;
	}

	if (skb->len <= 0) {
		dev_kfree_skb_any(skb);
		return NETDEV_TX_OK;
	}

	mss = skb_shinfo(skb)->gso_size;
	/*
	 * The controller does a simple calculation to
	 * make sure there is enough room in the FIFO before
	 * initiating the DMA for each buffer.  The calc is:
	 * 4 = ceil(buffer len/mss).  To make sure we don't
	 * overrun the FIFO, adjust the max buffer len if mss
	 * drops.
	 */
	if (mss) {
		u8 hdr_len;
		max_per_txd = min(mss << 2, max_per_txd);
		max_txd_pwr = fls(max_per_txd) - 1;

		/*
		 * TSO Workaround for 82571/2/3 Controllers -- if skb->data
		 * points to just header, pull a few bytes of payload from
		 * frags into skb->data
		 */
		hdr_len = skb_transport_offset(skb) + tcp_hdrlen(skb);
		/*
		 * we do this workaround for ES2LAN, but it is un-necessary,
		 * avoiding it could save a lot of cycles
		 */
		if (skb->data_len && (hdr_len == len)) {
			unsigned int pull_size;

			pull_size = min((unsigned int)4, skb->data_len);
			if (!__pskb_pull_tail(skb, pull_size)) {
				e_err("__pskb_pull_tail failed.\n");
				dev_kfree_skb_any(skb);
				return NETDEV_TX_OK;
			}
			len = skb_headlen(skb);
		}
	}

	/* reserve a descriptor for the offload context */
	if ((mss) || (skb->ip_summed == CHECKSUM_PARTIAL))
		count++;
	count++;

	count += TXD_USE_COUNT(len, max_txd_pwr);

	nr_frags = skb_shinfo(skb)->nr_frags;
	for (f = 0; f < nr_frags; f++)
		count += TXD_USE_COUNT(skb_shinfo(skb)->frags[f].size,
				       max_txd_pwr);

	if (adapter->hw.mac.tx_pkt_filtering)
		e1000_transfer_dhcp_info(adapter, skb);

	/*
	 * need: count + 2 desc gap to keep tail from touching
	 * head, otherwise try next time
	 */
	if (e1000_maybe_stop_tx(netdev, count + 2))
		return NETDEV_TX_BUSY;

	if (adapter->vlgrp && vlan_tx_tag_present(skb)) {
		tx_flags |= E1000_TX_FLAGS_VLAN;
		tx_flags |= (vlan_tx_tag_get(skb) << E1000_TX_FLAGS_VLAN_SHIFT);
	}

	first = tx_ring->next_to_use;

	tso = e1000_tso(adapter, skb);
	if (tso < 0) {
		dev_kfree_skb_any(skb);
		return NETDEV_TX_OK;
	}

	if (tso)
		tx_flags |= E1000_TX_FLAGS_TSO;
	else if (e1000_tx_csum(adapter, skb))
		tx_flags |= E1000_TX_FLAGS_CSUM;

	/*
	 * Old method was to assume IPv4 packet by default if TSO was enabled.
	 * 82571 hardware supports TSO capabilities for IPv6 as well...
	 * no longer assume, we must.
	 */
	if (skb->protocol == htons(ETH_P_IP))
		tx_flags |= E1000_TX_FLAGS_IPV4;

	/* if count is 0 then mapping error has occured */
	count = e1000_tx_map(adapter, skb, first, max_per_txd, nr_frags, mss);
	if (count) {
		e1000_tx_queue(adapter, tx_flags, count);
		/* Make sure there is space in the ring for the next send. */
		e1000_maybe_stop_tx(netdev, MAX_SKB_FRAGS + 2);

	} else {
		dev_kfree_skb_any(skb);
		tx_ring->buffer_info[first].time_stamp = 0;
		tx_ring->next_to_use = first;
	}

	return NETDEV_TX_OK;
}

/**
 * e1000_tx_timeout - Respond to a Tx Hang
 * @netdev: network interface device structure
 **/
static void e1000_tx_timeout(struct net_device *netdev)
{
	struct e1000_adapter *adapter = netdev_priv(netdev);

	/* Do the reset outside of interrupt context */
	adapter->tx_timeout_count++;
	schedule_work(&adapter->reset_task);
}

static void e1000_reset_task(struct work_struct *work)
{
	struct e1000_adapter *adapter;
	adapter = container_of(work, struct e1000_adapter, reset_task);

	e1000e_dump(adapter);
	e_err("Reset adapter\n");
	e1000e_reinit_locked(adapter);
}

/**
 * e1000_get_stats - Get System Network Statistics
 * @netdev: network interface device structure
 *
 * Returns the address of the device statistics structure.
 * The statistics are actually updated from the timer callback.
 **/
static struct net_device_stats *e1000_get_stats(struct net_device *netdev)
{
	/* only return the current stats */
	return &netdev->stats;
}

/**
 * e1000_change_mtu - Change the Maximum Transfer Unit
 * @netdev: network interface device structure
 * @new_mtu: new value for maximum frame size
 *
 * Returns 0 on success, negative on failure
 **/
static int e1000_change_mtu(struct net_device *netdev, int new_mtu)
{
	struct e1000_adapter *adapter = netdev_priv(netdev);
	int max_frame = new_mtu + ETH_HLEN + ETH_FCS_LEN;

	/* Jumbo frame support */
	if ((max_frame > ETH_FRAME_LEN + ETH_FCS_LEN) &&
	    !(adapter->flags & FLAG_HAS_JUMBO_FRAMES)) {
		e_err("Jumbo Frames not supported.\n");
		return -EINVAL;
	}

	/* Supported frame sizes */
	if ((new_mtu < ETH_ZLEN + ETH_FCS_LEN + VLAN_HLEN) ||
	    (max_frame > adapter->max_hw_frame_size)) {
		e_err("Unsupported MTU setting\n");
		return -EINVAL;
	}

	/* 82573 Errata 17 */
	if (((adapter->hw.mac.type == e1000_82573) ||
	     (adapter->hw.mac.type == e1000_82574)) &&
	    (max_frame > ETH_FRAME_LEN + ETH_FCS_LEN)) {
		adapter->flags2 |= FLAG2_DISABLE_ASPM_L1;
		e1000e_disable_aspm(adapter->pdev, PCIE_LINK_STATE_L1);
	}

	while (test_and_set_bit(__E1000_RESETTING, &adapter->state))
		msleep(1);
	/* e1000e_down -> e1000e_reset dependent on max_frame_size & mtu */
	adapter->max_frame_size = max_frame;
	e_info("changing MTU from %d to %d\n", netdev->mtu, new_mtu);
	netdev->mtu = new_mtu;
	if (netif_running(netdev))
		e1000e_down(adapter);

	/*
	 * NOTE: netdev_alloc_skb reserves 16 bytes, and typically NET_IP_ALIGN
	 * means we reserve 2 more, this pushes us to allocate from the next
	 * larger slab size.
	 * i.e. RXBUFFER_2048 --> size-4096 slab
	 * However with the new *_jumbo_rx* routines, jumbo receives will use
	 * fragmented skbs
	 */

	if (max_frame <= 2048)
		adapter->rx_buffer_len = 2048;
	else
		adapter->rx_buffer_len = 4096;

	/* adjust allocation if LPE protects us, and we aren't using SBP */
	if ((max_frame == ETH_FRAME_LEN + ETH_FCS_LEN) ||
	     (max_frame == ETH_FRAME_LEN + VLAN_HLEN + ETH_FCS_LEN))
		adapter->rx_buffer_len = ETH_FRAME_LEN + VLAN_HLEN
					 + ETH_FCS_LEN;

	if (netif_running(netdev))
		e1000e_up(adapter);
	else
		e1000e_reset(adapter);

	clear_bit(__E1000_RESETTING, &adapter->state);

	return 0;
}

static int e1000_mii_ioctl(struct net_device *netdev, struct ifreq *ifr,
			   int cmd)
{
	struct e1000_adapter *adapter = netdev_priv(netdev);
	struct mii_ioctl_data *data = if_mii(ifr);

	if (adapter->hw.phy.media_type != e1000_media_type_copper)
		return -EOPNOTSUPP;

	switch (cmd) {
	case SIOCGMIIPHY:
		data->phy_id = adapter->hw.phy.addr;
		break;
	case SIOCGMIIREG:
		e1000_phy_read_status(adapter);

		switch (data->reg_num & 0x1F) {
		case MII_BMCR:
			data->val_out = adapter->phy_regs.bmcr;
			break;
		case MII_BMSR:
			data->val_out = adapter->phy_regs.bmsr;
			break;
		case MII_PHYSID1:
			data->val_out = (adapter->hw.phy.id >> 16);
			break;
		case MII_PHYSID2:
			data->val_out = (adapter->hw.phy.id & 0xFFFF);
			break;
		case MII_ADVERTISE:
			data->val_out = adapter->phy_regs.advertise;
			break;
		case MII_LPA:
			data->val_out = adapter->phy_regs.lpa;
			break;
		case MII_EXPANSION:
			data->val_out = adapter->phy_regs.expansion;
			break;
		case MII_CTRL1000:
			data->val_out = adapter->phy_regs.ctrl1000;
			break;
		case MII_STAT1000:
			data->val_out = adapter->phy_regs.stat1000;
			break;
		case MII_ESTATUS:
			data->val_out = adapter->phy_regs.estatus;
			break;
		default:
			return -EIO;
		}
		break;
	case SIOCSMIIREG:
	default:
		return -EOPNOTSUPP;
	}
	return 0;
}

static int e1000_ioctl(struct net_device *netdev, struct ifreq *ifr, int cmd)
{
	switch (cmd) {
	case SIOCGMIIPHY:
	case SIOCGMIIREG:
	case SIOCSMIIREG:
		return e1000_mii_ioctl(netdev, ifr, cmd);
	default:
		return -EOPNOTSUPP;
	}
}

static int e1000_init_phy_wakeup(struct e1000_adapter *adapter, u32 wufc)
{
	struct e1000_hw *hw = &adapter->hw;
	u32 i, mac_reg;
	u16 phy_reg;
	int retval = 0;

	/* copy MAC RARs to PHY RARs */
	e1000_copy_rx_addrs_to_phy_ich8lan(hw);

	/* copy MAC MTA to PHY MTA */
	for (i = 0; i < adapter->hw.mac.mta_reg_count; i++) {
		mac_reg = E1000_READ_REG_ARRAY(hw, E1000_MTA, i);
		e1e_wphy(hw, BM_MTA(i), (u16)(mac_reg & 0xFFFF));
		e1e_wphy(hw, BM_MTA(i) + 1, (u16)((mac_reg >> 16) & 0xFFFF));
	}

	/* configure PHY Rx Control register */
	e1e_rphy(&adapter->hw, BM_RCTL, &phy_reg);
	mac_reg = er32(RCTL);
	if (mac_reg & E1000_RCTL_UPE)
		phy_reg |= BM_RCTL_UPE;
	if (mac_reg & E1000_RCTL_MPE)
		phy_reg |= BM_RCTL_MPE;
	phy_reg &= ~(BM_RCTL_MO_MASK);
	if (mac_reg & E1000_RCTL_MO_3)
		phy_reg |= (((mac_reg & E1000_RCTL_MO_3) >> E1000_RCTL_MO_SHIFT)
				<< BM_RCTL_MO_SHIFT);
	if (mac_reg & E1000_RCTL_BAM)
		phy_reg |= BM_RCTL_BAM;
	if (mac_reg & E1000_RCTL_PMCF)
		phy_reg |= BM_RCTL_PMCF;
	mac_reg = er32(CTRL);
	if (mac_reg & E1000_CTRL_RFCE)
		phy_reg |= BM_RCTL_RFCE;
	e1e_wphy(&adapter->hw, BM_RCTL, phy_reg);

	/* enable PHY wakeup in MAC register */
	ew32(WUFC, wufc);
	ew32(WUC, E1000_WUC_PHY_WAKE | E1000_WUC_PME_EN);

	/* configure and enable PHY wakeup in PHY registers */
	e1e_wphy(&adapter->hw, BM_WUFC, wufc);
	e1e_wphy(&adapter->hw, BM_WUC, E1000_WUC_PME_EN);

	/* activate PHY wakeup */
	retval = hw->phy.ops.acquire(hw);
	if (retval) {
		e_err("Could not acquire PHY\n");
		return retval;
	}
	e1000e_write_phy_reg_mdic(hw, IGP01E1000_PHY_PAGE_SELECT,
	                         (BM_WUC_ENABLE_PAGE << IGP_PAGE_SHIFT));
	retval = e1000e_read_phy_reg_mdic(hw, BM_WUC_ENABLE_REG, &phy_reg);
	if (retval) {
		e_err("Could not read PHY page 769\n");
		goto out;
	}
	phy_reg |= BM_WUC_ENABLE_BIT | BM_WUC_HOST_WU_BIT;
	retval = e1000e_write_phy_reg_mdic(hw, BM_WUC_ENABLE_REG, phy_reg);
	if (retval)
		e_err("Could not set PHY Host Wakeup bit\n");
out:
	hw->phy.ops.release(hw);

	return retval;
}

static int __e1000_shutdown(struct pci_dev *pdev, bool *enable_wake,
			    bool runtime)
{
	struct net_device *netdev = pci_get_drvdata(pdev);
	struct e1000_adapter *adapter = netdev_priv(netdev);
	struct e1000_hw *hw = &adapter->hw;
	u32 ctrl, ctrl_ext, rctl, status;
	/* Runtime suspend should only enable wakeup for link changes */
	u32 wufc = runtime ? E1000_WUFC_LNKC : adapter->wol;
	int retval = 0;

	netif_device_detach(netdev);

	if (netif_running(netdev)) {
		WARN_ON(test_bit(__E1000_RESETTING, &adapter->state));
		e1000e_down(adapter);
		e1000_free_irq(adapter);
	}
	e1000e_reset_interrupt_capability(adapter);

	retval = pci_save_state(pdev);
	if (retval)
		return retval;

	status = er32(STATUS);
	if (status & E1000_STATUS_LU)
		wufc &= ~E1000_WUFC_LNKC;

	if (wufc) {
		e1000_setup_rctl(adapter);
		e1000_set_multi(netdev);

		/* turn on all-multi mode if wake on multicast is enabled */
		if (wufc & E1000_WUFC_MC) {
			rctl = er32(RCTL);
			rctl |= E1000_RCTL_MPE;
			ew32(RCTL, rctl);
		}

		ctrl = er32(CTRL);
		/* advertise wake from D3Cold */
		#define E1000_CTRL_ADVD3WUC 0x00100000
		/* phy power management enable */
		#define E1000_CTRL_EN_PHY_PWR_MGMT 0x00200000
		ctrl |= E1000_CTRL_ADVD3WUC;
		if (!(adapter->flags2 & FLAG2_HAS_PHY_WAKEUP))
			ctrl |= E1000_CTRL_EN_PHY_PWR_MGMT;
		ew32(CTRL, ctrl);

		if (adapter->hw.phy.media_type == e1000_media_type_fiber ||
		    adapter->hw.phy.media_type ==
		    e1000_media_type_internal_serdes) {
			/* keep the laser running in D3 */
			ctrl_ext = er32(CTRL_EXT);
			ctrl_ext |= E1000_CTRL_EXT_SDP3_DATA;
			ew32(CTRL_EXT, ctrl_ext);
		}

		if (adapter->flags & FLAG_IS_ICH)
			e1000e_disable_gig_wol_ich8lan(&adapter->hw);

		/* Allow time for pending master requests to run */
		e1000e_disable_pcie_master(&adapter->hw);

		if (adapter->flags2 & FLAG2_HAS_PHY_WAKEUP) {
			/* enable wakeup by the PHY */
			retval = e1000_init_phy_wakeup(adapter, wufc);
			if (retval)
				return retval;
		} else {
			/* enable wakeup by the MAC */
			ew32(WUFC, wufc);
			ew32(WUC, E1000_WUC_PME_EN);
		}
	} else {
		ew32(WUC, 0);
		ew32(WUFC, 0);
	}

	*enable_wake = !!wufc;

	/* make sure adapter isn't asleep if manageability is enabled */
	if ((adapter->flags & FLAG_MNG_PT_ENABLED) ||
	    (hw->mac.ops.check_mng_mode(hw)))
		*enable_wake = true;

	if (adapter->hw.phy.type == e1000_phy_igp_3)
		e1000e_igp3_phy_powerdown_workaround_ich8lan(&adapter->hw);

	/*
	 * Release control of h/w to f/w.  If f/w is AMT enabled, this
	 * would have already happened in close and is redundant.
	 */
	e1000_release_hw_control(adapter);

	pci_disable_device(pdev);

	return 0;
}

static void e1000_power_off(struct pci_dev *pdev, bool sleep, bool wake)
{
	if (sleep && wake) {
		pci_prepare_to_sleep(pdev);
		return;
	}

	pci_wake_from_d3(pdev, wake);
	pci_set_power_state(pdev, PCI_D3hot);
}

static void e1000_complete_shutdown(struct pci_dev *pdev, bool sleep,
                                    bool wake)
{
	struct net_device *netdev = pci_get_drvdata(pdev);
	struct e1000_adapter *adapter = netdev_priv(netdev);

	/*
	 * The pci-e switch on some quad port adapters will report a
	 * correctable error when the MAC transitions from D0 to D3.  To
	 * prevent this we need to mask off the correctable errors on the
	 * downstream port of the pci-e switch.
	 */
	if (adapter->flags & FLAG_IS_QUAD_PORT) {
		struct pci_dev *us_dev = pdev->bus->self;
		int pos = pci_find_capability(us_dev, PCI_CAP_ID_EXP);
		u16 devctl;

		pci_read_config_word(us_dev, pos + PCI_EXP_DEVCTL, &devctl);
		pci_write_config_word(us_dev, pos + PCI_EXP_DEVCTL,
		                      (devctl & ~PCI_EXP_DEVCTL_CERE));

		e1000_power_off(pdev, sleep, wake);

		pci_write_config_word(us_dev, pos + PCI_EXP_DEVCTL, devctl);
	} else {
		e1000_power_off(pdev, sleep, wake);
	}
}

#ifdef CONFIG_PCIEASPM
static void __e1000e_disable_aspm(struct pci_dev *pdev, u16 state)
{
	pci_disable_link_state(pdev, state);
}
#else
static void __e1000e_disable_aspm(struct pci_dev *pdev, u16 state)
{
	int pos;
	u16 reg16;

	/*
	 * Both device and parent should have the same ASPM setting.
	 * Disable ASPM in downstream component first and then upstream.
	 */
	pos = pci_pcie_cap(pdev);
	pci_read_config_word(pdev, pos + PCI_EXP_LNKCTL, &reg16);
	reg16 &= ~state;
	pci_write_config_word(pdev, pos + PCI_EXP_LNKCTL, reg16);

	if (!pdev->bus->self)
		return;

	pos = pci_pcie_cap(pdev->bus->self);
	pci_read_config_word(pdev->bus->self, pos + PCI_EXP_LNKCTL, &reg16);
	reg16 &= ~state;
	pci_write_config_word(pdev->bus->self, pos + PCI_EXP_LNKCTL, reg16);
}
#endif
void e1000e_disable_aspm(struct pci_dev *pdev, u16 state)
{
	dev_info(&pdev->dev, "Disabling ASPM %s %s\n",
		 (state & PCIE_LINK_STATE_L0S) ? "L0s" : "",
		 (state & PCIE_LINK_STATE_L1) ? "L1" : "");

	__e1000e_disable_aspm(pdev, state);
}

#ifdef CONFIG_PM_OPS
static bool e1000e_pm_ready(struct e1000_adapter *adapter)
{
	return !!adapter->tx_ring->buffer_info;
}

static int __e1000_resume(struct pci_dev *pdev)
{
	struct net_device *netdev = pci_get_drvdata(pdev);
	struct e1000_adapter *adapter = netdev_priv(netdev);
	struct e1000_hw *hw = &adapter->hw;
	u32 err;

	pci_set_power_state(pdev, PCI_D0);
	pci_restore_state(pdev);
	pci_save_state(pdev);
	if (adapter->flags2 & FLAG2_DISABLE_ASPM_L1)
		e1000e_disable_aspm(pdev, PCIE_LINK_STATE_L1);

	e1000e_set_interrupt_capability(adapter);
	if (netif_running(netdev)) {
		err = e1000_request_irq(adapter);
		if (err)
			return err;
	}

	e1000e_power_up_phy(adapter);

	/* report the system wakeup cause from S3/S4 */
	if (adapter->flags2 & FLAG2_HAS_PHY_WAKEUP) {
		u16 phy_data;

		e1e_rphy(&adapter->hw, BM_WUS, &phy_data);
		if (phy_data) {
			e_info("PHY Wakeup cause - %s\n",
				phy_data & E1000_WUS_EX ? "Unicast Packet" :
				phy_data & E1000_WUS_MC ? "Multicast Packet" :
				phy_data & E1000_WUS_BC ? "Broadcast Packet" :
				phy_data & E1000_WUS_MAG ? "Magic Packet" :
				phy_data & E1000_WUS_LNKC ? "Link Status "
				" Change" : "other");
		}
		e1e_wphy(&adapter->hw, BM_WUS, ~0);
	} else {
		u32 wus = er32(WUS);
		if (wus) {
			e_info("MAC Wakeup cause - %s\n",
				wus & E1000_WUS_EX ? "Unicast Packet" :
				wus & E1000_WUS_MC ? "Multicast Packet" :
				wus & E1000_WUS_BC ? "Broadcast Packet" :
				wus & E1000_WUS_MAG ? "Magic Packet" :
				wus & E1000_WUS_LNKC ? "Link Status Change" :
				"other");
		}
		ew32(WUS, ~0);
	}

	e1000e_reset(adapter);

	e1000_init_manageability_pt(adapter);

	if (netif_running(netdev))
		e1000e_up(adapter);

	netif_device_attach(netdev);

	/*
	 * If the controller has AMT, do not set DRV_LOAD until the interface
	 * is up.  For all other cases, let the f/w know that the h/w is now
	 * under the control of the driver.
	 */
	if (!(adapter->flags & FLAG_HAS_AMT))
		e1000_get_hw_control(adapter);

	return 0;
}

#ifdef CONFIG_PM_SLEEP
static int e1000_suspend(struct device *dev)
{
	struct pci_dev *pdev = to_pci_dev(dev);
	int retval;
	bool wake;

	retval = __e1000_shutdown(pdev, &wake, false);
	if (!retval)
		e1000_complete_shutdown(pdev, true, wake);

	return retval;
}

static int e1000_resume(struct device *dev)
{
	struct pci_dev *pdev = to_pci_dev(dev);
	struct net_device *netdev = pci_get_drvdata(pdev);
	struct e1000_adapter *adapter = netdev_priv(netdev);

	if (e1000e_pm_ready(adapter))
		adapter->idle_check = true;

	return __e1000_resume(pdev);
}
#endif /* CONFIG_PM_SLEEP */

#ifdef CONFIG_PM_RUNTIME
static int e1000_runtime_suspend(struct device *dev)
{
	struct pci_dev *pdev = to_pci_dev(dev);
	struct net_device *netdev = pci_get_drvdata(pdev);
	struct e1000_adapter *adapter = netdev_priv(netdev);

	if (e1000e_pm_ready(adapter)) {
		bool wake;

		__e1000_shutdown(pdev, &wake, true);
	}

	return 0;
}

static int e1000_idle(struct device *dev)
{
	struct pci_dev *pdev = to_pci_dev(dev);
	struct net_device *netdev = pci_get_drvdata(pdev);
	struct e1000_adapter *adapter = netdev_priv(netdev);

	if (!e1000e_pm_ready(adapter))
		return 0;

	if (adapter->idle_check) {
		adapter->idle_check = false;
		if (!e1000e_has_link(adapter))
			pm_schedule_suspend(dev, MSEC_PER_SEC);
	}

	return -EBUSY;
}

static int e1000_runtime_resume(struct device *dev)
{
	struct pci_dev *pdev = to_pci_dev(dev);
	struct net_device *netdev = pci_get_drvdata(pdev);
	struct e1000_adapter *adapter = netdev_priv(netdev);

	if (!e1000e_pm_ready(adapter))
		return 0;

	adapter->idle_check = !dev->power.runtime_auto;
	return __e1000_resume(pdev);
}
#endif /* CONFIG_PM_RUNTIME */
#endif /* CONFIG_PM_OPS */

static void e1000_shutdown(struct pci_dev *pdev)
{
	bool wake = false;

	__e1000_shutdown(pdev, &wake, false);

	if (system_state == SYSTEM_POWER_OFF)
		e1000_complete_shutdown(pdev, false, wake);
}

#ifdef CONFIG_NET_POLL_CONTROLLER
/*
 * Polling 'interrupt' - used by things like netconsole to send skbs
 * without having to re-enable interrupts. It's not called while
 * the interrupt routine is executing.
 */
static void e1000_netpoll(struct net_device *netdev)
{
	struct e1000_adapter *adapter = netdev_priv(netdev);

	disable_irq(adapter->pdev->irq);
	e1000_intr(adapter->pdev->irq, netdev);

	enable_irq(adapter->pdev->irq);
}
#endif

/**
 * e1000_io_error_detected - called when PCI error is detected
 * @pdev: Pointer to PCI device
 * @state: The current pci connection state
 *
 * This function is called after a PCI bus error affecting
 * this device has been detected.
 */
static pci_ers_result_t e1000_io_error_detected(struct pci_dev *pdev,
						pci_channel_state_t state)
{
	struct net_device *netdev = pci_get_drvdata(pdev);
	struct e1000_adapter *adapter = netdev_priv(netdev);

	netif_device_detach(netdev);

	if (state == pci_channel_io_perm_failure)
		return PCI_ERS_RESULT_DISCONNECT;

	if (netif_running(netdev))
		e1000e_down(adapter);
	pci_disable_device(pdev);

	/* Request a slot slot reset. */
	return PCI_ERS_RESULT_NEED_RESET;
}

/**
 * e1000_io_slot_reset - called after the pci bus has been reset.
 * @pdev: Pointer to PCI device
 *
 * Restart the card from scratch, as if from a cold-boot. Implementation
 * resembles the first-half of the e1000_resume routine.
 */
static pci_ers_result_t e1000_io_slot_reset(struct pci_dev *pdev)
{
	struct net_device *netdev = pci_get_drvdata(pdev);
	struct e1000_adapter *adapter = netdev_priv(netdev);
	struct e1000_hw *hw = &adapter->hw;
	int err;
	pci_ers_result_t result;

	if (adapter->flags2 & FLAG2_DISABLE_ASPM_L1)
		e1000e_disable_aspm(pdev, PCIE_LINK_STATE_L1);
	err = pci_enable_device_mem(pdev);
	if (err) {
		dev_err(&pdev->dev,
			"Cannot re-enable PCI device after reset.\n");
		result = PCI_ERS_RESULT_DISCONNECT;
	} else {
		pci_set_master(pdev);
		pdev->state_saved = true;
		pci_restore_state(pdev);

		pci_enable_wake(pdev, PCI_D3hot, 0);
		pci_enable_wake(pdev, PCI_D3cold, 0);

		e1000e_reset(adapter);
		ew32(WUS, ~0);
		result = PCI_ERS_RESULT_RECOVERED;
	}

	pci_cleanup_aer_uncorrect_error_status(pdev);

	return result;
}

/**
 * e1000_io_resume - called when traffic can start flowing again.
 * @pdev: Pointer to PCI device
 *
 * This callback is called when the error recovery driver tells us that
 * its OK to resume normal operation. Implementation resembles the
 * second-half of the e1000_resume routine.
 */
static void e1000_io_resume(struct pci_dev *pdev)
{
	struct net_device *netdev = pci_get_drvdata(pdev);
	struct e1000_adapter *adapter = netdev_priv(netdev);

	e1000_init_manageability_pt(adapter);

	if (netif_running(netdev)) {
		if (e1000e_up(adapter)) {
			dev_err(&pdev->dev,
				"can't bring device back up after reset\n");
			return;
		}
	}

	netif_device_attach(netdev);

	/*
	 * If the controller has AMT, do not set DRV_LOAD until the interface
	 * is up.  For all other cases, let the f/w know that the h/w is now
	 * under the control of the driver.
	 */
	if (!(adapter->flags & FLAG_HAS_AMT))
		e1000_get_hw_control(adapter);

}

static void e1000_print_device_info(struct e1000_adapter *adapter)
{
	struct e1000_hw *hw = &adapter->hw;
	struct net_device *netdev = adapter->netdev;
	u32 pba_num;

	/* print bus type/speed/width info */
	e_info("(PCI Express:2.5GB/s:%s) %pM\n",
	       /* bus width */
	       ((hw->bus.width == e1000_bus_width_pcie_x4) ? "Width x4" :
	        "Width x1"),
	       /* MAC address */
	       netdev->dev_addr);
	e_info("Intel(R) PRO/%s Network Connection\n",
	       (hw->phy.type == e1000_phy_ife) ? "10/100" : "1000");
	e1000e_read_pba_num(hw, &pba_num);
	e_info("MAC: %d, PHY: %d, PBA No: %06x-%03x\n",
	       hw->mac.type, hw->phy.type, (pba_num >> 8), (pba_num & 0xff));
}

static void e1000_eeprom_checks(struct e1000_adapter *adapter)
{
	struct e1000_hw *hw = &adapter->hw;
	int ret_val;
	u16 buf = 0;

	if (hw->mac.type != e1000_82573)
		return;

	ret_val = e1000_read_nvm(hw, NVM_INIT_CONTROL2_REG, 1, &buf);
	if (!ret_val && (!(le16_to_cpu(buf) & (1 << 0)))) {
		/* Deep Smart Power Down (DSPD) */
		dev_warn(&adapter->pdev->dev,
			 "Warning: detected DSPD enabled in EEPROM\n");
	}
}

static const struct net_device_ops e1000e_netdev_ops = {
	.ndo_open		= e1000_open,
	.ndo_stop		= e1000_close,
	.ndo_start_xmit		= e1000_xmit_frame,
	.ndo_get_stats		= e1000_get_stats,
	.ndo_set_multicast_list	= e1000_set_multi,
	.ndo_set_mac_address	= e1000_set_mac,
	.ndo_change_mtu		= e1000_change_mtu,
	.ndo_do_ioctl		= e1000_ioctl,
	.ndo_tx_timeout		= e1000_tx_timeout,
	.ndo_validate_addr	= eth_validate_addr,

	.ndo_vlan_rx_register	= e1000_vlan_rx_register,
	.ndo_vlan_rx_add_vid	= e1000_vlan_rx_add_vid,
	.ndo_vlan_rx_kill_vid	= e1000_vlan_rx_kill_vid,
#ifdef CONFIG_NET_POLL_CONTROLLER
	.ndo_poll_controller	= e1000_netpoll,
#endif
};

/**
 * e1000_probe - Device Initialization Routine
 * @pdev: PCI device information struct
 * @ent: entry in e1000_pci_tbl
 *
 * Returns 0 on success, negative on failure
 *
 * e1000_probe initializes an adapter identified by a pci_dev structure.
 * The OS initialization, configuring of the adapter private structure,
 * and a hardware reset occur.
 **/
static int __devinit e1000_probe(struct pci_dev *pdev,
				 const struct pci_device_id *ent)
{
	struct net_device *netdev;
	struct e1000_adapter *adapter;
	struct e1000_hw *hw;
	const struct e1000_info *ei = e1000_info_tbl[ent->driver_data];
	resource_size_t mmio_start, mmio_len;
	resource_size_t flash_start, flash_len;

	static int cards_found;
	int i, err, pci_using_dac;
	u16 eeprom_data = 0;
	u16 eeprom_apme_mask = E1000_EEPROM_APME;

	if (ei->flags2 & FLAG2_DISABLE_ASPM_L1)
		e1000e_disable_aspm(pdev, PCIE_LINK_STATE_L1);

	err = pci_enable_device_mem(pdev);
	if (err)
		return err;

	pci_using_dac = 0;
	err = dma_set_mask(&pdev->dev, DMA_BIT_MASK(64));
	if (!err) {
		err = dma_set_coherent_mask(&pdev->dev, DMA_BIT_MASK(64));
		if (!err)
			pci_using_dac = 1;
	} else {
		err = dma_set_mask(&pdev->dev, DMA_BIT_MASK(32));
		if (err) {
			err = dma_set_coherent_mask(&pdev->dev,
						    DMA_BIT_MASK(32));
			if (err) {
				dev_err(&pdev->dev, "No usable DMA "
					"configuration, aborting\n");
				goto err_dma;
			}
		}
	}

	err = pci_request_selected_regions_exclusive(pdev,
	                                  pci_select_bars(pdev, IORESOURCE_MEM),
	                                  e1000e_driver_name);
	if (err)
		goto err_pci_reg;

	/* AER (Advanced Error Reporting) hooks */
	pci_enable_pcie_error_reporting(pdev);

	pci_set_master(pdev);
	/* PCI config space info */
	err = pci_save_state(pdev);
	if (err)
		goto err_alloc_etherdev;

	err = -ENOMEM;
	netdev = alloc_etherdev(sizeof(struct e1000_adapter));
	if (!netdev)
		goto err_alloc_etherdev;

	SET_NETDEV_DEV(netdev, &pdev->dev);

	netdev->irq = pdev->irq;

	pci_set_drvdata(pdev, netdev);
	adapter = netdev_priv(netdev);
	hw = &adapter->hw;
	adapter->netdev = netdev;
	adapter->pdev = pdev;
	adapter->ei = ei;
	adapter->pba = ei->pba;
	adapter->flags = ei->flags;
	adapter->flags2 = ei->flags2;
	adapter->hw.adapter = adapter;
	adapter->hw.mac.type = ei->mac;
	adapter->max_hw_frame_size = ei->max_hw_frame_size;
	adapter->msg_enable = (1 << NETIF_MSG_DRV | NETIF_MSG_PROBE) - 1;

	mmio_start = pci_resource_start(pdev, 0);
	mmio_len = pci_resource_len(pdev, 0);

	err = -EIO;
	adapter->hw.hw_addr = ioremap(mmio_start, mmio_len);
	if (!adapter->hw.hw_addr)
		goto err_ioremap;

	if ((adapter->flags & FLAG_HAS_FLASH) &&
	    (pci_resource_flags(pdev, 1) & IORESOURCE_MEM)) {
		flash_start = pci_resource_start(pdev, 1);
		flash_len = pci_resource_len(pdev, 1);
		adapter->hw.flash_address = ioremap(flash_start, flash_len);
		if (!adapter->hw.flash_address)
			goto err_flashmap;
	}

	/* construct the net_device struct */
	netdev->netdev_ops		= &e1000e_netdev_ops;
	e1000e_set_ethtool_ops(netdev);
	netdev->watchdog_timeo		= 5 * HZ;
	netif_napi_add(netdev, &adapter->napi, e1000_clean, 64);
	strncpy(netdev->name, pci_name(pdev), sizeof(netdev->name) - 1);

	netdev->mem_start = mmio_start;
	netdev->mem_end = mmio_start + mmio_len;

	adapter->bd_number = cards_found++;

	e1000e_check_options(adapter);

	/* setup adapter struct */
	err = e1000_sw_init(adapter);
	if (err)
		goto err_sw_init;

	memcpy(&hw->mac.ops, ei->mac_ops, sizeof(hw->mac.ops));
	memcpy(&hw->nvm.ops, ei->nvm_ops, sizeof(hw->nvm.ops));
	memcpy(&hw->phy.ops, ei->phy_ops, sizeof(hw->phy.ops));

	err = ei->get_variants(adapter);
	if (err)
		goto err_hw_init;

	if ((adapter->flags & FLAG_IS_ICH) &&
	    (adapter->flags & FLAG_READ_ONLY_NVM))
		e1000e_write_protect_nvm_ich8lan(&adapter->hw);

	hw->mac.ops.get_bus_info(&adapter->hw);

	adapter->hw.phy.autoneg_wait_to_complete = 0;

	/* Copper options */
	if (adapter->hw.phy.media_type == e1000_media_type_copper) {
		adapter->hw.phy.mdix = AUTO_ALL_MODES;
		adapter->hw.phy.disable_polarity_correction = 0;
		adapter->hw.phy.ms_type = e1000_ms_hw_default;
	}

	if (e1000_check_reset_block(&adapter->hw))
		e_info("PHY reset is blocked due to SOL/IDER session.\n");

	netdev->features = NETIF_F_SG |
			   NETIF_F_HW_CSUM |
			   NETIF_F_HW_VLAN_TX |
			   NETIF_F_HW_VLAN_RX;

	if (adapter->flags & FLAG_HAS_HW_VLAN_FILTER)
		netdev->features |= NETIF_F_HW_VLAN_FILTER;

	netdev->features |= NETIF_F_TSO;
	netdev->features |= NETIF_F_TSO6;

	netdev->vlan_features |= NETIF_F_TSO;
	netdev->vlan_features |= NETIF_F_TSO6;
	netdev->vlan_features |= NETIF_F_HW_CSUM;
	netdev->vlan_features |= NETIF_F_SG;

	if (pci_using_dac)
		netdev->features |= NETIF_F_HIGHDMA;

	if (e1000e_enable_mng_pass_thru(&adapter->hw))
		adapter->flags |= FLAG_MNG_PT_ENABLED;

	/*
	 * before reading the NVM, reset the controller to
	 * put the device in a known good starting state
	 */
	adapter->hw.mac.ops.reset_hw(&adapter->hw);

	/*
	 * systems with ASPM and others may see the checksum fail on the first
	 * attempt. Let's give it a few tries
	 */
	for (i = 0;; i++) {
		if (e1000_validate_nvm_checksum(&adapter->hw) >= 0)
			break;
		if (i == 2) {
			e_err("The NVM Checksum Is Not Valid\n");
			err = -EIO;
			goto err_eeprom;
		}
	}

	e1000_eeprom_checks(adapter);

	/* copy the MAC address */
	if (e1000e_read_mac_addr(&adapter->hw))
		e_err("NVM Read Error while reading MAC address\n");

	memcpy(netdev->dev_addr, adapter->hw.mac.addr, netdev->addr_len);
	memcpy(netdev->perm_addr, adapter->hw.mac.addr, netdev->addr_len);

	if (!is_valid_ether_addr(netdev->perm_addr)) {
		e_err("Invalid MAC Address: %pM\n", netdev->perm_addr);
		err = -EIO;
		goto err_eeprom;
	}

	init_timer(&adapter->watchdog_timer);
	adapter->watchdog_timer.function = &e1000_watchdog;
	adapter->watchdog_timer.data = (unsigned long) adapter;

	init_timer(&adapter->phy_info_timer);
	adapter->phy_info_timer.function = &e1000_update_phy_info;
	adapter->phy_info_timer.data = (unsigned long) adapter;

	INIT_WORK(&adapter->reset_task, e1000_reset_task);
	INIT_WORK(&adapter->watchdog_task, e1000_watchdog_task);
	INIT_WORK(&adapter->downshift_task, e1000e_downshift_workaround);
	INIT_WORK(&adapter->update_phy_task, e1000e_update_phy_task);
	INIT_WORK(&adapter->print_hang_task, e1000_print_hw_hang);

	/* Initialize link parameters. User can change them with ethtool */
	adapter->hw.mac.autoneg = 1;
	adapter->fc_autoneg = 1;
	adapter->hw.fc.requested_mode = e1000_fc_default;
	adapter->hw.fc.current_mode = e1000_fc_default;
	adapter->hw.phy.autoneg_advertised = 0x2f;

	/* ring size defaults */
	adapter->rx_ring->count = 256;
	adapter->tx_ring->count = 256;

	/*
	 * Initial Wake on LAN setting - If APM wake is enabled in
	 * the EEPROM, enable the ACPI Magic Packet filter
	 */
	if (adapter->flags & FLAG_APME_IN_WUC) {
		/* APME bit in EEPROM is mapped to WUC.APME */
		eeprom_data = er32(WUC);
		eeprom_apme_mask = E1000_WUC_APME;
		if (eeprom_data & E1000_WUC_PHY_WAKE)
			adapter->flags2 |= FLAG2_HAS_PHY_WAKEUP;
	} else if (adapter->flags & FLAG_APME_IN_CTRL3) {
		if (adapter->flags & FLAG_APME_CHECK_PORT_B &&
		    (adapter->hw.bus.func == 1))
			e1000_read_nvm(&adapter->hw,
				NVM_INIT_CONTROL3_PORT_B, 1, &eeprom_data);
		else
			e1000_read_nvm(&adapter->hw,
				NVM_INIT_CONTROL3_PORT_A, 1, &eeprom_data);
	}

	/* fetch WoL from EEPROM */
	if (eeprom_data & eeprom_apme_mask)
		adapter->eeprom_wol |= E1000_WUFC_MAG;

	/*
	 * now that we have the eeprom settings, apply the special cases
	 * where the eeprom may be wrong or the board simply won't support
	 * wake on lan on a particular port
	 */
	if (!(adapter->flags & FLAG_HAS_WOL))
		adapter->eeprom_wol = 0;

	/* initialize the wol settings based on the eeprom settings */
	adapter->wol = adapter->eeprom_wol;
	device_set_wakeup_enable(&adapter->pdev->dev, adapter->wol);

	/* save off EEPROM version number */
	e1000_read_nvm(&adapter->hw, 5, 1, &adapter->eeprom_vers);

	/* reset the hardware with the new settings */
	e1000e_reset(adapter);

	/*
	 * If the controller has AMT, do not set DRV_LOAD until the interface
	 * is up.  For all other cases, let the f/w know that the h/w is now
	 * under the control of the driver.
	 */
	if (!(adapter->flags & FLAG_HAS_AMT))
		e1000_get_hw_control(adapter);

	strcpy(netdev->name, "eth%d");
	err = register_netdev(netdev);
	if (err)
		goto err_register;

	/* carrier off reporting is important to ethtool even BEFORE open */
	netif_carrier_off(netdev);

	e1000_print_device_info(adapter);

	if (pci_dev_run_wake(pdev)) {
		pm_runtime_set_active(&pdev->dev);
		pm_runtime_enable(&pdev->dev);
	}
	pm_schedule_suspend(&pdev->dev, MSEC_PER_SEC);

	return 0;

err_register:
	if (!(adapter->flags & FLAG_HAS_AMT))
		e1000_release_hw_control(adapter);
err_eeprom:
	if (!e1000_check_reset_block(&adapter->hw))
		e1000_phy_hw_reset(&adapter->hw);
err_hw_init:

	kfree(adapter->tx_ring);
	kfree(adapter->rx_ring);
err_sw_init:
	if (adapter->hw.flash_address)
		iounmap(adapter->hw.flash_address);
	e1000e_reset_interrupt_capability(adapter);
err_flashmap:
	iounmap(adapter->hw.hw_addr);
err_ioremap:
	free_netdev(netdev);
err_alloc_etherdev:
	pci_release_selected_regions(pdev,
	                             pci_select_bars(pdev, IORESOURCE_MEM));
err_pci_reg:
err_dma:
	pci_disable_device(pdev);
	return err;
}

/**
 * e1000_remove - Device Removal Routine
 * @pdev: PCI device information struct
 *
 * e1000_remove is called by the PCI subsystem to alert the driver
 * that it should release a PCI device.  The could be caused by a
 * Hot-Plug event, or because the driver is going to be removed from
 * memory.
 **/
static void __devexit e1000_remove(struct pci_dev *pdev)
{
	struct net_device *netdev = pci_get_drvdata(pdev);
	struct e1000_adapter *adapter = netdev_priv(netdev);
	bool down = test_bit(__E1000_DOWN, &adapter->state);

	pm_runtime_get_sync(&pdev->dev);

	/*
	 * flush_scheduled work may reschedule our watchdog task, so
	 * explicitly disable watchdog tasks from being rescheduled
	 */
	if (!down)
		set_bit(__E1000_DOWN, &adapter->state);
	del_timer_sync(&adapter->watchdog_timer);
	del_timer_sync(&adapter->phy_info_timer);

	cancel_work_sync(&adapter->reset_task);
	cancel_work_sync(&adapter->watchdog_task);
	cancel_work_sync(&adapter->downshift_task);
	cancel_work_sync(&adapter->update_phy_task);
	cancel_work_sync(&adapter->print_hang_task);
	flush_scheduled_work();

	if (!(netdev->flags & IFF_UP))
		e1000_power_down_phy(adapter);

	/* Don't lie to e1000_close() down the road. */
	if (!down)
		clear_bit(__E1000_DOWN, &adapter->state);
	unregister_netdev(netdev);

	if (pci_dev_run_wake(pdev)) {
		pm_runtime_disable(&pdev->dev);
		pm_runtime_set_suspended(&pdev->dev);
	}
	pm_runtime_put_noidle(&pdev->dev);

	/*
	 * Release control of h/w to f/w.  If f/w is AMT enabled, this
	 * would have already happened in close and is redundant.
	 */
	e1000_release_hw_control(adapter);

	e1000e_reset_interrupt_capability(adapter);
	kfree(adapter->tx_ring);
	kfree(adapter->rx_ring);

	iounmap(adapter->hw.hw_addr);
	if (adapter->hw.flash_address)
		iounmap(adapter->hw.flash_address);
	pci_release_selected_regions(pdev,
	                             pci_select_bars(pdev, IORESOURCE_MEM));

	free_netdev(netdev);

	/* AER disable */
	pci_disable_pcie_error_reporting(pdev);

	pci_disable_device(pdev);
}

/* PCI Error Recovery (ERS) */
static struct pci_error_handlers e1000_err_handler = {
	.error_detected = e1000_io_error_detected,
	.slot_reset = e1000_io_slot_reset,
	.resume = e1000_io_resume,
};

static DEFINE_PCI_DEVICE_TABLE(e1000_pci_tbl) = {
	{ PCI_VDEVICE(INTEL, E1000_DEV_ID_82571EB_COPPER), board_82571 },
	{ PCI_VDEVICE(INTEL, E1000_DEV_ID_82571EB_FIBER), board_82571 },
	{ PCI_VDEVICE(INTEL, E1000_DEV_ID_82571EB_QUAD_COPPER), board_82571 },
	{ PCI_VDEVICE(INTEL, E1000_DEV_ID_82571EB_QUAD_COPPER_LP), board_82571 },
	{ PCI_VDEVICE(INTEL, E1000_DEV_ID_82571EB_QUAD_FIBER), board_82571 },
	{ PCI_VDEVICE(INTEL, E1000_DEV_ID_82571EB_SERDES), board_82571 },
	{ PCI_VDEVICE(INTEL, E1000_DEV_ID_82571EB_SERDES_DUAL), board_82571 },
	{ PCI_VDEVICE(INTEL, E1000_DEV_ID_82571EB_SERDES_QUAD), board_82571 },
	{ PCI_VDEVICE(INTEL, E1000_DEV_ID_82571PT_QUAD_COPPER), board_82571 },

	{ PCI_VDEVICE(INTEL, E1000_DEV_ID_82572EI), board_82572 },
	{ PCI_VDEVICE(INTEL, E1000_DEV_ID_82572EI_COPPER), board_82572 },
	{ PCI_VDEVICE(INTEL, E1000_DEV_ID_82572EI_FIBER), board_82572 },
	{ PCI_VDEVICE(INTEL, E1000_DEV_ID_82572EI_SERDES), board_82572 },

	{ PCI_VDEVICE(INTEL, E1000_DEV_ID_82573E), board_82573 },
	{ PCI_VDEVICE(INTEL, E1000_DEV_ID_82573E_IAMT), board_82573 },
	{ PCI_VDEVICE(INTEL, E1000_DEV_ID_82573L), board_82573 },

	{ PCI_VDEVICE(INTEL, E1000_DEV_ID_82574L), board_82574 },
	{ PCI_VDEVICE(INTEL, E1000_DEV_ID_82574LA), board_82574 },
	{ PCI_VDEVICE(INTEL, E1000_DEV_ID_82583V), board_82583 },

	{ PCI_VDEVICE(INTEL, E1000_DEV_ID_80003ES2LAN_COPPER_DPT),
	  board_80003es2lan },
	{ PCI_VDEVICE(INTEL, E1000_DEV_ID_80003ES2LAN_COPPER_SPT),
	  board_80003es2lan },
	{ PCI_VDEVICE(INTEL, E1000_DEV_ID_80003ES2LAN_SERDES_DPT),
	  board_80003es2lan },
	{ PCI_VDEVICE(INTEL, E1000_DEV_ID_80003ES2LAN_SERDES_SPT),
	  board_80003es2lan },

	{ PCI_VDEVICE(INTEL, E1000_DEV_ID_ICH8_IFE), board_ich8lan },
	{ PCI_VDEVICE(INTEL, E1000_DEV_ID_ICH8_IFE_G), board_ich8lan },
	{ PCI_VDEVICE(INTEL, E1000_DEV_ID_ICH8_IFE_GT), board_ich8lan },
	{ PCI_VDEVICE(INTEL, E1000_DEV_ID_ICH8_IGP_AMT), board_ich8lan },
	{ PCI_VDEVICE(INTEL, E1000_DEV_ID_ICH8_IGP_C), board_ich8lan },
	{ PCI_VDEVICE(INTEL, E1000_DEV_ID_ICH8_IGP_M), board_ich8lan },
	{ PCI_VDEVICE(INTEL, E1000_DEV_ID_ICH8_IGP_M_AMT), board_ich8lan },
	{ PCI_VDEVICE(INTEL, E1000_DEV_ID_ICH8_82567V_3), board_ich8lan },

	{ PCI_VDEVICE(INTEL, E1000_DEV_ID_ICH9_IFE), board_ich9lan },
	{ PCI_VDEVICE(INTEL, E1000_DEV_ID_ICH9_IFE_G), board_ich9lan },
	{ PCI_VDEVICE(INTEL, E1000_DEV_ID_ICH9_IFE_GT), board_ich9lan },
	{ PCI_VDEVICE(INTEL, E1000_DEV_ID_ICH9_IGP_AMT), board_ich9lan },
	{ PCI_VDEVICE(INTEL, E1000_DEV_ID_ICH9_IGP_C), board_ich9lan },
	{ PCI_VDEVICE(INTEL, E1000_DEV_ID_ICH9_BM), board_ich9lan },
	{ PCI_VDEVICE(INTEL, E1000_DEV_ID_ICH9_IGP_M), board_ich9lan },
	{ PCI_VDEVICE(INTEL, E1000_DEV_ID_ICH9_IGP_M_AMT), board_ich9lan },
	{ PCI_VDEVICE(INTEL, E1000_DEV_ID_ICH9_IGP_M_V), board_ich9lan },

	{ PCI_VDEVICE(INTEL, E1000_DEV_ID_ICH10_R_BM_LM), board_ich9lan },
	{ PCI_VDEVICE(INTEL, E1000_DEV_ID_ICH10_R_BM_LF), board_ich9lan },
	{ PCI_VDEVICE(INTEL, E1000_DEV_ID_ICH10_R_BM_V), board_ich9lan },

	{ PCI_VDEVICE(INTEL, E1000_DEV_ID_ICH10_D_BM_LM), board_ich10lan },
	{ PCI_VDEVICE(INTEL, E1000_DEV_ID_ICH10_D_BM_LF), board_ich10lan },
	{ PCI_VDEVICE(INTEL, E1000_DEV_ID_ICH10_D_BM_V), board_ich10lan },

	{ PCI_VDEVICE(INTEL, E1000_DEV_ID_PCH_M_HV_LM), board_pchlan },
	{ PCI_VDEVICE(INTEL, E1000_DEV_ID_PCH_M_HV_LC), board_pchlan },
	{ PCI_VDEVICE(INTEL, E1000_DEV_ID_PCH_D_HV_DM), board_pchlan },
	{ PCI_VDEVICE(INTEL, E1000_DEV_ID_PCH_D_HV_DC), board_pchlan },

	{ PCI_VDEVICE(INTEL, E1000_DEV_ID_PCH2_LV_LM), board_pch2lan },
	{ PCI_VDEVICE(INTEL, E1000_DEV_ID_PCH2_LV_V), board_pch2lan },

	{ }	/* terminate list */
};
MODULE_DEVICE_TABLE(pci, e1000_pci_tbl);

#ifdef CONFIG_PM_OPS
static const struct dev_pm_ops e1000_pm_ops = {
	SET_SYSTEM_SLEEP_PM_OPS(e1000_suspend, e1000_resume)
	SET_RUNTIME_PM_OPS(e1000_runtime_suspend,
				e1000_runtime_resume, e1000_idle)
};
#endif

/* PCI Device API Driver */
static struct pci_driver e1000_driver = {
	.name     = e1000e_driver_name,
	.id_table = e1000_pci_tbl,
	.probe    = e1000_probe,
	.remove   = __devexit_p(e1000_remove),
#ifdef CONFIG_PM_OPS
	.driver.pm = &e1000_pm_ops,
#endif
	.shutdown = e1000_shutdown,
	.err_handler = &e1000_err_handler
};

/**
 * e1000_init_module - Driver Registration Routine
 *
 * e1000_init_module is the first routine called when the driver is
 * loaded. All it does is register with the PCI subsystem.
 **/
static int __init e1000_init_module(void)
{
	int ret;
	pr_info("Intel(R) PRO/1000 Network Driver - %s\n",
		e1000e_driver_version);
	pr_info("Copyright (c) 1999 - 2010 Intel Corporation.\n");
	ret = pci_register_driver(&e1000_driver);

	return ret;
}
module_init(e1000_init_module);

/**
 * e1000_exit_module - Driver Exit Cleanup Routine
 *
 * e1000_exit_module is called just before the driver is removed
 * from memory.
 **/
static void __exit e1000_exit_module(void)
{
	pci_unregister_driver(&e1000_driver);
}
module_exit(e1000_exit_module);


MODULE_AUTHOR("Intel Corporation, <linux.nics@intel.com>");
MODULE_DESCRIPTION("Intel(R) PRO/1000 Network Driver");
MODULE_LICENSE("GPL");
MODULE_VERSION(DRV_VERSION);

/* e1000_main.c */<|MERGE_RESOLUTION|>--- conflicted
+++ resolved
@@ -3228,15 +3228,6 @@
 {
 	struct e1000_hw *hw = &adapter->hw;
 
-<<<<<<< HEAD
-	/* DMA latency requirement to workaround early-receive/jumbo issue */
-	if (adapter->flags & FLAG_HAS_ERT)
-		pm_qos_add_request(&adapter->netdev->pm_qos_req,
-				   PM_QOS_CPU_DMA_LATENCY,
-				   PM_QOS_DEFAULT_VALUE);
-
-=======
->>>>>>> 3ff1c259
 	/* hardware has been reset, we need to reload some things */
 	e1000_configure(adapter);
 
@@ -3300,12 +3291,6 @@
 	e1000_clean_tx_ring(adapter);
 	e1000_clean_rx_ring(adapter);
 
-<<<<<<< HEAD
-	if (adapter->flags & FLAG_HAS_ERT)
-		pm_qos_remove_request(&adapter->netdev->pm_qos_req);
-
-=======
->>>>>>> 3ff1c259
 	/*
 	 * TODO: for power management, we could drop the link and
 	 * pci_disable_device here.
@@ -3542,9 +3527,9 @@
 
 	/* DMA latency requirement to workaround early-receive/jumbo issue */
 	if (adapter->flags & FLAG_HAS_ERT)
-		adapter->netdev->pm_qos_req =
-		                    pm_qos_add_request(PM_QOS_CPU_DMA_LATENCY,
-		                                       PM_QOS_DEFAULT_VALUE);
+		pm_qos_add_request(&adapter->netdev->pm_qos_req,
+				   PM_QOS_CPU_DMA_LATENCY,
+				   PM_QOS_DEFAULT_VALUE);
 
 	/*
 	 * before we allocate an interrupt, we must be ready to handle it.
@@ -3650,10 +3635,8 @@
 	if (adapter->flags & FLAG_HAS_AMT)
 		e1000_release_hw_control(adapter);
 
-	if (adapter->flags & FLAG_HAS_ERT) {
-		pm_qos_remove_request(adapter->netdev->pm_qos_req);
-		adapter->netdev->pm_qos_req = NULL;
-	}
+	if (adapter->flags & FLAG_HAS_ERT)
+		pm_qos_remove_request(&adapter->netdev->pm_qos_req);
 
 	pm_runtime_put_sync(&pdev->dev);
 
