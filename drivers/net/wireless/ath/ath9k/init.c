/*
 * Copyright (c) 2008-2011 Atheros Communications Inc.
 *
 * Permission to use, copy, modify, and/or distribute this software for any
 * purpose with or without fee is hereby granted, provided that the above
 * copyright notice and this permission notice appear in all copies.
 *
 * THE SOFTWARE IS PROVIDED "AS IS" AND THE AUTHOR DISCLAIMS ALL WARRANTIES
 * WITH REGARD TO THIS SOFTWARE INCLUDING ALL IMPLIED WARRANTIES OF
 * MERCHANTABILITY AND FITNESS. IN NO EVENT SHALL THE AUTHOR BE LIABLE FOR
 * ANY SPECIAL, DIRECT, INDIRECT, OR CONSEQUENTIAL DAMAGES OR ANY DAMAGES
 * WHATSOEVER RESULTING FROM LOSS OF USE, DATA OR PROFITS, WHETHER IN AN
 * ACTION OF CONTRACT, NEGLIGENCE OR OTHER TORTIOUS ACTION, ARISING OUT OF
 * OR IN CONNECTION WITH THE USE OR PERFORMANCE OF THIS SOFTWARE.
 */

#define pr_fmt(fmt) KBUILD_MODNAME ": " fmt

#include <linux/dma-mapping.h>
#include <linux/slab.h>
#include <linux/ath9k_platform.h>
#include <linux/module.h>
#include <linux/relay.h>
#include <net/ieee80211_radiotap.h>

#include "ath9k.h"

struct ath9k_eeprom_ctx {
	struct completion complete;
	struct ath_hw *ah;
};

static char *dev_info = "ath9k";

MODULE_AUTHOR("Atheros Communications");
MODULE_DESCRIPTION("Support for Atheros 802.11n wireless LAN cards.");
MODULE_SUPPORTED_DEVICE("Atheros 802.11n WLAN cards");
MODULE_LICENSE("Dual BSD/GPL");

static unsigned int ath9k_debug = ATH_DBG_DEFAULT;
module_param_named(debug, ath9k_debug, uint, 0);
MODULE_PARM_DESC(debug, "Debugging mask");

int ath9k_modparam_nohwcrypt;
module_param_named(nohwcrypt, ath9k_modparam_nohwcrypt, int, 0444);
MODULE_PARM_DESC(nohwcrypt, "Disable hardware encryption");

int led_blink;
module_param_named(blink, led_blink, int, 0444);
MODULE_PARM_DESC(blink, "Enable LED blink on activity");

static int ath9k_btcoex_enable;
module_param_named(btcoex_enable, ath9k_btcoex_enable, int, 0444);
MODULE_PARM_DESC(btcoex_enable, "Enable wifi-BT coexistence");

static int ath9k_bt_ant_diversity;
module_param_named(bt_ant_diversity, ath9k_bt_ant_diversity, int, 0444);
MODULE_PARM_DESC(bt_ant_diversity, "Enable WLAN/BT RX antenna diversity");

bool is_ath9k_unloaded;
/* We use the hw_value as an index into our private channel structure */

#define CHAN2G(_freq, _idx)  { \
	.band = IEEE80211_BAND_2GHZ, \
	.center_freq = (_freq), \
	.hw_value = (_idx), \
	.max_power = 20, \
}

#define CHAN5G(_freq, _idx) { \
	.band = IEEE80211_BAND_5GHZ, \
	.center_freq = (_freq), \
	.hw_value = (_idx), \
	.max_power = 20, \
}

/* Some 2 GHz radios are actually tunable on 2312-2732
 * on 5 MHz steps, we support the channels which we know
 * we have calibration data for all cards though to make
 * this static */
static const struct ieee80211_channel ath9k_2ghz_chantable[] = {
	CHAN2G(2412, 0), /* Channel 1 */
	CHAN2G(2417, 1), /* Channel 2 */
	CHAN2G(2422, 2), /* Channel 3 */
	CHAN2G(2427, 3), /* Channel 4 */
	CHAN2G(2432, 4), /* Channel 5 */
	CHAN2G(2437, 5), /* Channel 6 */
	CHAN2G(2442, 6), /* Channel 7 */
	CHAN2G(2447, 7), /* Channel 8 */
	CHAN2G(2452, 8), /* Channel 9 */
	CHAN2G(2457, 9), /* Channel 10 */
	CHAN2G(2462, 10), /* Channel 11 */
	CHAN2G(2467, 11), /* Channel 12 */
	CHAN2G(2472, 12), /* Channel 13 */
	CHAN2G(2484, 13), /* Channel 14 */
};

/* Some 5 GHz radios are actually tunable on XXXX-YYYY
 * on 5 MHz steps, we support the channels which we know
 * we have calibration data for all cards though to make
 * this static */
static const struct ieee80211_channel ath9k_5ghz_chantable[] = {
	/* _We_ call this UNII 1 */
	CHAN5G(5180, 14), /* Channel 36 */
	CHAN5G(5200, 15), /* Channel 40 */
	CHAN5G(5220, 16), /* Channel 44 */
	CHAN5G(5240, 17), /* Channel 48 */
	/* _We_ call this UNII 2 */
	CHAN5G(5260, 18), /* Channel 52 */
	CHAN5G(5280, 19), /* Channel 56 */
	CHAN5G(5300, 20), /* Channel 60 */
	CHAN5G(5320, 21), /* Channel 64 */
	/* _We_ call this "Middle band" */
	CHAN5G(5500, 22), /* Channel 100 */
	CHAN5G(5520, 23), /* Channel 104 */
	CHAN5G(5540, 24), /* Channel 108 */
	CHAN5G(5560, 25), /* Channel 112 */
	CHAN5G(5580, 26), /* Channel 116 */
	CHAN5G(5600, 27), /* Channel 120 */
	CHAN5G(5620, 28), /* Channel 124 */
	CHAN5G(5640, 29), /* Channel 128 */
	CHAN5G(5660, 30), /* Channel 132 */
	CHAN5G(5680, 31), /* Channel 136 */
	CHAN5G(5700, 32), /* Channel 140 */
	/* _We_ call this UNII 3 */
	CHAN5G(5745, 33), /* Channel 149 */
	CHAN5G(5765, 34), /* Channel 153 */
	CHAN5G(5785, 35), /* Channel 157 */
	CHAN5G(5805, 36), /* Channel 161 */
	CHAN5G(5825, 37), /* Channel 165 */
};

/* Atheros hardware rate code addition for short premble */
#define SHPCHECK(__hw_rate, __flags) \
	((__flags & IEEE80211_RATE_SHORT_PREAMBLE) ? (__hw_rate | 0x04 ) : 0)

#define RATE(_bitrate, _hw_rate, _flags) {              \
	.bitrate        = (_bitrate),                   \
	.flags          = (_flags),                     \
	.hw_value       = (_hw_rate),                   \
	.hw_value_short = (SHPCHECK(_hw_rate, _flags))  \
}

static struct ieee80211_rate ath9k_legacy_rates[] = {
	RATE(10, 0x1b, 0),
	RATE(20, 0x1a, IEEE80211_RATE_SHORT_PREAMBLE),
	RATE(55, 0x19, IEEE80211_RATE_SHORT_PREAMBLE),
	RATE(110, 0x18, IEEE80211_RATE_SHORT_PREAMBLE),
	RATE(60, 0x0b, (IEEE80211_RATE_SUPPORTS_5MHZ |
			IEEE80211_RATE_SUPPORTS_10MHZ)),
	RATE(90, 0x0f, (IEEE80211_RATE_SUPPORTS_5MHZ |
			IEEE80211_RATE_SUPPORTS_10MHZ)),
	RATE(120, 0x0a, (IEEE80211_RATE_SUPPORTS_5MHZ |
			 IEEE80211_RATE_SUPPORTS_10MHZ)),
	RATE(180, 0x0e, (IEEE80211_RATE_SUPPORTS_5MHZ |
			 IEEE80211_RATE_SUPPORTS_10MHZ)),
	RATE(240, 0x09, (IEEE80211_RATE_SUPPORTS_5MHZ |
			 IEEE80211_RATE_SUPPORTS_10MHZ)),
	RATE(360, 0x0d, (IEEE80211_RATE_SUPPORTS_5MHZ |
			 IEEE80211_RATE_SUPPORTS_10MHZ)),
	RATE(480, 0x08, (IEEE80211_RATE_SUPPORTS_5MHZ |
			 IEEE80211_RATE_SUPPORTS_10MHZ)),
	RATE(540, 0x0c, (IEEE80211_RATE_SUPPORTS_5MHZ |
			 IEEE80211_RATE_SUPPORTS_10MHZ)),
};

#ifdef CONFIG_MAC80211_LEDS
static const struct ieee80211_tpt_blink ath9k_tpt_blink[] = {
	{ .throughput = 0 * 1024, .blink_time = 334 },
	{ .throughput = 1 * 1024, .blink_time = 260 },
	{ .throughput = 5 * 1024, .blink_time = 220 },
	{ .throughput = 10 * 1024, .blink_time = 190 },
	{ .throughput = 20 * 1024, .blink_time = 170 },
	{ .throughput = 50 * 1024, .blink_time = 150 },
	{ .throughput = 70 * 1024, .blink_time = 130 },
	{ .throughput = 100 * 1024, .blink_time = 110 },
	{ .throughput = 200 * 1024, .blink_time = 80 },
	{ .throughput = 300 * 1024, .blink_time = 50 },
};
#endif

static void ath9k_deinit_softc(struct ath_softc *sc);

/*
 * Read and write, they both share the same lock. We do this to serialize
 * reads and writes on Atheros 802.11n PCI devices only. This is required
 * as the FIFO on these devices can only accept sanely 2 requests.
 */

static void ath9k_iowrite32(void *hw_priv, u32 val, u32 reg_offset)
{
	struct ath_hw *ah = (struct ath_hw *) hw_priv;
	struct ath_common *common = ath9k_hw_common(ah);
	struct ath_softc *sc = (struct ath_softc *) common->priv;

	if (NR_CPUS > 1 && ah->config.serialize_regmode == SER_REG_MODE_ON) {
		unsigned long flags;
		spin_lock_irqsave(&sc->sc_serial_rw, flags);
		iowrite32(val, sc->mem + reg_offset);
		spin_unlock_irqrestore(&sc->sc_serial_rw, flags);
	} else
		iowrite32(val, sc->mem + reg_offset);
}

static unsigned int ath9k_ioread32(void *hw_priv, u32 reg_offset)
{
	struct ath_hw *ah = (struct ath_hw *) hw_priv;
	struct ath_common *common = ath9k_hw_common(ah);
	struct ath_softc *sc = (struct ath_softc *) common->priv;
	u32 val;

	if (NR_CPUS > 1 && ah->config.serialize_regmode == SER_REG_MODE_ON) {
		unsigned long flags;
		spin_lock_irqsave(&sc->sc_serial_rw, flags);
		val = ioread32(sc->mem + reg_offset);
		spin_unlock_irqrestore(&sc->sc_serial_rw, flags);
	} else
		val = ioread32(sc->mem + reg_offset);
	return val;
}

static unsigned int __ath9k_reg_rmw(struct ath_softc *sc, u32 reg_offset,
				    u32 set, u32 clr)
{
	u32 val;

	val = ioread32(sc->mem + reg_offset);
	val &= ~clr;
	val |= set;
	iowrite32(val, sc->mem + reg_offset);

	return val;
}

static unsigned int ath9k_reg_rmw(void *hw_priv, u32 reg_offset, u32 set, u32 clr)
{
	struct ath_hw *ah = (struct ath_hw *) hw_priv;
	struct ath_common *common = ath9k_hw_common(ah);
	struct ath_softc *sc = (struct ath_softc *) common->priv;
	unsigned long uninitialized_var(flags);
	u32 val;

	if (NR_CPUS > 1 && ah->config.serialize_regmode == SER_REG_MODE_ON) {
		spin_lock_irqsave(&sc->sc_serial_rw, flags);
		val = __ath9k_reg_rmw(sc, reg_offset, set, clr);
		spin_unlock_irqrestore(&sc->sc_serial_rw, flags);
	} else
		val = __ath9k_reg_rmw(sc, reg_offset, set, clr);

	return val;
}

/**************************/
/*     Initialization     */
/**************************/

static void setup_ht_cap(struct ath_softc *sc,
			 struct ieee80211_sta_ht_cap *ht_info)
{
	struct ath_hw *ah = sc->sc_ah;
	struct ath_common *common = ath9k_hw_common(ah);
	u8 tx_streams, rx_streams;
	int i, max_streams;

	ht_info->ht_supported = true;
	ht_info->cap = IEEE80211_HT_CAP_SUP_WIDTH_20_40 |
		       IEEE80211_HT_CAP_SM_PS |
		       IEEE80211_HT_CAP_SGI_40 |
		       IEEE80211_HT_CAP_DSSSCCK40;

	if (sc->sc_ah->caps.hw_caps & ATH9K_HW_CAP_LDPC)
		ht_info->cap |= IEEE80211_HT_CAP_LDPC_CODING;

	if (sc->sc_ah->caps.hw_caps & ATH9K_HW_CAP_SGI_20)
		ht_info->cap |= IEEE80211_HT_CAP_SGI_20;

	ht_info->ampdu_factor = IEEE80211_HT_MAX_AMPDU_64K;
	ht_info->ampdu_density = IEEE80211_HT_MPDU_DENSITY_8;

	if (AR_SREV_9330(ah) || AR_SREV_9485(ah) || AR_SREV_9565(ah))
		max_streams = 1;
	else if (AR_SREV_9462(ah))
		max_streams = 2;
	else if (AR_SREV_9300_20_OR_LATER(ah))
		max_streams = 3;
	else
		max_streams = 2;

	if (AR_SREV_9280_20_OR_LATER(ah)) {
		if (max_streams >= 2)
			ht_info->cap |= IEEE80211_HT_CAP_TX_STBC;
		ht_info->cap |= (1 << IEEE80211_HT_CAP_RX_STBC_SHIFT);
	}

	/* set up supported mcs set */
	memset(&ht_info->mcs, 0, sizeof(ht_info->mcs));
	tx_streams = ath9k_cmn_count_streams(ah->txchainmask, max_streams);
	rx_streams = ath9k_cmn_count_streams(ah->rxchainmask, max_streams);

	ath_dbg(common, CONFIG, "TX streams %d, RX streams: %d\n",
		tx_streams, rx_streams);

	if (tx_streams != rx_streams) {
		ht_info->mcs.tx_params |= IEEE80211_HT_MCS_TX_RX_DIFF;
		ht_info->mcs.tx_params |= ((tx_streams - 1) <<
				IEEE80211_HT_MCS_TX_MAX_STREAMS_SHIFT);
	}

	for (i = 0; i < rx_streams; i++)
		ht_info->mcs.rx_mask[i] = 0xff;

	ht_info->mcs.tx_params |= IEEE80211_HT_MCS_TX_DEFINED;
}

static void ath9k_reg_notifier(struct wiphy *wiphy,
			       struct regulatory_request *request)
{
	struct ieee80211_hw *hw = wiphy_to_ieee80211_hw(wiphy);
	struct ath_softc *sc = hw->priv;
	struct ath_hw *ah = sc->sc_ah;
	struct ath_regulatory *reg = ath9k_hw_regulatory(ah);

	ath_reg_notifier_apply(wiphy, request, reg);

	/* Set tx power */
	if (ah->curchan) {
		sc->config.txpowlimit = 2 * ah->curchan->chan->max_power;
		ath9k_ps_wakeup(sc);
		ath9k_hw_set_txpowerlimit(ah, sc->config.txpowlimit, false);
		sc->curtxpow = ath9k_hw_regulatory(ah)->power_limit;
		/* synchronize DFS detector if regulatory domain changed */
		if (sc->dfs_detector != NULL)
			sc->dfs_detector->set_dfs_domain(sc->dfs_detector,
							 request->dfs_region);
		ath9k_ps_restore(sc);
	}
}

/*
 *  This function will allocate both the DMA descriptor structure, and the
 *  buffers it contains.  These are used to contain the descriptors used
 *  by the system.
*/
int ath_descdma_setup(struct ath_softc *sc, struct ath_descdma *dd,
		      struct list_head *head, const char *name,
		      int nbuf, int ndesc, bool is_tx)
{
	struct ath_common *common = ath9k_hw_common(sc->sc_ah);
	u8 *ds;
	int i, bsize, desc_len;

	ath_dbg(common, CONFIG, "%s DMA: %u buffers %u desc/buf\n",
		name, nbuf, ndesc);

	INIT_LIST_HEAD(head);

	if (is_tx)
		desc_len = sc->sc_ah->caps.tx_desc_len;
	else
		desc_len = sizeof(struct ath_desc);

	/* ath_desc must be a multiple of DWORDs */
	if ((desc_len % 4) != 0) {
		ath_err(common, "ath_desc not DWORD aligned\n");
		BUG_ON((desc_len % 4) != 0);
		return -ENOMEM;
	}

	dd->dd_desc_len = desc_len * nbuf * ndesc;

	/*
	 * Need additional DMA memory because we can't use
	 * descriptors that cross the 4K page boundary. Assume
	 * one skipped descriptor per 4K page.
	 */
	if (!(sc->sc_ah->caps.hw_caps & ATH9K_HW_CAP_4KB_SPLITTRANS)) {
		u32 ndesc_skipped =
			ATH_DESC_4KB_BOUND_NUM_SKIPPED(dd->dd_desc_len);
		u32 dma_len;

		while (ndesc_skipped) {
			dma_len = ndesc_skipped * desc_len;
			dd->dd_desc_len += dma_len;

			ndesc_skipped = ATH_DESC_4KB_BOUND_NUM_SKIPPED(dma_len);
		}
	}

	/* allocate descriptors */
	dd->dd_desc = dmam_alloc_coherent(sc->dev, dd->dd_desc_len,
					  &dd->dd_desc_paddr, GFP_KERNEL);
	if (!dd->dd_desc)
		return -ENOMEM;

	ds = (u8 *) dd->dd_desc;
	ath_dbg(common, CONFIG, "%s DMA map: %p (%u) -> %llx (%u)\n",
		name, ds, (u32) dd->dd_desc_len,
		ito64(dd->dd_desc_paddr), /*XXX*/(u32) dd->dd_desc_len);

	/* allocate buffers */
	if (is_tx) {
		struct ath_buf *bf;

		bsize = sizeof(struct ath_buf) * nbuf;
		bf = devm_kzalloc(sc->dev, bsize, GFP_KERNEL);
		if (!bf)
			return -ENOMEM;

		for (i = 0; i < nbuf; i++, bf++, ds += (desc_len * ndesc)) {
			bf->bf_desc = ds;
			bf->bf_daddr = DS2PHYS(dd, ds);

			if (!(sc->sc_ah->caps.hw_caps &
				  ATH9K_HW_CAP_4KB_SPLITTRANS)) {
				/*
				 * Skip descriptor addresses which can cause 4KB
				 * boundary crossing (addr + length) with a 32 dword
				 * descriptor fetch.
				 */
				while (ATH_DESC_4KB_BOUND_CHECK(bf->bf_daddr)) {
					BUG_ON((caddr_t) bf->bf_desc >=
						   ((caddr_t) dd->dd_desc +
						dd->dd_desc_len));

					ds += (desc_len * ndesc);
					bf->bf_desc = ds;
					bf->bf_daddr = DS2PHYS(dd, ds);
				}
			}
			list_add_tail(&bf->list, head);
		}
	} else {
		struct ath_rxbuf *bf;

		bsize = sizeof(struct ath_rxbuf) * nbuf;
		bf = devm_kzalloc(sc->dev, bsize, GFP_KERNEL);
		if (!bf)
			return -ENOMEM;

		for (i = 0; i < nbuf; i++, bf++, ds += (desc_len * ndesc)) {
			bf->bf_desc = ds;
			bf->bf_daddr = DS2PHYS(dd, ds);

			if (!(sc->sc_ah->caps.hw_caps &
				  ATH9K_HW_CAP_4KB_SPLITTRANS)) {
				/*
				 * Skip descriptor addresses which can cause 4KB
				 * boundary crossing (addr + length) with a 32 dword
				 * descriptor fetch.
				 */
				while (ATH_DESC_4KB_BOUND_CHECK(bf->bf_daddr)) {
					BUG_ON((caddr_t) bf->bf_desc >=
						   ((caddr_t) dd->dd_desc +
						dd->dd_desc_len));

					ds += (desc_len * ndesc);
					bf->bf_desc = ds;
					bf->bf_daddr = DS2PHYS(dd, ds);
				}
			}
			list_add_tail(&bf->list, head);
		}
	}
	return 0;
}

static int ath9k_init_queues(struct ath_softc *sc)
{
	int i = 0;

	sc->beacon.beaconq = ath9k_hw_beaconq_setup(sc->sc_ah);
	sc->beacon.cabq = ath_txq_setup(sc, ATH9K_TX_QUEUE_CAB, 0);

	ath_cabq_update(sc);

	sc->tx.uapsdq = ath_txq_setup(sc, ATH9K_TX_QUEUE_UAPSD, 0);

	for (i = 0; i < IEEE80211_NUM_ACS; i++) {
		sc->tx.txq_map[i] = ath_txq_setup(sc, ATH9K_TX_QUEUE_DATA, i);
		sc->tx.txq_map[i]->mac80211_qnum = i;
		sc->tx.txq_max_pending[i] = ATH_MAX_QDEPTH;
	}
	return 0;
}

static int ath9k_init_channels_rates(struct ath_softc *sc)
{
	void *channels;

	BUILD_BUG_ON(ARRAY_SIZE(ath9k_2ghz_chantable) +
		     ARRAY_SIZE(ath9k_5ghz_chantable) !=
		     ATH9K_NUM_CHANNELS);

	if (sc->sc_ah->caps.hw_caps & ATH9K_HW_CAP_2GHZ) {
		channels = devm_kzalloc(sc->dev,
			sizeof(ath9k_2ghz_chantable), GFP_KERNEL);
		if (!channels)
		    return -ENOMEM;

		memcpy(channels, ath9k_2ghz_chantable,
		       sizeof(ath9k_2ghz_chantable));
		sc->sbands[IEEE80211_BAND_2GHZ].channels = channels;
		sc->sbands[IEEE80211_BAND_2GHZ].band = IEEE80211_BAND_2GHZ;
		sc->sbands[IEEE80211_BAND_2GHZ].n_channels =
			ARRAY_SIZE(ath9k_2ghz_chantable);
		sc->sbands[IEEE80211_BAND_2GHZ].bitrates = ath9k_legacy_rates;
		sc->sbands[IEEE80211_BAND_2GHZ].n_bitrates =
			ARRAY_SIZE(ath9k_legacy_rates);
	}

	if (sc->sc_ah->caps.hw_caps & ATH9K_HW_CAP_5GHZ) {
		channels = devm_kzalloc(sc->dev,
			sizeof(ath9k_5ghz_chantable), GFP_KERNEL);
		if (!channels)
			return -ENOMEM;

		memcpy(channels, ath9k_5ghz_chantable,
		       sizeof(ath9k_5ghz_chantable));
		sc->sbands[IEEE80211_BAND_5GHZ].channels = channels;
		sc->sbands[IEEE80211_BAND_5GHZ].band = IEEE80211_BAND_5GHZ;
		sc->sbands[IEEE80211_BAND_5GHZ].n_channels =
			ARRAY_SIZE(ath9k_5ghz_chantable);
		sc->sbands[IEEE80211_BAND_5GHZ].bitrates =
			ath9k_legacy_rates + 4;
		sc->sbands[IEEE80211_BAND_5GHZ].n_bitrates =
			ARRAY_SIZE(ath9k_legacy_rates) - 4;
	}
	return 0;
}

static void ath9k_init_misc(struct ath_softc *sc)
{
	struct ath_common *common = ath9k_hw_common(sc->sc_ah);
	int i = 0;

	setup_timer(&common->ani.timer, ath_ani_calibrate, (unsigned long)sc);

	sc->last_rssi = ATH_RSSI_DUMMY_MARKER;
	sc->config.txpowlimit = ATH_TXPOWER_MAX;
	memcpy(common->bssidmask, ath_bcast_mac, ETH_ALEN);
	sc->beacon.slottime = ATH9K_SLOT_TIME_9;

	for (i = 0; i < ARRAY_SIZE(sc->beacon.bslot); i++)
		sc->beacon.bslot[i] = NULL;

	if (sc->sc_ah->caps.hw_caps & ATH9K_HW_CAP_ANT_DIV_COMB)
		sc->ant_comb.count = ATH_ANT_DIV_COMB_INIT_COUNT;

	sc->spec_config.enabled = 0;
	sc->spec_config.short_repeat = true;
	sc->spec_config.count = 8;
	sc->spec_config.endless = false;
	sc->spec_config.period = 0xFF;
	sc->spec_config.fft_period = 0xF;
}

static void ath9k_init_platform(struct ath_softc *sc)
{
	struct ath_hw *ah = sc->sc_ah;
	struct ath9k_hw_capabilities *pCap = &ah->caps;
	struct ath_common *common = ath9k_hw_common(ah);

	if (common->bus_ops->ath_bus_type != ATH_PCI)
		return;

	if (sc->driver_data & (ATH9K_PCI_CUS198 |
			       ATH9K_PCI_CUS230)) {
		ah->config.xlna_gpio = 9;
		ah->config.xatten_margin_cfg = true;
		ah->config.alt_mingainidx = true;
		ah->config.ant_ctrl_comm2g_switch_enable = 0x000BBB88;
		sc->ant_comb.low_rssi_thresh = 20;
		sc->ant_comb.fast_div_bias = 3;

		ath_info(common, "Set parameters for %s\n",
			 (sc->driver_data & ATH9K_PCI_CUS198) ?
			 "CUS198" : "CUS230");
	}

	if (sc->driver_data & ATH9K_PCI_CUS217)
		ath_info(common, "CUS217 card detected\n");

<<<<<<< HEAD
=======
	if (sc->driver_data & ATH9K_PCI_CUS252)
		ath_info(common, "CUS252 card detected\n");

	if (sc->driver_data & ATH9K_PCI_AR9565_1ANT)
		ath_info(common, "WB335 1-ANT card detected\n");

	if (sc->driver_data & ATH9K_PCI_AR9565_2ANT)
		ath_info(common, "WB335 2-ANT card detected\n");

	/*
	 * Some WB335 cards do not support antenna diversity. Since
	 * we use a hardcoded value for AR9565 instead of using the
	 * EEPROM/OTP data, remove the combining feature from
	 * the HW capabilities bitmap.
	 */
	if (sc->driver_data & (ATH9K_PCI_AR9565_1ANT | ATH9K_PCI_AR9565_2ANT)) {
		if (!(sc->driver_data & ATH9K_PCI_BT_ANT_DIV))
			pCap->hw_caps &= ~ATH9K_HW_CAP_ANT_DIV_COMB;
	}

>>>>>>> d8ec26d7
	if (sc->driver_data & ATH9K_PCI_BT_ANT_DIV) {
		pCap->hw_caps |= ATH9K_HW_CAP_BT_ANT_DIV;
		ath_info(common, "Set BT/WLAN RX diversity capability\n");
	}

	if (sc->driver_data & ATH9K_PCI_D3_L1_WAR) {
		ah->config.pcie_waen = 0x0040473b;
		ath_info(common, "Enable WAR for ASPM D3/L1\n");
<<<<<<< HEAD
=======
	}

	if (sc->driver_data & ATH9K_PCI_NO_PLL_PWRSAVE) {
		ah->config.no_pll_pwrsave = true;
		ath_info(common, "Disable PLL PowerSave\n");
>>>>>>> d8ec26d7
	}
}

static void ath9k_eeprom_request_cb(const struct firmware *eeprom_blob,
				    void *ctx)
{
	struct ath9k_eeprom_ctx *ec = ctx;

	if (eeprom_blob)
		ec->ah->eeprom_blob = eeprom_blob;

	complete(&ec->complete);
}

static int ath9k_eeprom_request(struct ath_softc *sc, const char *name)
{
	struct ath9k_eeprom_ctx ec;
	struct ath_hw *ah = ah = sc->sc_ah;
	int err;

	/* try to load the EEPROM content asynchronously */
	init_completion(&ec.complete);
	ec.ah = sc->sc_ah;

	err = request_firmware_nowait(THIS_MODULE, 1, name, sc->dev, GFP_KERNEL,
				      &ec, ath9k_eeprom_request_cb);
	if (err < 0) {
		ath_err(ath9k_hw_common(ah),
			"EEPROM request failed\n");
		return err;
	}

	wait_for_completion(&ec.complete);

	if (!ah->eeprom_blob) {
		ath_err(ath9k_hw_common(ah),
			"Unable to load EEPROM file %s\n", name);
		return -EINVAL;
	}

	return 0;
}

static void ath9k_eeprom_release(struct ath_softc *sc)
{
	release_firmware(sc->sc_ah->eeprom_blob);
}

static int ath9k_init_softc(u16 devid, struct ath_softc *sc,
			    const struct ath_bus_ops *bus_ops)
{
	struct ath9k_platform_data *pdata = sc->dev->platform_data;
	struct ath_hw *ah = NULL;
	struct ath9k_hw_capabilities *pCap;
	struct ath_common *common;
	int ret = 0, i;
	int csz = 0;

	ah = devm_kzalloc(sc->dev, sizeof(struct ath_hw), GFP_KERNEL);
	if (!ah)
		return -ENOMEM;

	ah->dev = sc->dev;
	ah->hw = sc->hw;
	ah->hw_version.devid = devid;
	ah->reg_ops.read = ath9k_ioread32;
	ah->reg_ops.write = ath9k_iowrite32;
	ah->reg_ops.rmw = ath9k_reg_rmw;
	atomic_set(&ah->intr_ref_cnt, -1);
	sc->sc_ah = ah;
	pCap = &ah->caps;

	common = ath9k_hw_common(ah);
	sc->dfs_detector = dfs_pattern_detector_init(common, NL80211_DFS_UNSET);
	sc->tx99_power = MAX_RATE_POWER + 1;

	if (!pdata) {
		ah->ah_flags |= AH_USE_EEPROM;
		sc->sc_ah->led_pin = -1;
	} else {
		sc->sc_ah->gpio_mask = pdata->gpio_mask;
		sc->sc_ah->gpio_val = pdata->gpio_val;
		sc->sc_ah->led_pin = pdata->led_pin;
		ah->is_clk_25mhz = pdata->is_clk_25mhz;
		ah->get_mac_revision = pdata->get_mac_revision;
		ah->external_reset = pdata->external_reset;
	}

	common->ops = &ah->reg_ops;
	common->bus_ops = bus_ops;
	common->ah = ah;
	common->hw = sc->hw;
	common->priv = sc;
	common->debug_mask = ath9k_debug;
	common->btcoex_enabled = ath9k_btcoex_enable == 1;
	common->disable_ani = false;

	/*
	 * Platform quirks.
	 */
	ath9k_init_platform(sc);

	/*
	 * Enable WLAN/BT RX Antenna diversity only when:
	 *
	 * - BTCOEX is disabled.
	 * - the user manually requests the feature.
	 * - the HW cap is set using the platform data.
	 */
	if (!common->btcoex_enabled && ath9k_bt_ant_diversity &&
	    (pCap->hw_caps & ATH9K_HW_CAP_BT_ANT_DIV))
		common->bt_ant_diversity = 1;

	spin_lock_init(&common->cc_lock);

	spin_lock_init(&sc->sc_serial_rw);
	spin_lock_init(&sc->sc_pm_lock);
	mutex_init(&sc->mutex);
	tasklet_init(&sc->intr_tq, ath9k_tasklet, (unsigned long)sc);
	tasklet_init(&sc->bcon_tasklet, ath9k_beacon_tasklet,
		     (unsigned long)sc);

	INIT_WORK(&sc->hw_reset_work, ath_reset_work);
	INIT_WORK(&sc->hw_check_work, ath_hw_check);
	INIT_WORK(&sc->paprd_work, ath_paprd_calibrate);
	INIT_DELAYED_WORK(&sc->hw_pll_work, ath_hw_pll_work);
	setup_timer(&sc->rx_poll_timer, ath_rx_poll, (unsigned long)sc);

	/*
	 * Cache line size is used to size and align various
	 * structures used to communicate with the hardware.
	 */
	ath_read_cachesize(common, &csz);
	common->cachelsz = csz << 2; /* convert to bytes */

	if (pdata && pdata->eeprom_name) {
		ret = ath9k_eeprom_request(sc, pdata->eeprom_name);
		if (ret)
			return ret;
	}

	/* Initializes the hardware for all supported chipsets */
	ret = ath9k_hw_init(ah);
	if (ret)
		goto err_hw;

	if (pdata && pdata->macaddr)
		memcpy(common->macaddr, pdata->macaddr, ETH_ALEN);

	ret = ath9k_init_queues(sc);
	if (ret)
		goto err_queues;

	ret =  ath9k_init_btcoex(sc);
	if (ret)
		goto err_btcoex;

	ret = ath9k_init_channels_rates(sc);
	if (ret)
		goto err_btcoex;

	ath9k_cmn_init_crypto(sc->sc_ah);
	ath9k_init_misc(sc);
	ath_fill_led_pin(sc);

	if (common->bus_ops->aspm_init)
		common->bus_ops->aspm_init(common);

	return 0;

err_btcoex:
	for (i = 0; i < ATH9K_NUM_TX_QUEUES; i++)
		if (ATH_TXQ_SETUP(sc, i))
			ath_tx_cleanupq(sc, &sc->tx.txq[i]);
err_queues:
	ath9k_hw_deinit(ah);
err_hw:
	ath9k_eeprom_release(sc);
	dev_kfree_skb_any(sc->tx99_skb);
	return ret;
}

static void ath9k_init_band_txpower(struct ath_softc *sc, int band)
{
	struct ieee80211_supported_band *sband;
	struct ieee80211_channel *chan;
	struct ath_hw *ah = sc->sc_ah;
	struct cfg80211_chan_def chandef;
	int i;

	sband = &sc->sbands[band];
	for (i = 0; i < sband->n_channels; i++) {
		chan = &sband->channels[i];
		ah->curchan = &ah->channels[chan->hw_value];
		cfg80211_chandef_create(&chandef, chan, NL80211_CHAN_HT20);
<<<<<<< HEAD
		ath9k_cmn_update_ichannel(ah->curchan, &chandef);
=======
		ath9k_cmn_get_channel(sc->hw, ah, &chandef);
>>>>>>> d8ec26d7
		ath9k_hw_set_txpowerlimit(ah, MAX_RATE_POWER, true);
	}
}

static void ath9k_init_txpower_limits(struct ath_softc *sc)
{
	struct ath_hw *ah = sc->sc_ah;
	struct ath9k_channel *curchan = ah->curchan;

	if (ah->caps.hw_caps & ATH9K_HW_CAP_2GHZ)
		ath9k_init_band_txpower(sc, IEEE80211_BAND_2GHZ);
	if (ah->caps.hw_caps & ATH9K_HW_CAP_5GHZ)
		ath9k_init_band_txpower(sc, IEEE80211_BAND_5GHZ);

	ah->curchan = curchan;
}

void ath9k_reload_chainmask_settings(struct ath_softc *sc)
{
	if (!(sc->sc_ah->caps.hw_caps & ATH9K_HW_CAP_HT))
		return;

	if (sc->sc_ah->caps.hw_caps & ATH9K_HW_CAP_2GHZ)
		setup_ht_cap(sc, &sc->sbands[IEEE80211_BAND_2GHZ].ht_cap);
	if (sc->sc_ah->caps.hw_caps & ATH9K_HW_CAP_5GHZ)
		setup_ht_cap(sc, &sc->sbands[IEEE80211_BAND_5GHZ].ht_cap);
}

static const struct ieee80211_iface_limit if_limits[] = {
	{ .max = 2048,	.types = BIT(NL80211_IFTYPE_STATION) |
				 BIT(NL80211_IFTYPE_P2P_CLIENT) |
				 BIT(NL80211_IFTYPE_WDS) },
	{ .max = 8,	.types =
#ifdef CONFIG_MAC80211_MESH
				 BIT(NL80211_IFTYPE_MESH_POINT) |
#endif
				 BIT(NL80211_IFTYPE_AP) |
				 BIT(NL80211_IFTYPE_P2P_GO) },
};

static const struct ieee80211_iface_limit if_dfs_limits[] = {
	{ .max = 1,	.types = BIT(NL80211_IFTYPE_AP) |
				 BIT(NL80211_IFTYPE_ADHOC) },
};

static const struct ieee80211_iface_combination if_comb[] = {
	{
		.limits = if_limits,
		.n_limits = ARRAY_SIZE(if_limits),
		.max_interfaces = 2048,
		.num_different_channels = 1,
		.beacon_int_infra_match = true,
	},
	{
		.limits = if_dfs_limits,
		.n_limits = ARRAY_SIZE(if_dfs_limits),
		.max_interfaces = 1,
		.num_different_channels = 1,
		.beacon_int_infra_match = true,
		.radar_detect_widths =	BIT(NL80211_CHAN_WIDTH_20_NOHT) |
					BIT(NL80211_CHAN_WIDTH_20),
	}
};

#ifdef CONFIG_PM
static const struct wiphy_wowlan_support ath9k_wowlan_support = {
	.flags = WIPHY_WOWLAN_MAGIC_PKT | WIPHY_WOWLAN_DISCONNECT,
	.n_patterns = MAX_NUM_USER_PATTERN,
	.pattern_min_len = 1,
	.pattern_max_len = MAX_PATTERN_SIZE,
};
#endif

void ath9k_set_hw_capab(struct ath_softc *sc, struct ieee80211_hw *hw)
{
	struct ath_hw *ah = sc->sc_ah;
	struct ath_common *common = ath9k_hw_common(ah);

	hw->flags = IEEE80211_HW_RX_INCLUDES_FCS |
		IEEE80211_HW_HOST_BROADCAST_PS_BUFFERING |
		IEEE80211_HW_SIGNAL_DBM |
		IEEE80211_HW_SUPPORTS_PS |
		IEEE80211_HW_PS_NULLFUNC_STACK |
		IEEE80211_HW_SPECTRUM_MGMT |
		IEEE80211_HW_REPORTS_TX_ACK_STATUS |
		IEEE80211_HW_SUPPORTS_RC_TABLE |
		IEEE80211_HW_SUPPORTS_HT_CCK_RATES;

	if (sc->sc_ah->caps.hw_caps & ATH9K_HW_CAP_HT) {
		hw->flags |= IEEE80211_HW_AMPDU_AGGREGATION;

		if (AR_SREV_9280_20_OR_LATER(ah))
			hw->radiotap_mcs_details |=
				IEEE80211_RADIOTAP_MCS_HAVE_STBC;
	}

	if (AR_SREV_9160_10_OR_LATER(sc->sc_ah) || ath9k_modparam_nohwcrypt)
		hw->flags |= IEEE80211_HW_MFP_CAPABLE;

	hw->wiphy->features |= NL80211_FEATURE_ACTIVE_MONITOR;

	if (!config_enabled(CONFIG_ATH9K_TX99)) {
		hw->wiphy->interface_modes =
			BIT(NL80211_IFTYPE_P2P_GO) |
			BIT(NL80211_IFTYPE_P2P_CLIENT) |
			BIT(NL80211_IFTYPE_AP) |
			BIT(NL80211_IFTYPE_WDS) |
			BIT(NL80211_IFTYPE_STATION) |
			BIT(NL80211_IFTYPE_ADHOC) |
			BIT(NL80211_IFTYPE_MESH_POINT);
		hw->wiphy->iface_combinations = if_comb;
		hw->wiphy->n_iface_combinations = ARRAY_SIZE(if_comb);
	}

	hw->wiphy->flags &= ~WIPHY_FLAG_PS_ON_BY_DEFAULT;

	hw->wiphy->flags |= WIPHY_FLAG_IBSS_RSN;
	hw->wiphy->flags |= WIPHY_FLAG_SUPPORTS_TDLS;
	hw->wiphy->flags |= WIPHY_FLAG_HAS_REMAIN_ON_CHANNEL;
	hw->wiphy->flags |= WIPHY_FLAG_SUPPORTS_5_10_MHZ;
	hw->wiphy->flags |= WIPHY_FLAG_HAS_CHANNEL_SWITCH;

#ifdef CONFIG_PM_SLEEP
	if ((ah->caps.hw_caps & ATH9K_HW_WOW_DEVICE_CAPABLE) &&
	    (sc->driver_data & ATH9K_PCI_WOW) &&
	    device_can_wakeup(sc->dev))
		hw->wiphy->wowlan = &ath9k_wowlan_support;

	atomic_set(&sc->wow_sleep_proc_intr, -1);
	atomic_set(&sc->wow_got_bmiss_intr, -1);
#endif

	hw->queues = 4;
	hw->max_rates = 4;
	hw->channel_change_time = 5000;
	hw->max_listen_interval = 1;
	hw->max_rate_tries = 10;
	hw->sta_data_size = sizeof(struct ath_node);
	hw->vif_data_size = sizeof(struct ath_vif);

	hw->wiphy->available_antennas_rx = BIT(ah->caps.max_rxchains) - 1;
	hw->wiphy->available_antennas_tx = BIT(ah->caps.max_txchains) - 1;

	/* single chain devices with rx diversity */
	if (ah->caps.hw_caps & ATH9K_HW_CAP_ANT_DIV_COMB)
		hw->wiphy->available_antennas_rx = BIT(0) | BIT(1);

	sc->ant_rx = hw->wiphy->available_antennas_rx;
	sc->ant_tx = hw->wiphy->available_antennas_tx;

	if (sc->sc_ah->caps.hw_caps & ATH9K_HW_CAP_2GHZ)
		hw->wiphy->bands[IEEE80211_BAND_2GHZ] =
			&sc->sbands[IEEE80211_BAND_2GHZ];
	if (sc->sc_ah->caps.hw_caps & ATH9K_HW_CAP_5GHZ)
		hw->wiphy->bands[IEEE80211_BAND_5GHZ] =
			&sc->sbands[IEEE80211_BAND_5GHZ];

	ath9k_reload_chainmask_settings(sc);

	SET_IEEE80211_PERM_ADDR(hw, common->macaddr);
}

int ath9k_init_device(u16 devid, struct ath_softc *sc,
		    const struct ath_bus_ops *bus_ops)
{
	struct ieee80211_hw *hw = sc->hw;
	struct ath_common *common;
	struct ath_hw *ah;
	int error = 0;
	struct ath_regulatory *reg;

	/* Bring up device */
	error = ath9k_init_softc(devid, sc, bus_ops);
	if (error)
		return error;

	ah = sc->sc_ah;
	common = ath9k_hw_common(ah);
	ath9k_set_hw_capab(sc, hw);

	/* Initialize regulatory */
	error = ath_regd_init(&common->regulatory, sc->hw->wiphy,
			      ath9k_reg_notifier);
	if (error)
		goto deinit;

	reg = &common->regulatory;

	/* Setup TX DMA */
	error = ath_tx_init(sc, ATH_TXBUF);
	if (error != 0)
		goto deinit;

	/* Setup RX DMA */
	error = ath_rx_init(sc, ATH_RXBUF);
	if (error != 0)
		goto deinit;

	ath9k_init_txpower_limits(sc);

#ifdef CONFIG_MAC80211_LEDS
	/* must be initialized before ieee80211_register_hw */
	sc->led_cdev.default_trigger = ieee80211_create_tpt_led_trigger(sc->hw,
		IEEE80211_TPT_LEDTRIG_FL_RADIO, ath9k_tpt_blink,
		ARRAY_SIZE(ath9k_tpt_blink));
#endif

	/* Register with mac80211 */
	error = ieee80211_register_hw(hw);
	if (error)
		goto rx_cleanup;

	error = ath9k_init_debug(ah);
	if (error) {
		ath_err(common, "Unable to create debugfs files\n");
		goto unregister;
	}

	/* Handle world regulatory */
	if (!ath_is_world_regd(reg)) {
		error = regulatory_hint(hw->wiphy, reg->alpha2);
		if (error)
			goto debug_cleanup;
	}

	ath_init_leds(sc);
	ath_start_rfkill_poll(sc);

	return 0;

debug_cleanup:
	ath9k_deinit_debug(sc);
unregister:
	ieee80211_unregister_hw(hw);
rx_cleanup:
	ath_rx_cleanup(sc);
deinit:
	ath9k_deinit_softc(sc);
	return error;
}

/*****************************/
/*     De-Initialization     */
/*****************************/

static void ath9k_deinit_softc(struct ath_softc *sc)
{
	int i = 0;

	ath9k_deinit_btcoex(sc);

	for (i = 0; i < ATH9K_NUM_TX_QUEUES; i++)
		if (ATH_TXQ_SETUP(sc, i))
			ath_tx_cleanupq(sc, &sc->tx.txq[i]);

	ath9k_hw_deinit(sc->sc_ah);
	if (sc->dfs_detector != NULL)
		sc->dfs_detector->exit(sc->dfs_detector);

	ath9k_eeprom_release(sc);
}

void ath9k_deinit_device(struct ath_softc *sc)
{
	struct ieee80211_hw *hw = sc->hw;

	ath9k_ps_wakeup(sc);

	wiphy_rfkill_stop_polling(sc->hw->wiphy);
	ath_deinit_leds(sc);

	ath9k_ps_restore(sc);

	ath9k_deinit_debug(sc);
	ieee80211_unregister_hw(hw);
	ath_rx_cleanup(sc);
	ath9k_deinit_softc(sc);
}

/************************/
/*     Module Hooks     */
/************************/

static int __init ath9k_init(void)
{
	int error;

	/* Register rate control algorithm */
	error = ath_rate_control_register();
	if (error != 0) {
		pr_err("Unable to register rate control algorithm: %d\n",
		       error);
		goto err_out;
	}

	error = ath_pci_init();
	if (error < 0) {
		pr_err("No PCI devices found, driver not installed\n");
		error = -ENODEV;
		goto err_rate_unregister;
	}

	error = ath_ahb_init();
	if (error < 0) {
		error = -ENODEV;
		goto err_pci_exit;
	}

	return 0;

 err_pci_exit:
	ath_pci_exit();

 err_rate_unregister:
	ath_rate_control_unregister();
 err_out:
	return error;
}
module_init(ath9k_init);

static void __exit ath9k_exit(void)
{
	is_ath9k_unloaded = true;
	ath_ahb_exit();
	ath_pci_exit();
	ath_rate_control_unregister();
	pr_info("%s: Driver unloaded\n", dev_info);
}
module_exit(ath9k_exit);<|MERGE_RESOLUTION|>--- conflicted
+++ resolved
@@ -580,8 +580,6 @@
 	if (sc->driver_data & ATH9K_PCI_CUS217)
 		ath_info(common, "CUS217 card detected\n");
 
-<<<<<<< HEAD
-=======
 	if (sc->driver_data & ATH9K_PCI_CUS252)
 		ath_info(common, "CUS252 card detected\n");
 
@@ -602,7 +600,6 @@
 			pCap->hw_caps &= ~ATH9K_HW_CAP_ANT_DIV_COMB;
 	}
 
->>>>>>> d8ec26d7
 	if (sc->driver_data & ATH9K_PCI_BT_ANT_DIV) {
 		pCap->hw_caps |= ATH9K_HW_CAP_BT_ANT_DIV;
 		ath_info(common, "Set BT/WLAN RX diversity capability\n");
@@ -611,14 +608,11 @@
 	if (sc->driver_data & ATH9K_PCI_D3_L1_WAR) {
 		ah->config.pcie_waen = 0x0040473b;
 		ath_info(common, "Enable WAR for ASPM D3/L1\n");
-<<<<<<< HEAD
-=======
 	}
 
 	if (sc->driver_data & ATH9K_PCI_NO_PLL_PWRSAVE) {
 		ah->config.no_pll_pwrsave = true;
 		ath_info(common, "Disable PLL PowerSave\n");
->>>>>>> d8ec26d7
 	}
 }
 
@@ -814,11 +808,7 @@
 		chan = &sband->channels[i];
 		ah->curchan = &ah->channels[chan->hw_value];
 		cfg80211_chandef_create(&chandef, chan, NL80211_CHAN_HT20);
-<<<<<<< HEAD
-		ath9k_cmn_update_ichannel(ah->curchan, &chandef);
-=======
 		ath9k_cmn_get_channel(sc->hw, ah, &chandef);
->>>>>>> d8ec26d7
 		ath9k_hw_set_txpowerlimit(ah, MAX_RATE_POWER, true);
 	}
 }
