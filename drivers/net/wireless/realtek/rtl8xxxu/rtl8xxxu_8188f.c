--- conflicted
+++ resolved
@@ -1748,10 +1748,7 @@
 	.init_reg_hmtfr = 1,
 	.ampdu_max_time = 0x70,
 	.ustime_tsf_edca = 0x28,
-<<<<<<< HEAD
-=======
 	.max_aggr_num = 0x0c14,
->>>>>>> fef0f427
 	.supports_ap = 1,
 	.max_macid_num = 16,
 	.adda_1t_init = 0x03c00014,
