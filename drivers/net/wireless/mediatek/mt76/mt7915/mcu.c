// SPDX-License-Identifier: ISC
/* Copyright (C) 2020 MediaTek Inc. */

#include <linux/firmware.h>
#include <linux/fs.h>
#include "mt7915.h"
#include "mcu.h"
#include "mac.h"
#include "eeprom.h"

struct mt7915_patch_hdr {
	char build_date[16];
	char platform[4];
	__be32 hw_sw_ver;
	__be32 patch_ver;
	__be16 checksum;
	u16 reserved;
	struct {
		__be32 patch_ver;
		__be32 subsys;
		__be32 feature;
		__be32 n_region;
		__be32 crc;
		u32 reserved[11];
	} desc;
} __packed;

struct mt7915_patch_sec {
	__be32 type;
	__be32 offs;
	__be32 size;
	union {
		__be32 spec[13];
		struct {
			__be32 addr;
			__be32 len;
			__be32 sec_key_idx;
			__be32 align_len;
			u32 reserved[9];
		} info;
	};
} __packed;

struct mt7915_fw_trailer {
	u8 chip_id;
	u8 eco_code;
	u8 n_region;
	u8 format_ver;
	u8 format_flag;
	u8 reserved[2];
	char fw_ver[10];
	char build_date[15];
	u32 crc;
} __packed;

struct mt7915_fw_region {
	__le32 decomp_crc;
	__le32 decomp_len;
	__le32 decomp_blk_sz;
	u8 reserved[4];
	__le32 addr;
	__le32 len;
	u8 feature_set;
	u8 reserved1[15];
} __packed;

#define MCU_PATCH_ADDRESS		0x200000

#define FW_FEATURE_SET_ENCRYPT		BIT(0)
#define FW_FEATURE_SET_KEY_IDX		GENMASK(2, 1)
#define FW_FEATURE_OVERRIDE_ADDR	BIT(5)

#define DL_MODE_ENCRYPT			BIT(0)
#define DL_MODE_KEY_IDX			GENMASK(2, 1)
#define DL_MODE_RESET_SEC_IV		BIT(3)
#define DL_MODE_WORKING_PDA_CR4		BIT(4)
#define DL_MODE_NEED_RSP		BIT(31)

#define FW_START_OVERRIDE		BIT(0)
#define FW_START_WORKING_PDA_CR4	BIT(2)

#define PATCH_SEC_TYPE_MASK		GENMASK(15, 0)
#define PATCH_SEC_TYPE_INFO		0x2

#define to_wcid_lo(id)			FIELD_GET(GENMASK(7, 0), (u16)id)
#define to_wcid_hi(id)			FIELD_GET(GENMASK(9, 8), (u16)id)

#define HE_PHY(p, c)			u8_get_bits(c, IEEE80211_HE_PHY_##p)
#define HE_MAC(m, c)			u8_get_bits(c, IEEE80211_HE_MAC_##m)

static enum mcu_cipher_type
mt7915_mcu_get_cipher(int cipher)
{
	switch (cipher) {
	case WLAN_CIPHER_SUITE_WEP40:
		return MCU_CIPHER_WEP40;
	case WLAN_CIPHER_SUITE_WEP104:
		return MCU_CIPHER_WEP104;
	case WLAN_CIPHER_SUITE_TKIP:
		return MCU_CIPHER_TKIP;
	case WLAN_CIPHER_SUITE_AES_CMAC:
		return MCU_CIPHER_BIP_CMAC_128;
	case WLAN_CIPHER_SUITE_CCMP:
		return MCU_CIPHER_AES_CCMP;
	case WLAN_CIPHER_SUITE_CCMP_256:
		return MCU_CIPHER_CCMP_256;
	case WLAN_CIPHER_SUITE_GCMP:
		return MCU_CIPHER_GCMP;
	case WLAN_CIPHER_SUITE_GCMP_256:
		return MCU_CIPHER_GCMP_256;
	case WLAN_CIPHER_SUITE_SMS4:
		return MCU_CIPHER_WAPI;
	default:
		return MCU_CIPHER_NONE;
	}
}

static u8 mt7915_mcu_chan_bw(struct cfg80211_chan_def *chandef)
{
	static const u8 width_to_bw[] = {
		[NL80211_CHAN_WIDTH_40] = CMD_CBW_40MHZ,
		[NL80211_CHAN_WIDTH_80] = CMD_CBW_80MHZ,
		[NL80211_CHAN_WIDTH_80P80] = CMD_CBW_8080MHZ,
		[NL80211_CHAN_WIDTH_160] = CMD_CBW_160MHZ,
		[NL80211_CHAN_WIDTH_5] = CMD_CBW_5MHZ,
		[NL80211_CHAN_WIDTH_10] = CMD_CBW_10MHZ,
		[NL80211_CHAN_WIDTH_20] = CMD_CBW_20MHZ,
		[NL80211_CHAN_WIDTH_20_NOHT] = CMD_CBW_20MHZ,
	};

	if (chandef->width >= ARRAY_SIZE(width_to_bw))
		return 0;

	return width_to_bw[chandef->width];
}

static const struct ieee80211_sta_he_cap *
mt7915_get_he_phy_cap(struct mt7915_phy *phy, struct ieee80211_vif *vif)
{
	struct ieee80211_supported_band *sband;
	enum nl80211_band band;

	band = phy->mt76->chandef.chan->band;
	sband = phy->mt76->hw->wiphy->bands[band];

	return ieee80211_get_he_iftype_cap(sband, vif->type);
}

static u8
mt7915_get_phy_mode(struct ieee80211_vif *vif, struct ieee80211_sta *sta)
{
	struct mt7915_vif *mvif = (struct mt7915_vif *)vif->drv_priv;
	enum nl80211_band band = mvif->phy->mt76->chandef.chan->band;
	struct ieee80211_sta_ht_cap *ht_cap;
	struct ieee80211_sta_vht_cap *vht_cap;
	const struct ieee80211_sta_he_cap *he_cap;
	u8 mode = 0;

	if (sta) {
		ht_cap = &sta->ht_cap;
		vht_cap = &sta->vht_cap;
		he_cap = &sta->he_cap;
	} else {
		struct ieee80211_supported_band *sband;

		sband = mvif->phy->mt76->hw->wiphy->bands[band];

		ht_cap = &sband->ht_cap;
		vht_cap = &sband->vht_cap;
		he_cap = ieee80211_get_he_iftype_cap(sband, vif->type);
	}

	if (band == NL80211_BAND_2GHZ) {
		mode |= PHY_MODE_B | PHY_MODE_G;

		if (ht_cap->ht_supported)
			mode |= PHY_MODE_GN;

		if (he_cap && he_cap->has_he)
			mode |= PHY_MODE_AX_24G;
	} else if (band == NL80211_BAND_5GHZ) {
		mode |= PHY_MODE_A;

		if (ht_cap->ht_supported)
			mode |= PHY_MODE_AN;

		if (vht_cap->vht_supported)
			mode |= PHY_MODE_AC;

		if (he_cap && he_cap->has_he)
			mode |= PHY_MODE_AX_5G;
	}

	return mode;
}

static u8
mt7915_mcu_get_sta_nss(u16 mcs_map)
{
	u8 nss;

	for (nss = 8; nss > 0; nss--) {
		u8 nss_mcs = (mcs_map >> (2 * (nss - 1))) & 3;

		if (nss_mcs != IEEE80211_VHT_MCS_NOT_SUPPORTED)
			break;
	}

	return nss - 1;
}

static void
mt7915_mcu_set_sta_he_mcs(struct ieee80211_sta *sta, __le16 *he_mcs,
			  const u16 *mask)
{
	struct mt7915_sta *msta = (struct mt7915_sta *)sta->drv_priv;
	struct cfg80211_chan_def *chandef = &msta->vif->phy->mt76->chandef;
	int nss, max_nss = sta->rx_nss > 3 ? 4 : sta->rx_nss;
	u16 mcs_map;

	switch (chandef->width) {
	case NL80211_CHAN_WIDTH_80P80:
		mcs_map = le16_to_cpu(sta->he_cap.he_mcs_nss_supp.rx_mcs_80p80);
		break;
	case NL80211_CHAN_WIDTH_160:
		mcs_map = le16_to_cpu(sta->he_cap.he_mcs_nss_supp.rx_mcs_160);
		break;
	default:
		mcs_map = le16_to_cpu(sta->he_cap.he_mcs_nss_supp.rx_mcs_80);
		break;
	}

	for (nss = 0; nss < max_nss; nss++) {
		int mcs;

		switch ((mcs_map >> (2 * nss)) & 0x3) {
		case IEEE80211_HE_MCS_SUPPORT_0_11:
			mcs = GENMASK(11, 0);
			break;
		case IEEE80211_HE_MCS_SUPPORT_0_9:
			mcs = GENMASK(9, 0);
			break;
		case IEEE80211_HE_MCS_SUPPORT_0_7:
			mcs = GENMASK(7, 0);
			break;
		default:
			mcs = 0;
		}

		mcs = mcs ? fls(mcs & mask[nss]) - 1 : -1;

		switch (mcs) {
		case 0 ... 7:
			mcs = IEEE80211_HE_MCS_SUPPORT_0_7;
			break;
		case 8 ... 9:
			mcs = IEEE80211_HE_MCS_SUPPORT_0_9;
			break;
		case 10 ... 11:
			mcs = IEEE80211_HE_MCS_SUPPORT_0_11;
			break;
		default:
			mcs = IEEE80211_HE_MCS_NOT_SUPPORTED;
			break;
		}
		mcs_map &= ~(0x3 << (nss * 2));
		mcs_map |= mcs << (nss * 2);

		/* only support 2ss on 160MHz */
		if (nss > 1 && (sta->bandwidth == IEEE80211_STA_RX_BW_160))
			break;
	}

	*he_mcs = cpu_to_le16(mcs_map);
}

static void
mt7915_mcu_set_sta_vht_mcs(struct ieee80211_sta *sta, __le16 *vht_mcs,
			   const u16 *mask)
{
	u16 mcs_map = le16_to_cpu(sta->vht_cap.vht_mcs.rx_mcs_map);
	int nss, max_nss = sta->rx_nss > 3 ? 4 : sta->rx_nss;
	u16 mcs;

	for (nss = 0; nss < max_nss; nss++, mcs_map >>= 2) {
		switch (mcs_map & 0x3) {
		case IEEE80211_VHT_MCS_SUPPORT_0_9:
			mcs = GENMASK(9, 0);
			break;
		case IEEE80211_VHT_MCS_SUPPORT_0_8:
			mcs = GENMASK(8, 0);
			break;
		case IEEE80211_VHT_MCS_SUPPORT_0_7:
			mcs = GENMASK(7, 0);
			break;
		default:
			mcs = 0;
		}

		vht_mcs[nss] = cpu_to_le16(mcs & mask[nss]);

		/* only support 2ss on 160MHz */
		if (nss > 1 && (sta->bandwidth == IEEE80211_STA_RX_BW_160))
			break;
	}
}

static void
mt7915_mcu_set_sta_ht_mcs(struct ieee80211_sta *sta, u8 *ht_mcs,
			  const u8 *mask)
{
	int nss, max_nss = sta->rx_nss > 3 ? 4 : sta->rx_nss;

	for (nss = 0; nss < max_nss; nss++)
		ht_mcs[nss] = sta->ht_cap.mcs.rx_mask[nss] & mask[nss];
}

static int
mt7915_mcu_parse_response(struct mt76_dev *mdev, int cmd,
			  struct sk_buff *skb, int seq)
{
	struct mt7915_mcu_rxd *rxd;
	int ret = 0;

	if (!skb) {
		dev_err(mdev->dev, "Message %08x (seq %d) timeout\n",
			cmd, seq);
		return -ETIMEDOUT;
	}

	rxd = (struct mt7915_mcu_rxd *)skb->data;
	if (seq != rxd->seq)
		return -EAGAIN;

	if (cmd == MCU_CMD(PATCH_SEM_CONTROL)) {
		skb_pull(skb, sizeof(*rxd) - 4);
		ret = *skb->data;
	} else if (cmd == MCU_EXT_CMD(THERMAL_CTRL)) {
		skb_pull(skb, sizeof(*rxd) + 4);
		ret = le32_to_cpu(*(__le32 *)skb->data);
	} else {
		skb_pull(skb, sizeof(struct mt7915_mcu_rxd));
	}

	return ret;
}

static int
mt7915_mcu_send_message(struct mt76_dev *mdev, struct sk_buff *skb,
			int cmd, int *wait_seq)
{
	struct mt7915_dev *dev = container_of(mdev, struct mt7915_dev, mt76);
	struct mt7915_mcu_txd *mcu_txd;
	enum mt76_mcuq_id qid;
	__le32 *txd;
	u32 val;
	u8 seq;

	/* TODO: make dynamic based on msg type */
	mdev->mcu.timeout = 20 * HZ;

	seq = ++dev->mt76.mcu.msg_seq & 0xf;
	if (!seq)
		seq = ++dev->mt76.mcu.msg_seq & 0xf;

	if (cmd == MCU_CMD(FW_SCATTER)) {
		qid = MT_MCUQ_FWDL;
		goto exit;
	}

	mcu_txd = (struct mt7915_mcu_txd *)skb_push(skb, sizeof(*mcu_txd));
	if (test_bit(MT76_STATE_MCU_RUNNING, &dev->mphy.state))
		qid = MT_MCUQ_WA;
	else
		qid = MT_MCUQ_WM;

	txd = mcu_txd->txd;

	val = FIELD_PREP(MT_TXD0_TX_BYTES, skb->len) |
	      FIELD_PREP(MT_TXD0_PKT_FMT, MT_TX_TYPE_CMD) |
	      FIELD_PREP(MT_TXD0_Q_IDX, MT_TX_MCU_PORT_RX_Q0);
	txd[0] = cpu_to_le32(val);

	val = MT_TXD1_LONG_FORMAT |
	      FIELD_PREP(MT_TXD1_HDR_FORMAT, MT_HDR_FORMAT_CMD);
	txd[1] = cpu_to_le32(val);

	mcu_txd->len = cpu_to_le16(skb->len - sizeof(mcu_txd->txd));
	mcu_txd->pq_id = cpu_to_le16(MCU_PQ_ID(MT_TX_PORT_IDX_MCU,
					       MT_TX_MCU_PORT_RX_Q0));
	mcu_txd->pkt_type = MCU_PKT_ID;
	mcu_txd->seq = seq;

	mcu_txd->cid = FIELD_GET(__MCU_CMD_FIELD_ID, cmd);
	mcu_txd->set_query = MCU_Q_NA;
	mcu_txd->ext_cid = FIELD_GET(__MCU_CMD_FIELD_EXT_ID, cmd);
	if (mcu_txd->ext_cid) {
		mcu_txd->ext_cid_ack = 1;

		/* do not use Q_SET for efuse */
		if (cmd & __MCU_CMD_FIELD_QUERY)
			mcu_txd->set_query = MCU_Q_QUERY;
		else
			mcu_txd->set_query = MCU_Q_SET;
	}

	if (cmd & __MCU_CMD_FIELD_WA)
		mcu_txd->s2d_index = MCU_S2D_H2C;
	else
		mcu_txd->s2d_index = MCU_S2D_H2N;

exit:
	if (wait_seq)
		*wait_seq = seq;

	return mt76_tx_queue_skb_raw(dev, mdev->q_mcu[qid], skb, 0);
}

int mt7915_mcu_wa_cmd(struct mt7915_dev *dev, int cmd, u32 a1, u32 a2, u32 a3)
{
	struct {
		__le32 args[3];
	} req = {
		.args = {
			cpu_to_le32(a1),
			cpu_to_le32(a2),
			cpu_to_le32(a3),
		},
	};

	return mt76_mcu_send_msg(&dev->mt76, cmd, &req, sizeof(req), false);
}

static void
mt7915_mcu_csa_finish(void *priv, u8 *mac, struct ieee80211_vif *vif)
{
	if (vif->csa_active)
		ieee80211_csa_finish(vif);
}

static void
mt7915_mcu_rx_csa_notify(struct mt7915_dev *dev, struct sk_buff *skb)
{
	struct mt76_phy *mphy = &dev->mt76.phy;
	struct mt7915_mcu_csa_notify *c;

	c = (struct mt7915_mcu_csa_notify *)skb->data;

	if (c->band_idx && dev->mt76.phy2)
		mphy = dev->mt76.phy2;

	ieee80211_iterate_active_interfaces_atomic(mphy->hw,
			IEEE80211_IFACE_ITER_RESUME_ALL,
			mt7915_mcu_csa_finish, mphy->hw);
}

static void
mt7915_mcu_rx_thermal_notify(struct mt7915_dev *dev, struct sk_buff *skb)
<<<<<<< HEAD
{
	struct mt76_phy *mphy = &dev->mt76.phy;
	struct mt7915_mcu_thermal_notify *t;
	struct mt7915_phy *phy;

	t = (struct mt7915_mcu_thermal_notify *)skb->data;
	if (t->ctrl.ctrl_id != THERMAL_PROTECT_ENABLE)
		return;

	if (t->ctrl.band_idx && dev->mt76.phy2)
		mphy = dev->mt76.phy2;

	phy = (struct mt7915_phy *)mphy->priv;
	phy->throttle_state = t->ctrl.duty.duty_cycle;
}

static void
mt7915_mcu_rx_radar_detected(struct mt7915_dev *dev, struct sk_buff *skb)
=======
>>>>>>> df0cc57e
{
	struct mt76_phy *mphy = &dev->mt76.phy;
	struct mt7915_mcu_thermal_notify *t;
	struct mt7915_phy *phy;

	t = (struct mt7915_mcu_thermal_notify *)skb->data;
	if (t->ctrl.ctrl_id != THERMAL_PROTECT_ENABLE)
		return;

	if (t->ctrl.band_idx && dev->mt76.phy2)
		mphy = dev->mt76.phy2;

	phy = (struct mt7915_phy *)mphy->priv;
	phy->throttle_state = t->ctrl.duty.duty_cycle;
}

static void
<<<<<<< HEAD
mt7915_mcu_tx_rate_report(struct mt7915_dev *dev, struct sk_buff *skb)
{
	struct mt7915_mcu_ra_info *ra = (struct mt7915_mcu_ra_info *)skb->data;
	struct rate_info rate = {}, prob_rate = {};
	u16 probe = le16_to_cpu(ra->prob_up_rate);
	u16 attempts = le16_to_cpu(ra->attempts);
	u16 curr = le16_to_cpu(ra->curr_rate);
	u16 wcidx = le16_to_cpu(ra->wlan_idx);
	struct ieee80211_tx_status status = {};
	struct mt76_phy *mphy = &dev->mphy;
	struct mt7915_sta_stats *stats;
	struct mt7915_sta *msta;
	struct mt76_wcid *wcid;

	if (wcidx >= MT76_N_WCIDS)
		return;

	wcid = rcu_dereference(dev->mt76.wcid[wcidx]);
	if (!wcid)
		return;
=======
mt7915_mcu_rx_radar_detected(struct mt7915_dev *dev, struct sk_buff *skb)
{
	struct mt76_phy *mphy = &dev->mt76.phy;
	struct mt7915_mcu_rdd_report *r;
>>>>>>> df0cc57e

	r = (struct mt7915_mcu_rdd_report *)skb->data;

	if (r->band_idx && dev->mt76.phy2)
		mphy = dev->mt76.phy2;

<<<<<<< HEAD
	/* current rate */
	if (!mt7915_mcu_tx_rate_parse(mphy, ra, &rate, curr))
		stats->tx_rate = rate;

	/* probing rate */
	if (!mt7915_mcu_tx_rate_parse(mphy, ra, &prob_rate, probe))
		stats->prob_rate = prob_rate;

	if (attempts) {
		u16 success = le16_to_cpu(ra->success);

		stats->per = 1000 * (attempts - success) / attempts;
	}

	status.sta = wcid_to_sta(wcid);
	if (!status.sta)
		return;

	status.rate = &stats->tx_rate;
	ieee80211_tx_status_ext(mphy->hw, &status);
=======
	ieee80211_radar_detected(mphy->hw);
	dev->hw_pattern++;
>>>>>>> df0cc57e
}

static void
mt7915_mcu_rx_log_message(struct mt7915_dev *dev, struct sk_buff *skb)
{
	struct mt7915_mcu_rxd *rxd = (struct mt7915_mcu_rxd *)skb->data;
	const char *data = (char *)&rxd[1];
	const char *type;

	switch (rxd->s2d_index) {
	case 0:
		type = "WM";
		break;
	case 2:
		type = "WA";
		break;
	default:
		type = "unknown";
		break;
	}

	wiphy_info(mt76_hw(dev)->wiphy, "%s: %.*s", type,
		   (int)(skb->len - sizeof(*rxd)), data);
}

static void
mt7915_mcu_cca_finish(void *priv, u8 *mac, struct ieee80211_vif *vif)
{
	if (!vif->color_change_active)
		return;

	ieee80211_color_change_finish(vif);
}

static void
mt7915_mcu_rx_ext_event(struct mt7915_dev *dev, struct sk_buff *skb)
{
	struct mt7915_mcu_rxd *rxd = (struct mt7915_mcu_rxd *)skb->data;

	switch (rxd->ext_eid) {
	case MCU_EXT_EVENT_THERMAL_PROTECT:
		mt7915_mcu_rx_thermal_notify(dev, skb);
		break;
	case MCU_EXT_EVENT_RDD_REPORT:
		mt7915_mcu_rx_radar_detected(dev, skb);
		break;
	case MCU_EXT_EVENT_CSA_NOTIFY:
		mt7915_mcu_rx_csa_notify(dev, skb);
		break;
	case MCU_EXT_EVENT_FW_LOG_2_HOST:
		mt7915_mcu_rx_log_message(dev, skb);
		break;
	case MCU_EXT_EVENT_BCC_NOTIFY:
		ieee80211_iterate_active_interfaces_atomic(dev->mt76.hw,
				IEEE80211_IFACE_ITER_RESUME_ALL,
				mt7915_mcu_cca_finish, dev);
		break;
	default:
		break;
	}
}

static void
mt7915_mcu_rx_unsolicited_event(struct mt7915_dev *dev, struct sk_buff *skb)
{
	struct mt7915_mcu_rxd *rxd = (struct mt7915_mcu_rxd *)skb->data;

	switch (rxd->eid) {
	case MCU_EVENT_EXT:
		mt7915_mcu_rx_ext_event(dev, skb);
		break;
	default:
		break;
	}
	dev_kfree_skb(skb);
}

void mt7915_mcu_rx_event(struct mt7915_dev *dev, struct sk_buff *skb)
{
	struct mt7915_mcu_rxd *rxd = (struct mt7915_mcu_rxd *)skb->data;

	if (rxd->ext_eid == MCU_EXT_EVENT_THERMAL_PROTECT ||
	    rxd->ext_eid == MCU_EXT_EVENT_FW_LOG_2_HOST ||
	    rxd->ext_eid == MCU_EXT_EVENT_ASSERT_DUMP ||
	    rxd->ext_eid == MCU_EXT_EVENT_PS_SYNC ||
	    rxd->ext_eid == MCU_EXT_EVENT_BCC_NOTIFY ||
	    !rxd->seq)
		mt7915_mcu_rx_unsolicited_event(dev, skb);
	else
		mt76_mcu_rx_event(&dev->mt76, skb);
}

static struct sk_buff *
mt7915_mcu_alloc_sta_req(struct mt7915_dev *dev, struct mt7915_vif *mvif,
			 struct mt7915_sta *msta, int len)
{
	struct sta_req_hdr hdr = {
		.bss_idx = mvif->idx,
		.wlan_idx_lo = msta ? to_wcid_lo(msta->wcid.idx) : 0,
		.wlan_idx_hi = msta ? to_wcid_hi(msta->wcid.idx) : 0,
		.muar_idx = msta && msta->wcid.sta ? mvif->omac_idx : 0xe,
		.is_tlv_append = 1,
	};
	struct sk_buff *skb;

	skb = mt76_mcu_msg_alloc(&dev->mt76, NULL, len);
	if (!skb)
		return ERR_PTR(-ENOMEM);

	skb_put_data(skb, &hdr, sizeof(hdr));

	return skb;
}

static struct wtbl_req_hdr *
mt7915_mcu_alloc_wtbl_req(struct mt7915_dev *dev, struct mt7915_sta *msta,
			  int cmd, void *sta_wtbl, struct sk_buff **skb)
{
	struct tlv *sta_hdr = sta_wtbl;
	struct wtbl_req_hdr hdr = {
		.wlan_idx_lo = to_wcid_lo(msta->wcid.idx),
		.wlan_idx_hi = to_wcid_hi(msta->wcid.idx),
		.operation = cmd,
	};
	struct sk_buff *nskb = *skb;

	if (!nskb) {
		nskb = mt76_mcu_msg_alloc(&dev->mt76, NULL,
					  MT7915_WTBL_UPDATE_MAX_SIZE);
		if (!nskb)
			return ERR_PTR(-ENOMEM);

		*skb = nskb;
	}

	if (sta_hdr)
		le16_add_cpu(&sta_hdr->len, sizeof(hdr));

	return skb_put_data(nskb, &hdr, sizeof(hdr));
}

static struct tlv *
mt7915_mcu_add_nested_tlv(struct sk_buff *skb, int tag, int len,
			  void *sta_ntlv, void *sta_wtbl)
{
	struct sta_ntlv_hdr *ntlv_hdr = sta_ntlv;
	struct tlv *sta_hdr = sta_wtbl;
	struct tlv *ptlv, tlv = {
		.tag = cpu_to_le16(tag),
		.len = cpu_to_le16(len),
	};
	u16 ntlv;

	ptlv = skb_put(skb, len);
	memcpy(ptlv, &tlv, sizeof(tlv));

	ntlv = le16_to_cpu(ntlv_hdr->tlv_num);
	ntlv_hdr->tlv_num = cpu_to_le16(ntlv + 1);

	if (sta_hdr) {
		u16 size = le16_to_cpu(sta_hdr->len);

		sta_hdr->len = cpu_to_le16(size + len);
	}

	return ptlv;
}

static struct tlv *
mt7915_mcu_add_tlv(struct sk_buff *skb, int tag, int len)
{
	return mt7915_mcu_add_nested_tlv(skb, tag, len, skb->data, NULL);
}

static struct tlv *
mt7915_mcu_add_nested_subtlv(struct sk_buff *skb, int sub_tag, int sub_len,
			     __le16 *sub_ntlv, __le16 *len)
{
	struct tlv *ptlv, tlv = {
		.tag = cpu_to_le16(sub_tag),
		.len = cpu_to_le16(sub_len),
	};

	ptlv = skb_put(skb, sub_len);
	memcpy(ptlv, &tlv, sizeof(tlv));

	le16_add_cpu(sub_ntlv, 1);
	le16_add_cpu(len, sub_len);

	return ptlv;
}

/** bss info **/
static int
mt7915_mcu_bss_basic_tlv(struct sk_buff *skb, struct ieee80211_vif *vif,
			 struct mt7915_phy *phy, bool enable)
{
	struct mt7915_vif *mvif = (struct mt7915_vif *)vif->drv_priv;
	struct bss_info_basic *bss;
	u16 wlan_idx = mvif->sta.wcid.idx;
	u32 type = NETWORK_INFRA;
	struct tlv *tlv;

	tlv = mt7915_mcu_add_tlv(skb, BSS_INFO_BASIC, sizeof(*bss));

	switch (vif->type) {
	case NL80211_IFTYPE_MESH_POINT:
	case NL80211_IFTYPE_AP:
	case NL80211_IFTYPE_MONITOR:
		break;
	case NL80211_IFTYPE_STATION:
		/* TODO: enable BSS_INFO_UAPSD & BSS_INFO_PM */
		if (enable) {
			struct ieee80211_sta *sta;
			struct mt7915_sta *msta;

			rcu_read_lock();
			sta = ieee80211_find_sta(vif, vif->bss_conf.bssid);
			if (!sta) {
				rcu_read_unlock();
				return -EINVAL;
			}

			msta = (struct mt7915_sta *)sta->drv_priv;
			wlan_idx = msta->wcid.idx;
			rcu_read_unlock();
		}
		break;
	case NL80211_IFTYPE_ADHOC:
		type = NETWORK_IBSS;
		break;
	default:
		WARN_ON(1);
		break;
	}

	bss = (struct bss_info_basic *)tlv;
	bss->network_type = cpu_to_le32(type);
	bss->bmc_wcid_lo = to_wcid_lo(wlan_idx);
	bss->bmc_wcid_hi = to_wcid_hi(wlan_idx);
	bss->wmm_idx = mvif->wmm_idx;
	bss->active = enable;

	if (vif->type != NL80211_IFTYPE_MONITOR) {
		memcpy(bss->bssid, vif->bss_conf.bssid, ETH_ALEN);
		bss->bcn_interval = cpu_to_le16(vif->bss_conf.beacon_int);
		bss->dtim_period = vif->bss_conf.dtim_period;
		bss->phy_mode = mt7915_get_phy_mode(vif, NULL);
	} else {
		memcpy(bss->bssid, phy->mt76->macaddr, ETH_ALEN);
	}

	return 0;
}

static void
mt7915_mcu_bss_omac_tlv(struct sk_buff *skb, struct ieee80211_vif *vif)
{
	struct mt7915_vif *mvif = (struct mt7915_vif *)vif->drv_priv;
	struct bss_info_omac *omac;
	struct tlv *tlv;
	u32 type = 0;
	u8 idx;

	tlv = mt7915_mcu_add_tlv(skb, BSS_INFO_OMAC, sizeof(*omac));

	switch (vif->type) {
	case NL80211_IFTYPE_MONITOR:
	case NL80211_IFTYPE_MESH_POINT:
	case NL80211_IFTYPE_AP:
		type = CONNECTION_INFRA_AP;
		break;
	case NL80211_IFTYPE_STATION:
		type = CONNECTION_INFRA_STA;
		break;
	case NL80211_IFTYPE_ADHOC:
		type = CONNECTION_IBSS_ADHOC;
		break;
	default:
		WARN_ON(1);
		break;
	}

	omac = (struct bss_info_omac *)tlv;
	idx = mvif->omac_idx > EXT_BSSID_START ? HW_BSSID_0 : mvif->omac_idx;
	omac->conn_type = cpu_to_le32(type);
	omac->omac_idx = mvif->omac_idx;
	omac->band_idx = mvif->band_idx;
	omac->hw_bss_idx = idx;
}

struct mt7915_he_obss_narrow_bw_ru_data {
	bool tolerated;
};

static void mt7915_check_he_obss_narrow_bw_ru_iter(struct wiphy *wiphy,
						   struct cfg80211_bss *bss,
						   void *_data)
{
	struct mt7915_he_obss_narrow_bw_ru_data *data = _data;
	const struct element *elem;

	rcu_read_lock();
	elem = ieee80211_bss_get_elem(bss, WLAN_EID_EXT_CAPABILITY);

	if (!elem || elem->datalen <= 10 ||
	    !(elem->data[10] &
	      WLAN_EXT_CAPA10_OBSS_NARROW_BW_RU_TOLERANCE_SUPPORT))
		data->tolerated = false;

	rcu_read_unlock();
}

static bool mt7915_check_he_obss_narrow_bw_ru(struct ieee80211_hw *hw,
					      struct ieee80211_vif *vif)
{
	struct mt7915_he_obss_narrow_bw_ru_data iter_data = {
		.tolerated = true,
	};

	if (!(vif->bss_conf.chandef.chan->flags & IEEE80211_CHAN_RADAR))
		return false;

	cfg80211_bss_iter(hw->wiphy, &vif->bss_conf.chandef,
			  mt7915_check_he_obss_narrow_bw_ru_iter,
			  &iter_data);

	/*
	 * If there is at least one AP on radar channel that cannot
	 * tolerate 26-tone RU UL OFDMA transmissions using HE TB PPDU.
	 */
	return !iter_data.tolerated;
}

static void
mt7915_mcu_bss_rfch_tlv(struct sk_buff *skb, struct ieee80211_vif *vif,
			struct mt7915_phy *phy)
{
	struct cfg80211_chan_def *chandef = &phy->mt76->chandef;
	struct bss_info_rf_ch *ch;
	struct tlv *tlv;
	int freq1 = chandef->center_freq1;

	tlv = mt7915_mcu_add_tlv(skb, BSS_INFO_RF_CH, sizeof(*ch));

	ch = (struct bss_info_rf_ch *)tlv;
	ch->pri_ch = chandef->chan->hw_value;
	ch->center_ch0 = ieee80211_frequency_to_channel(freq1);
	ch->bw = mt7915_mcu_chan_bw(chandef);

	if (chandef->width == NL80211_CHAN_WIDTH_80P80) {
		int freq2 = chandef->center_freq2;

		ch->center_ch1 = ieee80211_frequency_to_channel(freq2);
	}

	if (vif->bss_conf.he_support && vif->type == NL80211_IFTYPE_STATION) {
		struct mt7915_dev *dev = phy->dev;
		struct mt76_phy *mphy = &dev->mt76.phy;
		bool ext_phy = phy != &dev->phy;

		if (ext_phy && dev->mt76.phy2)
			mphy = dev->mt76.phy2;

		ch->he_ru26_block =
			mt7915_check_he_obss_narrow_bw_ru(mphy->hw, vif);
		ch->he_all_disable = false;
	} else {
		ch->he_all_disable = true;
	}
}

static void
mt7915_mcu_bss_ra_tlv(struct sk_buff *skb, struct ieee80211_vif *vif,
		      struct mt7915_phy *phy)
{
	int max_nss = hweight8(phy->mt76->chainmask);
	struct bss_info_ra *ra;
	struct tlv *tlv;

	tlv = mt7915_mcu_add_tlv(skb, BSS_INFO_RA, sizeof(*ra));

	ra = (struct bss_info_ra *)tlv;
	ra->op_mode = vif->type == NL80211_IFTYPE_AP;
	ra->adhoc_en = vif->type == NL80211_IFTYPE_ADHOC;
	ra->short_preamble = true;
	ra->tx_streams = max_nss;
	ra->rx_streams = max_nss;
	ra->algo = 4;
	ra->train_up_rule = 2;
	ra->train_up_high_thres = 110;
	ra->train_up_rule_rssi = -70;
	ra->low_traffic_thres = 2;
	ra->phy_cap = cpu_to_le32(0xfdf);
	ra->interval = cpu_to_le32(500);
	ra->fast_interval = cpu_to_le32(100);
}

static void
mt7915_mcu_bss_he_tlv(struct sk_buff *skb, struct ieee80211_vif *vif,
		      struct mt7915_phy *phy)
{
#define DEFAULT_HE_PE_DURATION		4
#define DEFAULT_HE_DURATION_RTS_THRES	1023
	const struct ieee80211_sta_he_cap *cap;
	struct bss_info_he *he;
	struct tlv *tlv;

	cap = mt7915_get_he_phy_cap(phy, vif);

	tlv = mt7915_mcu_add_tlv(skb, BSS_INFO_HE_BASIC, sizeof(*he));

	he = (struct bss_info_he *)tlv;
	he->he_pe_duration = vif->bss_conf.htc_trig_based_pkt_ext;
	if (!he->he_pe_duration)
		he->he_pe_duration = DEFAULT_HE_PE_DURATION;

	he->he_rts_thres = cpu_to_le16(vif->bss_conf.frame_time_rts_th);
	if (!he->he_rts_thres)
		he->he_rts_thres = cpu_to_le16(DEFAULT_HE_DURATION_RTS_THRES);

	he->max_nss_mcs[CMD_HE_MCS_BW80] = cap->he_mcs_nss_supp.tx_mcs_80;
	he->max_nss_mcs[CMD_HE_MCS_BW160] = cap->he_mcs_nss_supp.tx_mcs_160;
	he->max_nss_mcs[CMD_HE_MCS_BW8080] = cap->he_mcs_nss_supp.tx_mcs_80p80;
}

static void
mt7915_mcu_bss_hw_amsdu_tlv(struct sk_buff *skb)
{
#define TXD_CMP_MAP1		GENMASK(15, 0)
#define TXD_CMP_MAP2		(GENMASK(31, 0) & ~BIT(23))
	struct bss_info_hw_amsdu *amsdu;
	struct tlv *tlv;

	tlv = mt7915_mcu_add_tlv(skb, BSS_INFO_HW_AMSDU, sizeof(*amsdu));

	amsdu = (struct bss_info_hw_amsdu *)tlv;
	amsdu->cmp_bitmap_0 = cpu_to_le32(TXD_CMP_MAP1);
	amsdu->cmp_bitmap_1 = cpu_to_le32(TXD_CMP_MAP2);
	amsdu->trig_thres = cpu_to_le16(2);
	amsdu->enable = true;
}

static void
mt7915_mcu_bss_ext_tlv(struct sk_buff *skb, struct mt7915_vif *mvif)
{
/* SIFS 20us + 512 byte beacon tranmitted by 1Mbps (3906us) */
#define BCN_TX_ESTIMATE_TIME	(4096 + 20)
	struct bss_info_ext_bss *ext;
	int ext_bss_idx, tsf_offset;
	struct tlv *tlv;

	ext_bss_idx = mvif->omac_idx - EXT_BSSID_START;
	if (ext_bss_idx < 0)
		return;

	tlv = mt7915_mcu_add_tlv(skb, BSS_INFO_EXT_BSS, sizeof(*ext));

	ext = (struct bss_info_ext_bss *)tlv;
	tsf_offset = ext_bss_idx * BCN_TX_ESTIMATE_TIME;
	ext->mbss_tsf_offset = cpu_to_le32(tsf_offset);
}

static void
mt7915_mcu_bss_bmc_tlv(struct sk_buff *skb, struct mt7915_phy *phy)
{
	struct bss_info_bmc_rate *bmc;
	struct cfg80211_chan_def *chandef = &phy->mt76->chandef;
	enum nl80211_band band = chandef->chan->band;
	struct tlv *tlv;

	tlv = mt7915_mcu_add_tlv(skb, BSS_INFO_BMC_RATE, sizeof(*bmc));

	bmc = (struct bss_info_bmc_rate *)tlv;
	if (band == NL80211_BAND_2GHZ) {
		bmc->short_preamble = true;
	} else {
		bmc->bc_trans = cpu_to_le16(0x2000);
		bmc->mc_trans = cpu_to_le16(0x2080);
	}
}

static int
mt7915_mcu_muar_config(struct mt7915_phy *phy, struct ieee80211_vif *vif,
		       bool bssid, bool enable)
{
	struct mt7915_dev *dev = phy->dev;
	struct mt7915_vif *mvif = (struct mt7915_vif *)vif->drv_priv;
	u32 idx = mvif->omac_idx - REPEATER_BSSID_START;
	u32 mask = phy->omac_mask >> 32 & ~BIT(idx);
	const u8 *addr = vif->addr;
	struct {
		u8 mode;
		u8 force_clear;
		u8 clear_bitmap[8];
		u8 entry_count;
		u8 write;
		u8 band;

		u8 index;
		u8 bssid;
		u8 addr[ETH_ALEN];
	} __packed req = {
		.mode = !!mask || enable,
		.entry_count = 1,
		.write = 1,
		.band = phy != &dev->phy,
		.index = idx * 2 + bssid,
	};

	if (bssid)
		addr = vif->bss_conf.bssid;

	if (enable)
		ether_addr_copy(req.addr, addr);

	return mt76_mcu_send_msg(&dev->mt76, MCU_EXT_CMD(MUAR_UPDATE), &req,
				 sizeof(req), true);
}

int mt7915_mcu_add_bss_info(struct mt7915_phy *phy,
			    struct ieee80211_vif *vif, int enable)
{
	struct mt7915_vif *mvif = (struct mt7915_vif *)vif->drv_priv;
	struct sk_buff *skb;

	if (mvif->omac_idx >= REPEATER_BSSID_START) {
		mt7915_mcu_muar_config(phy, vif, false, enable);
		mt7915_mcu_muar_config(phy, vif, true, enable);
	}

	skb = mt7915_mcu_alloc_sta_req(phy->dev, mvif, NULL,
				       MT7915_BSS_UPDATE_MAX_SIZE);
	if (IS_ERR(skb))
		return PTR_ERR(skb);

	/* bss_omac must be first */
	if (enable)
		mt7915_mcu_bss_omac_tlv(skb, vif);

	mt7915_mcu_bss_basic_tlv(skb, vif, phy, enable);

	if (vif->type == NL80211_IFTYPE_MONITOR)
		goto out;

	if (enable) {
		mt7915_mcu_bss_rfch_tlv(skb, vif, phy);
		mt7915_mcu_bss_bmc_tlv(skb, phy);
		mt7915_mcu_bss_ra_tlv(skb, vif, phy);
		mt7915_mcu_bss_hw_amsdu_tlv(skb);

		if (vif->bss_conf.he_support)
			mt7915_mcu_bss_he_tlv(skb, vif, phy);

		if (mvif->omac_idx >= EXT_BSSID_START &&
		    mvif->omac_idx < REPEATER_BSSID_START)
			mt7915_mcu_bss_ext_tlv(skb, mvif);
	}
out:
	return mt76_mcu_skb_send_msg(&phy->dev->mt76, skb,
				     MCU_EXT_CMD(BSS_INFO_UPDATE), true);
}

/** starec & wtbl **/
static int
mt7915_mcu_sta_key_tlv(struct mt7915_sta *msta, struct sk_buff *skb,
		       struct ieee80211_key_conf *key, enum set_key_cmd cmd)
{
	struct mt7915_sta_key_conf *bip = &msta->bip;
	struct sta_rec_sec *sec;
	struct tlv *tlv;
	u32 len = sizeof(*sec);

	tlv = mt7915_mcu_add_tlv(skb, STA_REC_KEY_V2, sizeof(*sec));

	sec = (struct sta_rec_sec *)tlv;
	sec->add = cmd;

	if (cmd == SET_KEY) {
		struct sec_key *sec_key;
		u8 cipher;

		cipher = mt7915_mcu_get_cipher(key->cipher);
		if (cipher == MCU_CIPHER_NONE)
			return -EOPNOTSUPP;

		sec_key = &sec->key[0];
		sec_key->cipher_len = sizeof(*sec_key);

		if (cipher == MCU_CIPHER_BIP_CMAC_128) {
			sec_key->cipher_id = MCU_CIPHER_AES_CCMP;
			sec_key->key_id = bip->keyidx;
			sec_key->key_len = 16;
			memcpy(sec_key->key, bip->key, 16);

			sec_key = &sec->key[1];
			sec_key->cipher_id = MCU_CIPHER_BIP_CMAC_128;
			sec_key->cipher_len = sizeof(*sec_key);
			sec_key->key_len = 16;
			memcpy(sec_key->key, key->key, 16);

			sec->n_cipher = 2;
		} else {
			sec_key->cipher_id = cipher;
			sec_key->key_id = key->keyidx;
			sec_key->key_len = key->keylen;
			memcpy(sec_key->key, key->key, key->keylen);

			if (cipher == MCU_CIPHER_TKIP) {
				/* Rx/Tx MIC keys are swapped */
				memcpy(sec_key->key + 16, key->key + 24, 8);
				memcpy(sec_key->key + 24, key->key + 16, 8);
			}

			/* store key_conf for BIP batch update */
			if (cipher == MCU_CIPHER_AES_CCMP) {
				memcpy(bip->key, key->key, key->keylen);
				bip->keyidx = key->keyidx;
			}

			len -= sizeof(*sec_key);
			sec->n_cipher = 1;
		}
	} else {
		len -= sizeof(sec->key);
		sec->n_cipher = 0;
	}
	sec->len = cpu_to_le16(len);

	return 0;
}

int mt7915_mcu_add_key(struct mt7915_dev *dev, struct ieee80211_vif *vif,
		       struct mt7915_sta *msta, struct ieee80211_key_conf *key,
		       enum set_key_cmd cmd)
{
	struct mt7915_vif *mvif = (struct mt7915_vif *)vif->drv_priv;
	struct sk_buff *skb;
	int len = sizeof(struct sta_req_hdr) + sizeof(struct sta_rec_sec);
	int ret;

	skb = mt7915_mcu_alloc_sta_req(dev, mvif, msta, len);
	if (IS_ERR(skb))
		return PTR_ERR(skb);

	ret = mt7915_mcu_sta_key_tlv(msta, skb, key, cmd);
	if (ret)
		return ret;

	return mt76_mcu_skb_send_msg(&dev->mt76, skb,
				     MCU_EXT_CMD(STA_REC_UPDATE), true);
}

static void
mt7915_mcu_sta_ba_tlv(struct sk_buff *skb,
		      struct ieee80211_ampdu_params *params,
		      bool enable, bool tx)
{
	struct sta_rec_ba *ba;
	struct tlv *tlv;

	tlv = mt7915_mcu_add_tlv(skb, STA_REC_BA, sizeof(*ba));

	ba = (struct sta_rec_ba *)tlv;
	ba->ba_type = tx ? MT_BA_TYPE_ORIGINATOR : MT_BA_TYPE_RECIPIENT;
	ba->winsize = cpu_to_le16(params->buf_size);
	ba->ssn = cpu_to_le16(params->ssn);
	ba->ba_en = enable << params->tid;
	ba->amsdu = params->amsdu;
	ba->tid = params->tid;
}

static void
mt7915_mcu_wtbl_ba_tlv(struct sk_buff *skb,
		       struct ieee80211_ampdu_params *params,
		       bool enable, bool tx, void *sta_wtbl,
		       void *wtbl_tlv)
{
	struct wtbl_ba *ba;
	struct tlv *tlv;

	tlv = mt7915_mcu_add_nested_tlv(skb, WTBL_BA, sizeof(*ba),
					wtbl_tlv, sta_wtbl);

	ba = (struct wtbl_ba *)tlv;
	ba->tid = params->tid;

	if (tx) {
		ba->ba_type = MT_BA_TYPE_ORIGINATOR;
		ba->sn = enable ? cpu_to_le16(params->ssn) : 0;
		ba->ba_en = enable;
	} else {
		memcpy(ba->peer_addr, params->sta->addr, ETH_ALEN);
		ba->ba_type = MT_BA_TYPE_RECIPIENT;
		ba->rst_ba_tid = params->tid;
		ba->rst_ba_sel = RST_BA_MAC_TID_MATCH;
		ba->rst_ba_sb = 1;
	}

	if (enable)
		ba->ba_winsize = cpu_to_le16(params->buf_size);
}

static int
mt7915_mcu_sta_ba(struct mt7915_dev *dev,
		  struct ieee80211_ampdu_params *params,
		  bool enable, bool tx)
{
	struct mt7915_sta *msta = (struct mt7915_sta *)params->sta->drv_priv;
	struct mt7915_vif *mvif = msta->vif;
	struct wtbl_req_hdr *wtbl_hdr;
	struct tlv *sta_wtbl;
	struct sk_buff *skb;
	int ret;

	if (enable && tx && !params->amsdu)
		msta->wcid.amsdu = false;

	skb = mt7915_mcu_alloc_sta_req(dev, mvif, msta,
				       MT7915_STA_UPDATE_MAX_SIZE);
	if (IS_ERR(skb))
		return PTR_ERR(skb);

	sta_wtbl = mt7915_mcu_add_tlv(skb, STA_REC_WTBL, sizeof(struct tlv));

	wtbl_hdr = mt7915_mcu_alloc_wtbl_req(dev, msta, WTBL_SET, sta_wtbl,
					     &skb);
	if (IS_ERR(wtbl_hdr))
		return PTR_ERR(wtbl_hdr);

	mt7915_mcu_wtbl_ba_tlv(skb, params, enable, tx, sta_wtbl, wtbl_hdr);

	ret = mt76_mcu_skb_send_msg(&dev->mt76, skb,
				    MCU_EXT_CMD(STA_REC_UPDATE), true);
	if (ret)
		return ret;

	skb = mt7915_mcu_alloc_sta_req(dev, mvif, msta,
				       MT7915_STA_UPDATE_MAX_SIZE);
	if (IS_ERR(skb))
		return PTR_ERR(skb);

	mt7915_mcu_sta_ba_tlv(skb, params, enable, tx);

	return mt76_mcu_skb_send_msg(&dev->mt76, skb,
				     MCU_EXT_CMD(STA_REC_UPDATE), true);
}

int mt7915_mcu_add_tx_ba(struct mt7915_dev *dev,
			 struct ieee80211_ampdu_params *params,
			 bool enable)
{
	return mt7915_mcu_sta_ba(dev, params, enable, true);
}

int mt7915_mcu_add_rx_ba(struct mt7915_dev *dev,
			 struct ieee80211_ampdu_params *params,
			 bool enable)
{
	return mt7915_mcu_sta_ba(dev, params, enable, false);
}

static void
mt7915_mcu_wtbl_generic_tlv(struct sk_buff *skb, struct ieee80211_vif *vif,
			    struct ieee80211_sta *sta, void *sta_wtbl,
			    void *wtbl_tlv)
{
	struct mt7915_vif *mvif = (struct mt7915_vif *)vif->drv_priv;
	struct wtbl_generic *generic;
	struct wtbl_rx *rx;
	struct tlv *tlv;

	tlv = mt7915_mcu_add_nested_tlv(skb, WTBL_GENERIC, sizeof(*generic),
					wtbl_tlv, sta_wtbl);

	generic = (struct wtbl_generic *)tlv;

	if (sta) {
		memcpy(generic->peer_addr, sta->addr, ETH_ALEN);
		generic->partial_aid = cpu_to_le16(sta->aid);
		generic->muar_idx = mvif->omac_idx;
		generic->qos = sta->wme;
	} else {
		/* use BSSID in station mode */
		if (vif->type == NL80211_IFTYPE_STATION)
			memcpy(generic->peer_addr, vif->bss_conf.bssid,
			       ETH_ALEN);
		else
			eth_broadcast_addr(generic->peer_addr);

		generic->muar_idx = 0xe;
	}

	tlv = mt7915_mcu_add_nested_tlv(skb, WTBL_RX, sizeof(*rx),
					wtbl_tlv, sta_wtbl);

	rx = (struct wtbl_rx *)tlv;
	rx->rca1 = sta ? vif->type != NL80211_IFTYPE_AP : 1;
	rx->rca2 = 1;
	rx->rv = 1;
}

static void
mt7915_mcu_sta_basic_tlv(struct sk_buff *skb, struct ieee80211_vif *vif,
			 struct ieee80211_sta *sta, bool enable)
{
#define EXTRA_INFO_VER          BIT(0)
#define EXTRA_INFO_NEW          BIT(1)
	struct sta_rec_basic *basic;
	struct tlv *tlv;

	tlv = mt7915_mcu_add_tlv(skb, STA_REC_BASIC, sizeof(*basic));

	basic = (struct sta_rec_basic *)tlv;
	basic->extra_info = cpu_to_le16(EXTRA_INFO_VER);

	if (enable) {
		basic->extra_info |= cpu_to_le16(EXTRA_INFO_NEW);
		basic->conn_state = CONN_STATE_PORT_SECURE;
	} else {
		basic->conn_state = CONN_STATE_DISCONNECT;
	}

	if (!sta) {
		basic->conn_type = cpu_to_le32(CONNECTION_INFRA_BC);
		eth_broadcast_addr(basic->peer_addr);
		return;
	}

	switch (vif->type) {
	case NL80211_IFTYPE_MESH_POINT:
	case NL80211_IFTYPE_AP:
		basic->conn_type = cpu_to_le32(CONNECTION_INFRA_STA);
		break;
	case NL80211_IFTYPE_STATION:
		basic->conn_type = cpu_to_le32(CONNECTION_INFRA_AP);
		break;
	case NL80211_IFTYPE_ADHOC:
		basic->conn_type = cpu_to_le32(CONNECTION_IBSS_ADHOC);
		break;
	default:
		WARN_ON(1);
		break;
	}

	memcpy(basic->peer_addr, sta->addr, ETH_ALEN);
	basic->aid = cpu_to_le16(sta->aid);
	basic->qos = sta->wme;
}

static void
mt7915_mcu_sta_he_tlv(struct sk_buff *skb, struct ieee80211_sta *sta,
		      struct ieee80211_vif *vif)
{
	struct mt7915_sta *msta = (struct mt7915_sta *)sta->drv_priv;
<<<<<<< HEAD
	struct ieee80211_sta_he_cap *he_cap = &sta->he_cap;
	struct ieee80211_he_cap_elem *elem = &he_cap->he_cap_elem;
=======
	struct mt7915_vif *mvif = (struct mt7915_vif *)vif->drv_priv;
	struct ieee80211_he_cap_elem *elem = &sta->he_cap.he_cap_elem;
>>>>>>> df0cc57e
	enum nl80211_band band = msta->vif->phy->mt76->chandef.chan->band;
	const u16 *mcs_mask = msta->vif->bitrate_mask.control[band].he_mcs;
	struct sta_rec_he *he;
	struct tlv *tlv;
	u32 cap = 0;

	if (!sta->he_cap.has_he)
		return;

	tlv = mt7915_mcu_add_tlv(skb, STA_REC_HE, sizeof(*he));

	he = (struct sta_rec_he *)tlv;

	if (elem->mac_cap_info[0] & IEEE80211_HE_MAC_CAP0_HTC_HE)
		cap |= STA_REC_HE_CAP_HTC;

	if (elem->mac_cap_info[2] & IEEE80211_HE_MAC_CAP2_BSR)
		cap |= STA_REC_HE_CAP_BSR;

	if (elem->mac_cap_info[3] & IEEE80211_HE_MAC_CAP3_OMI_CONTROL)
		cap |= STA_REC_HE_CAP_OM;

	if (elem->mac_cap_info[4] & IEEE80211_HE_MAC_CAP4_AMSDU_IN_AMPDU)
		cap |= STA_REC_HE_CAP_AMSDU_IN_AMPDU;

	if (elem->mac_cap_info[4] & IEEE80211_HE_MAC_CAP4_BQR)
		cap |= STA_REC_HE_CAP_BQR;

	if (elem->phy_cap_info[0] &
	    (IEEE80211_HE_PHY_CAP0_CHANNEL_WIDTH_SET_RU_MAPPING_IN_2G |
	     IEEE80211_HE_PHY_CAP0_CHANNEL_WIDTH_SET_RU_MAPPING_IN_5G))
		cap |= STA_REC_HE_CAP_BW20_RU242_SUPPORT;

	if (mvif->cap.ldpc && (elem->phy_cap_info[1] &
			       IEEE80211_HE_PHY_CAP1_LDPC_CODING_IN_PAYLOAD))
		cap |= STA_REC_HE_CAP_LDPC;

	if (elem->phy_cap_info[1] &
	    IEEE80211_HE_PHY_CAP1_HE_LTF_AND_GI_FOR_HE_PPDUS_0_8US)
		cap |= STA_REC_HE_CAP_SU_PPDU_1LTF_8US_GI;

	if (elem->phy_cap_info[2] &
	    IEEE80211_HE_PHY_CAP2_NDP_4x_LTF_AND_3_2US)
		cap |= STA_REC_HE_CAP_NDP_4LTF_3DOT2MS_GI;

	if (elem->phy_cap_info[2] &
	    IEEE80211_HE_PHY_CAP2_STBC_TX_UNDER_80MHZ)
		cap |= STA_REC_HE_CAP_LE_EQ_80M_TX_STBC;

	if (elem->phy_cap_info[2] &
	    IEEE80211_HE_PHY_CAP2_STBC_RX_UNDER_80MHZ)
		cap |= STA_REC_HE_CAP_LE_EQ_80M_RX_STBC;

	if (elem->phy_cap_info[6] &
	    IEEE80211_HE_PHY_CAP6_TRIG_CQI_FB)
		cap |= STA_REC_HE_CAP_TRIG_CQI_FK;

	if (elem->phy_cap_info[6] &
	    IEEE80211_HE_PHY_CAP6_PARTIAL_BW_EXT_RANGE)
		cap |= STA_REC_HE_CAP_PARTIAL_BW_EXT_RANGE;

	if (elem->phy_cap_info[7] &
	    IEEE80211_HE_PHY_CAP7_HE_SU_MU_PPDU_4XLTF_AND_08_US_GI)
		cap |= STA_REC_HE_CAP_SU_MU_PPDU_4LTF_8US_GI;

	if (elem->phy_cap_info[7] &
	    IEEE80211_HE_PHY_CAP7_STBC_TX_ABOVE_80MHZ)
		cap |= STA_REC_HE_CAP_GT_80M_TX_STBC;

	if (elem->phy_cap_info[7] &
	    IEEE80211_HE_PHY_CAP7_STBC_RX_ABOVE_80MHZ)
		cap |= STA_REC_HE_CAP_GT_80M_RX_STBC;

	if (elem->phy_cap_info[8] &
	    IEEE80211_HE_PHY_CAP8_HE_ER_SU_PPDU_4XLTF_AND_08_US_GI)
		cap |= STA_REC_HE_CAP_ER_SU_PPDU_4LTF_8US_GI;

	if (elem->phy_cap_info[8] &
	    IEEE80211_HE_PHY_CAP8_HE_ER_SU_1XLTF_AND_08_US_GI)
		cap |= STA_REC_HE_CAP_ER_SU_PPDU_1LTF_8US_GI;

	if (elem->phy_cap_info[9] &
	    IEEE80211_HE_PHY_CAP9_TX_1024_QAM_LESS_THAN_242_TONE_RU)
		cap |= STA_REC_HE_CAP_TX_1024QAM_UNDER_RU242;

	if (elem->phy_cap_info[9] &
	    IEEE80211_HE_PHY_CAP9_RX_1024_QAM_LESS_THAN_242_TONE_RU)
		cap |= STA_REC_HE_CAP_RX_1024QAM_UNDER_RU242;

	he->he_cap = cpu_to_le32(cap);

	switch (sta->bandwidth) {
	case IEEE80211_STA_RX_BW_160:
		if (elem->phy_cap_info[0] &
		    IEEE80211_HE_PHY_CAP0_CHANNEL_WIDTH_SET_80PLUS80_MHZ_IN_5G)
			mt7915_mcu_set_sta_he_mcs(sta,
						  &he->max_nss_mcs[CMD_HE_MCS_BW8080],
						  mcs_mask);

		mt7915_mcu_set_sta_he_mcs(sta,
					  &he->max_nss_mcs[CMD_HE_MCS_BW160],
					  mcs_mask);
		fallthrough;
	default:
		mt7915_mcu_set_sta_he_mcs(sta,
					  &he->max_nss_mcs[CMD_HE_MCS_BW80],
					  mcs_mask);
		break;
	}

	he->t_frame_dur =
		HE_MAC(CAP1_TF_MAC_PAD_DUR_MASK, elem->mac_cap_info[1]);
	he->max_ampdu_exp =
		HE_MAC(CAP3_MAX_AMPDU_LEN_EXP_MASK, elem->mac_cap_info[3]);

	he->bw_set =
		HE_PHY(CAP0_CHANNEL_WIDTH_SET_MASK, elem->phy_cap_info[0]);
	he->device_class =
		HE_PHY(CAP1_DEVICE_CLASS_A, elem->phy_cap_info[1]);
	he->punc_pream_rx =
		HE_PHY(CAP1_PREAMBLE_PUNC_RX_MASK, elem->phy_cap_info[1]);

	he->dcm_tx_mode =
		HE_PHY(CAP3_DCM_MAX_CONST_TX_MASK, elem->phy_cap_info[3]);
	he->dcm_tx_max_nss =
		HE_PHY(CAP3_DCM_MAX_TX_NSS_2, elem->phy_cap_info[3]);
	he->dcm_rx_mode =
		HE_PHY(CAP3_DCM_MAX_CONST_RX_MASK, elem->phy_cap_info[3]);
	he->dcm_rx_max_nss =
		HE_PHY(CAP3_DCM_MAX_RX_NSS_2, elem->phy_cap_info[3]);
	he->dcm_rx_max_nss =
		HE_PHY(CAP8_DCM_MAX_RU_MASK, elem->phy_cap_info[8]);

	he->pkt_ext = 2;
}

static void
mt7915_mcu_sta_uapsd_tlv(struct sk_buff *skb, struct ieee80211_sta *sta,
		     struct ieee80211_vif *vif)
{
	struct sta_rec_uapsd *uapsd;
	struct tlv *tlv;

	if (vif->type != NL80211_IFTYPE_AP || !sta->wme)
		return;

	tlv = mt7915_mcu_add_tlv(skb, STA_REC_APPS, sizeof(*uapsd));
	uapsd = (struct sta_rec_uapsd *)tlv;

	if (sta->uapsd_queues & IEEE80211_WMM_IE_STA_QOSINFO_AC_VO) {
		uapsd->dac_map |= BIT(3);
		uapsd->tac_map |= BIT(3);
	}
	if (sta->uapsd_queues & IEEE80211_WMM_IE_STA_QOSINFO_AC_VI) {
		uapsd->dac_map |= BIT(2);
		uapsd->tac_map |= BIT(2);
	}
	if (sta->uapsd_queues & IEEE80211_WMM_IE_STA_QOSINFO_AC_BE) {
		uapsd->dac_map |= BIT(1);
		uapsd->tac_map |= BIT(1);
	}
	if (sta->uapsd_queues & IEEE80211_WMM_IE_STA_QOSINFO_AC_BK) {
		uapsd->dac_map |= BIT(0);
		uapsd->tac_map |= BIT(0);
	}
	uapsd->max_sp = sta->max_sp;
}

static void
mt7915_mcu_sta_muru_tlv(struct sk_buff *skb, struct ieee80211_sta *sta,
			struct ieee80211_vif *vif)
{
	struct mt7915_vif *mvif = (struct mt7915_vif *)vif->drv_priv;
	struct ieee80211_he_cap_elem *elem = &sta->he_cap.he_cap_elem;
	struct sta_rec_muru *muru;
	struct tlv *tlv;

	if (vif->type != NL80211_IFTYPE_STATION &&
	    vif->type != NL80211_IFTYPE_AP)
		return;

	if (!sta->vht_cap.vht_supported)
		return;

	tlv = mt7915_mcu_add_tlv(skb, STA_REC_MURU, sizeof(*muru));

	muru = (struct sta_rec_muru *)tlv;

	muru->cfg.mimo_dl_en = mvif->cap.he_mu_ebfer ||
			       mvif->cap.vht_mu_ebfer ||
			       mvif->cap.vht_mu_ebfee;

	muru->mimo_dl.vht_mu_bfee =
		!!(sta->vht_cap.cap & IEEE80211_VHT_CAP_MU_BEAMFORMEE_CAPABLE);

	if (!sta->he_cap.has_he)
		return;

	muru->mimo_dl.partial_bw_dl_mimo =
		HE_PHY(CAP6_PARTIAL_BANDWIDTH_DL_MUMIMO, elem->phy_cap_info[6]);

	muru->cfg.mimo_ul_en = true;
	muru->mimo_ul.full_ul_mimo =
		HE_PHY(CAP2_UL_MU_FULL_MU_MIMO, elem->phy_cap_info[2]);
	muru->mimo_ul.partial_ul_mimo =
		HE_PHY(CAP2_UL_MU_PARTIAL_MU_MIMO, elem->phy_cap_info[2]);

	muru->cfg.ofdma_dl_en = true;
	muru->ofdma_dl.punc_pream_rx =
		HE_PHY(CAP1_PREAMBLE_PUNC_RX_MASK, elem->phy_cap_info[1]);
	muru->ofdma_dl.he_20m_in_40m_2g =
		HE_PHY(CAP8_20MHZ_IN_40MHZ_HE_PPDU_IN_2G, elem->phy_cap_info[8]);
	muru->ofdma_dl.he_20m_in_160m =
		HE_PHY(CAP8_20MHZ_IN_160MHZ_HE_PPDU, elem->phy_cap_info[8]);
	muru->ofdma_dl.he_80m_in_160m =
		HE_PHY(CAP8_80MHZ_IN_160MHZ_HE_PPDU, elem->phy_cap_info[8]);

	muru->ofdma_ul.t_frame_dur =
		HE_MAC(CAP1_TF_MAC_PAD_DUR_MASK, elem->mac_cap_info[1]);
	muru->ofdma_ul.mu_cascading =
		HE_MAC(CAP2_MU_CASCADING, elem->mac_cap_info[2]);
	muru->ofdma_ul.uo_ra =
		HE_MAC(CAP3_OFDMA_RA, elem->mac_cap_info[3]);
}

static void
mt7915_mcu_sta_ht_tlv(struct sk_buff *skb, struct ieee80211_sta *sta)
{
	struct sta_rec_ht *ht;
	struct tlv *tlv;

	tlv = mt7915_mcu_add_tlv(skb, STA_REC_HT, sizeof(*ht));

	ht = (struct sta_rec_ht *)tlv;
	ht->ht_cap = cpu_to_le16(sta->ht_cap.cap);
}

static void
mt7915_mcu_sta_vht_tlv(struct sk_buff *skb, struct ieee80211_sta *sta)
{
	struct sta_rec_vht *vht;
	struct tlv *tlv;
<<<<<<< HEAD
=======

	if (!sta->vht_cap.vht_supported)
		return;
>>>>>>> df0cc57e

	tlv = mt7915_mcu_add_tlv(skb, STA_REC_VHT, sizeof(*vht));

	vht = (struct sta_rec_vht *)tlv;
	vht->vht_cap = cpu_to_le32(sta->vht_cap.cap);
	vht->vht_rx_mcs_map = sta->vht_cap.vht_mcs.rx_mcs_map;
	vht->vht_tx_mcs_map = sta->vht_cap.vht_mcs.tx_mcs_map;
}

static void
mt7915_mcu_sta_amsdu_tlv(struct sk_buff *skb, struct ieee80211_vif *vif,
			 struct ieee80211_sta *sta)
{
	struct mt7915_sta *msta = (struct mt7915_sta *)sta->drv_priv;
	struct sta_rec_amsdu *amsdu;
	struct tlv *tlv;

	if (vif->type != NL80211_IFTYPE_STATION &&
	    vif->type != NL80211_IFTYPE_AP)
		return;

	if (!sta->max_amsdu_len)
	    return;

	tlv = mt7915_mcu_add_tlv(skb, STA_REC_HW_AMSDU, sizeof(*amsdu));
	amsdu = (struct sta_rec_amsdu *)tlv;
	amsdu->max_amsdu_num = 8;
	amsdu->amsdu_en = true;
	amsdu->max_mpdu_size = sta->max_amsdu_len >=
			       IEEE80211_MAX_MPDU_LEN_VHT_7991;
	msta->wcid.amsdu = true;
}

<<<<<<< HEAD
static bool
mt7915_hw_amsdu_supported(struct ieee80211_vif *vif)
{
	switch (vif->type) {
	case NL80211_IFTYPE_AP:
	case NL80211_IFTYPE_STATION:
		return true;
	default:
		return false;
	}
}

static void
mt7915_mcu_sta_tlv(struct mt7915_dev *dev, struct sk_buff *skb,
		   struct ieee80211_sta *sta, struct ieee80211_vif *vif)
{
	struct tlv *tlv;

	/* starec ht */
	if (sta->ht_cap.ht_supported) {
		struct sta_rec_ht *ht;

		tlv = mt7915_mcu_add_tlv(skb, STA_REC_HT, sizeof(*ht));
		ht = (struct sta_rec_ht *)tlv;
		ht->ht_cap = cpu_to_le16(sta->ht_cap.cap);

		if (mt7915_hw_amsdu_supported(vif))
			mt7915_mcu_sta_amsdu_tlv(skb, sta);
	}

	/* starec he */
	if (sta->he_cap.has_he)
		mt7915_mcu_sta_he_tlv(skb, sta);

	/* starec uapsd */
	mt7915_mcu_sta_uapsd_tlv(skb, sta, vif);
}

=======
>>>>>>> df0cc57e
static void
mt7915_mcu_wtbl_smps_tlv(struct sk_buff *skb, struct ieee80211_sta *sta,
			 void *sta_wtbl, void *wtbl_tlv)
{
	struct wtbl_smps *smps;
	struct tlv *tlv;

	tlv = mt7915_mcu_add_nested_tlv(skb, WTBL_SMPS, sizeof(*smps),
					wtbl_tlv, sta_wtbl);
	smps = (struct wtbl_smps *)tlv;
	smps->smps = (sta->smps_mode == IEEE80211_SMPS_DYNAMIC);
}

static void
mt7915_mcu_wtbl_ht_tlv(struct sk_buff *skb, struct ieee80211_vif *vif,
		       struct ieee80211_sta *sta, void *sta_wtbl,
		       void *wtbl_tlv)
{
	struct mt7915_vif *mvif = (struct mt7915_vif *)vif->drv_priv;
	struct wtbl_ht *ht = NULL;
	struct tlv *tlv;

	/* wtbl ht */
	if (sta->ht_cap.ht_supported) {
		tlv = mt7915_mcu_add_nested_tlv(skb, WTBL_HT, sizeof(*ht),
						wtbl_tlv, sta_wtbl);
		ht = (struct wtbl_ht *)tlv;
		ht->ldpc = mvif->cap.ldpc &&
			   (sta->ht_cap.cap & IEEE80211_HT_CAP_LDPC_CODING);
		ht->af = sta->ht_cap.ampdu_factor;
		ht->mm = sta->ht_cap.ampdu_density;
		ht->ht = true;
	}

	/* wtbl vht */
	if (sta->vht_cap.vht_supported) {
		struct wtbl_vht *vht;
		u8 af;

		tlv = mt7915_mcu_add_nested_tlv(skb, WTBL_VHT, sizeof(*vht),
						wtbl_tlv, sta_wtbl);
		vht = (struct wtbl_vht *)tlv;
		vht->ldpc = mvif->cap.ldpc &&
			    (sta->vht_cap.cap & IEEE80211_VHT_CAP_RXLDPC);
		vht->vht = true;

		af = FIELD_GET(IEEE80211_VHT_CAP_MAX_A_MPDU_LENGTH_EXPONENT_MASK,
			       sta->vht_cap.cap);
		if (ht)
			ht->af = max_t(u8, ht->af, af);
	}

	mt7915_mcu_wtbl_smps_tlv(skb, sta, sta_wtbl, wtbl_tlv);
}

static void
mt7915_mcu_wtbl_hdr_trans_tlv(struct sk_buff *skb, struct ieee80211_vif *vif,
			      struct ieee80211_sta *sta,
			      void *sta_wtbl, void *wtbl_tlv)
{
	struct mt7915_sta *msta;
	struct wtbl_hdr_trans *htr = NULL;
	struct tlv *tlv;

	tlv = mt7915_mcu_add_nested_tlv(skb, WTBL_HDR_TRANS, sizeof(*htr),
					wtbl_tlv, sta_wtbl);
	htr = (struct wtbl_hdr_trans *)tlv;
	htr->no_rx_trans = true;
	if (vif->type == NL80211_IFTYPE_STATION)
		htr->to_ds = true;
	else
		htr->from_ds = true;

	if (!sta)
		return;

	msta = (struct mt7915_sta *)sta->drv_priv;
	htr->no_rx_trans = !test_bit(MT_WCID_FLAG_HDR_TRANS, &msta->wcid.flags);
	if (test_bit(MT_WCID_FLAG_4ADDR, &msta->wcid.flags)) {
		htr->to_ds = true;
		htr->from_ds = true;
	}
}

static int
mt7915_mcu_sta_wtbl_tlv(struct mt7915_dev *dev, struct sk_buff *skb,
			struct ieee80211_vif *vif, struct ieee80211_sta *sta)
{
	struct mt7915_vif *mvif = (struct mt7915_vif *)vif->drv_priv;
	struct mt7915_sta *msta;
	struct wtbl_req_hdr *wtbl_hdr;
	struct tlv *tlv;

	msta = sta ? (struct mt7915_sta *)sta->drv_priv : &mvif->sta;

	tlv = mt7915_mcu_add_tlv(skb, STA_REC_WTBL, sizeof(struct tlv));
	wtbl_hdr = mt7915_mcu_alloc_wtbl_req(dev, msta, WTBL_RESET_AND_SET,
					     tlv, &skb);
	if (IS_ERR(wtbl_hdr))
		return PTR_ERR(wtbl_hdr);

	mt7915_mcu_wtbl_generic_tlv(skb, vif, sta, tlv, wtbl_hdr);
	mt7915_mcu_wtbl_hdr_trans_tlv(skb, vif, sta, tlv, wtbl_hdr);

	if (sta)
		mt7915_mcu_wtbl_ht_tlv(skb, vif, sta, tlv, wtbl_hdr);

	return 0;
}

int mt7915_mcu_sta_update_hdr_trans(struct mt7915_dev *dev,
				    struct ieee80211_vif *vif,
				    struct ieee80211_sta *sta)
{
	struct mt7915_sta *msta = (struct mt7915_sta *)sta->drv_priv;
	struct wtbl_req_hdr *wtbl_hdr;
	struct sk_buff *skb;

	skb = mt76_mcu_msg_alloc(&dev->mt76, NULL, MT7915_WTBL_UPDATE_MAX_SIZE);
	if (!skb)
		return -ENOMEM;

	wtbl_hdr = mt7915_mcu_alloc_wtbl_req(dev, msta, WTBL_SET, NULL, &skb);
	if (IS_ERR(wtbl_hdr))
		return PTR_ERR(wtbl_hdr);

	mt7915_mcu_wtbl_hdr_trans_tlv(skb, vif, sta, NULL, wtbl_hdr);

	return mt76_mcu_skb_send_msg(&dev->mt76, skb, MCU_EXT_CMD(WTBL_UPDATE),
				     true);
}

int mt7915_mcu_add_smps(struct mt7915_dev *dev, struct ieee80211_vif *vif,
			struct ieee80211_sta *sta)
{
	struct mt7915_vif *mvif = (struct mt7915_vif *)vif->drv_priv;
	struct mt7915_sta *msta = (struct mt7915_sta *)sta->drv_priv;
	struct wtbl_req_hdr *wtbl_hdr;
	struct tlv *sta_wtbl;
	struct sk_buff *skb;

	skb = mt7915_mcu_alloc_sta_req(dev, mvif, msta,
				       MT7915_STA_UPDATE_MAX_SIZE);
	if (IS_ERR(skb))
		return PTR_ERR(skb);

	sta_wtbl = mt7915_mcu_add_tlv(skb, STA_REC_WTBL, sizeof(struct tlv));

	wtbl_hdr = mt7915_mcu_alloc_wtbl_req(dev, msta, WTBL_SET, sta_wtbl,
					     &skb);
	if (IS_ERR(wtbl_hdr))
		return PTR_ERR(wtbl_hdr);

	mt7915_mcu_wtbl_smps_tlv(skb, sta, sta_wtbl, wtbl_hdr);

	return mt76_mcu_skb_send_msg(&dev->mt76, skb,
				     MCU_EXT_CMD(STA_REC_UPDATE), true);
}

static inline bool
mt7915_is_ebf_supported(struct mt7915_phy *phy, struct ieee80211_vif *vif,
			struct ieee80211_sta *sta, bool bfee)
{
	struct mt7915_vif *mvif = (struct mt7915_vif *)vif->drv_priv;
	int tx_ant = hweight8(phy->mt76->chainmask) - 1;

	if (vif->type != NL80211_IFTYPE_STATION &&
	    vif->type != NL80211_IFTYPE_AP)
		return false;

	if (!bfee && tx_ant < 2)
		return false;

	if (sta->he_cap.has_he) {
		struct ieee80211_he_cap_elem *pe = &sta->he_cap.he_cap_elem;

		if (bfee)
			return mvif->cap.he_su_ebfee &&
			       HE_PHY(CAP3_SU_BEAMFORMER, pe->phy_cap_info[3]);
		else
			return mvif->cap.he_su_ebfer &&
			       HE_PHY(CAP4_SU_BEAMFORMEE, pe->phy_cap_info[4]);
	}

	if (sta->vht_cap.vht_supported) {
		u32 cap = sta->vht_cap.cap;

		if (bfee)
			return mvif->cap.vht_su_ebfee &&
			       (cap & IEEE80211_VHT_CAP_SU_BEAMFORMER_CAPABLE);
		else
			return mvif->cap.vht_su_ebfer &&
			       (cap & IEEE80211_VHT_CAP_SU_BEAMFORMEE_CAPABLE);
	}

	return false;
}

static void
mt7915_mcu_sta_sounding_rate(struct sta_rec_bf *bf)
{
	bf->sounding_phy = MT_PHY_TYPE_OFDM;
	bf->ndp_rate = 0;				/* mcs0 */
	bf->ndpa_rate = MT7915_CFEND_RATE_DEFAULT;	/* ofdm 24m */
	bf->rept_poll_rate = MT7915_CFEND_RATE_DEFAULT;	/* ofdm 24m */
}

static void
mt7915_mcu_sta_bfer_ht(struct ieee80211_sta *sta, struct mt7915_phy *phy,
		       struct sta_rec_bf *bf)
{
	struct ieee80211_mcs_info *mcs = &sta->ht_cap.mcs;
	u8 n = 0;

	bf->tx_mode = MT_PHY_TYPE_HT;

	if ((mcs->tx_params & IEEE80211_HT_MCS_TX_RX_DIFF) &&
	    (mcs->tx_params & IEEE80211_HT_MCS_TX_DEFINED))
		n = FIELD_GET(IEEE80211_HT_MCS_TX_MAX_STREAMS_MASK,
			      mcs->tx_params);
	else if (mcs->rx_mask[3])
		n = 3;
	else if (mcs->rx_mask[2])
		n = 2;
	else if (mcs->rx_mask[1])
		n = 1;

	bf->nrow = hweight8(phy->mt76->chainmask) - 1;
	bf->ncol = min_t(u8, bf->nrow, n);
	bf->ibf_ncol = n;
}

static void
mt7915_mcu_sta_bfer_vht(struct ieee80211_sta *sta, struct mt7915_phy *phy,
			struct sta_rec_bf *bf, bool explicit)
{
	struct ieee80211_sta_vht_cap *pc = &sta->vht_cap;
	struct ieee80211_sta_vht_cap *vc = &phy->mt76->sband_5g.sband.vht_cap;
	u16 mcs_map = le16_to_cpu(pc->vht_mcs.rx_mcs_map);
	u8 nss_mcs = mt7915_mcu_get_sta_nss(mcs_map);
	u8 tx_ant = hweight8(phy->mt76->chainmask) - 1;

	bf->tx_mode = MT_PHY_TYPE_VHT;

	if (explicit) {
		u8 sts, snd_dim;

		mt7915_mcu_sta_sounding_rate(bf);

		sts = FIELD_GET(IEEE80211_VHT_CAP_BEAMFORMEE_STS_MASK,
				pc->cap);
		snd_dim = FIELD_GET(IEEE80211_VHT_CAP_SOUNDING_DIMENSIONS_MASK,
				    vc->cap);
		bf->nrow = min_t(u8, min_t(u8, snd_dim, sts), tx_ant);
		bf->ncol = min_t(u8, nss_mcs, bf->nrow);
		bf->ibf_ncol = bf->ncol;

		if (sta->bandwidth == IEEE80211_STA_RX_BW_160)
			bf->nrow = 1;
	} else {
		bf->nrow = tx_ant;
		bf->ncol = min_t(u8, nss_mcs, bf->nrow);
		bf->ibf_ncol = nss_mcs;

		if (sta->bandwidth == IEEE80211_STA_RX_BW_160)
			bf->ibf_nrow = 1;
	}
}

static void
mt7915_mcu_sta_bfer_he(struct ieee80211_sta *sta, struct ieee80211_vif *vif,
		       struct mt7915_phy *phy, struct sta_rec_bf *bf)
{
	struct ieee80211_sta_he_cap *pc = &sta->he_cap;
	struct ieee80211_he_cap_elem *pe = &pc->he_cap_elem;
	const struct ieee80211_sta_he_cap *vc = mt7915_get_he_phy_cap(phy, vif);
	const struct ieee80211_he_cap_elem *ve = &vc->he_cap_elem;
	u16 mcs_map = le16_to_cpu(pc->he_mcs_nss_supp.rx_mcs_80);
	u8 nss_mcs = mt7915_mcu_get_sta_nss(mcs_map);
	u8 snd_dim, sts;

	bf->tx_mode = MT_PHY_TYPE_HE_SU;

	mt7915_mcu_sta_sounding_rate(bf);

	bf->trigger_su = HE_PHY(CAP6_TRIG_SU_BEAMFORMING_FB,
				pe->phy_cap_info[6]);
	bf->trigger_mu = HE_PHY(CAP6_TRIG_MU_BEAMFORMING_PARTIAL_BW_FB,
				pe->phy_cap_info[6]);
	snd_dim = HE_PHY(CAP5_BEAMFORMEE_NUM_SND_DIM_UNDER_80MHZ_MASK,
			 ve->phy_cap_info[5]);
	sts = HE_PHY(CAP4_BEAMFORMEE_MAX_STS_UNDER_80MHZ_MASK,
		     pe->phy_cap_info[4]);
	bf->nrow = min_t(u8, snd_dim, sts);
	bf->ncol = min_t(u8, nss_mcs, bf->nrow);
	bf->ibf_ncol = bf->ncol;

	if (sta->bandwidth != IEEE80211_STA_RX_BW_160)
		return;

	/* go over for 160MHz and 80p80 */
	if (pe->phy_cap_info[0] &
	    IEEE80211_HE_PHY_CAP0_CHANNEL_WIDTH_SET_160MHZ_IN_5G) {
		mcs_map = le16_to_cpu(pc->he_mcs_nss_supp.rx_mcs_160);
		nss_mcs = mt7915_mcu_get_sta_nss(mcs_map);

		bf->ncol_bw160 = nss_mcs;
	}

	if (pe->phy_cap_info[0] &
	    IEEE80211_HE_PHY_CAP0_CHANNEL_WIDTH_SET_80PLUS80_MHZ_IN_5G) {
		mcs_map = le16_to_cpu(pc->he_mcs_nss_supp.rx_mcs_80p80);
		nss_mcs = mt7915_mcu_get_sta_nss(mcs_map);

		if (bf->ncol_bw160)
			bf->ncol_bw160 = min_t(u8, bf->ncol_bw160, nss_mcs);
		else
			bf->ncol_bw160 = nss_mcs;
	}

	snd_dim = HE_PHY(CAP5_BEAMFORMEE_NUM_SND_DIM_ABOVE_80MHZ_MASK,
			 ve->phy_cap_info[5]);
	sts = HE_PHY(CAP4_BEAMFORMEE_MAX_STS_ABOVE_80MHZ_MASK,
		     pe->phy_cap_info[4]);

	bf->nrow_bw160 = min_t(int, snd_dim, sts);
}

static void
mt7915_mcu_sta_bfer_tlv(struct mt7915_dev *dev, struct sk_buff *skb,
			struct ieee80211_vif *vif, struct ieee80211_sta *sta)
{
	struct mt7915_vif *mvif = (struct mt7915_vif *)vif->drv_priv;
	struct mt7915_phy *phy =
		mvif->band_idx ? mt7915_ext_phy(dev) : &dev->phy;
	int tx_ant = hweight8(phy->mt76->chainmask) - 1;
	struct sta_rec_bf *bf;
	struct tlv *tlv;
	const u8 matrix[4][4] = {
		{0, 0, 0, 0},
		{1, 1, 0, 0},	/* 2x1, 2x2, 2x3, 2x4 */
		{2, 4, 4, 0},	/* 3x1, 3x2, 3x3, 3x4 */
		{3, 5, 6, 0}	/* 4x1, 4x2, 4x3, 4x4 */
	};
	bool ebf;

	ebf = mt7915_is_ebf_supported(phy, vif, sta, false);
	if (!ebf && !dev->ibf)
		return;

	tlv = mt7915_mcu_add_tlv(skb, STA_REC_BF, sizeof(*bf));
	bf = (struct sta_rec_bf *)tlv;

	/* he: eBF only, in accordance with spec
	 * vht: support eBF and iBF
	 * ht: iBF only, since mac80211 lacks of eBF support
	 */
	if (sta->he_cap.has_he && ebf)
		mt7915_mcu_sta_bfer_he(sta, vif, phy, bf);
	else if (sta->vht_cap.vht_supported)
		mt7915_mcu_sta_bfer_vht(sta, phy, bf, ebf);
	else if (sta->ht_cap.ht_supported)
		mt7915_mcu_sta_bfer_ht(sta, phy, bf);
	else
		return;

	bf->bf_cap = ebf ? ebf : dev->ibf << 1;
	bf->bw = sta->bandwidth;
	bf->ibf_dbw = sta->bandwidth;
	bf->ibf_nrow = tx_ant;

	if (!ebf && sta->bandwidth <= IEEE80211_STA_RX_BW_40 && !bf->ncol)
		bf->ibf_timeout = 0x48;
	else
		bf->ibf_timeout = 0x18;

	if (ebf && bf->nrow != tx_ant)
		bf->mem_20m = matrix[tx_ant][bf->ncol];
	else
		bf->mem_20m = matrix[bf->nrow][bf->ncol];

	switch (sta->bandwidth) {
	case IEEE80211_STA_RX_BW_160:
	case IEEE80211_STA_RX_BW_80:
		bf->mem_total = bf->mem_20m * 2;
		break;
	case IEEE80211_STA_RX_BW_40:
		bf->mem_total = bf->mem_20m;
		break;
	case IEEE80211_STA_RX_BW_20:
	default:
		break;
	}
}

static void
mt7915_mcu_sta_bfee_tlv(struct mt7915_dev *dev, struct sk_buff *skb,
			struct ieee80211_vif *vif, struct ieee80211_sta *sta)
{
	struct mt7915_vif *mvif = (struct mt7915_vif *)vif->drv_priv;
	struct mt7915_phy *phy =
		mvif->band_idx ? mt7915_ext_phy(dev) : &dev->phy;
	int tx_ant = hweight8(phy->mt76->chainmask) - 1;
	struct sta_rec_bfee *bfee;
	struct tlv *tlv;
	u8 nrow = 0;

	if (!mt7915_is_ebf_supported(phy, vif, sta, true))
		return;

	tlv = mt7915_mcu_add_tlv(skb, STA_REC_BFEE, sizeof(*bfee));
	bfee = (struct sta_rec_bfee *)tlv;

	if (sta->he_cap.has_he) {
		struct ieee80211_he_cap_elem *pe = &sta->he_cap.he_cap_elem;

		nrow = HE_PHY(CAP5_BEAMFORMEE_NUM_SND_DIM_UNDER_80MHZ_MASK,
			      pe->phy_cap_info[5]);
	} else if (sta->vht_cap.vht_supported) {
		struct ieee80211_sta_vht_cap *pc = &sta->vht_cap;

		nrow = FIELD_GET(IEEE80211_VHT_CAP_SOUNDING_DIMENSIONS_MASK,
				 pc->cap);
	}

	/* reply with identity matrix to avoid 2x2 BF negative gain */
	bfee->fb_identity_matrix = (nrow == 1 && tx_ant == 2);
}

int mt7915_mcu_set_fixed_rate_ctrl(struct mt7915_dev *dev,
				   struct ieee80211_vif *vif,
				   struct ieee80211_sta *sta,
				   void *data, u32 field)
{
	struct mt7915_vif *mvif = (struct mt7915_vif *)vif->drv_priv;
	struct mt7915_sta *msta = (struct mt7915_sta *)sta->drv_priv;
	struct sta_phy *phy = data;
	struct sta_rec_ra_fixed *ra;
	struct sk_buff *skb;
	struct tlv *tlv;
	int len = sizeof(struct sta_req_hdr) + sizeof(*ra);

<<<<<<< HEAD
	if (sta->he_cap.has_he) {
		struct ieee80211_he_cap_elem *pe;
		const struct ieee80211_he_cap_elem *ve;
		const struct ieee80211_sta_he_cap *vc;

		pe = &sta->he_cap.he_cap_elem;
		vc = mt7915_get_he_phy_cap(phy, vif);
		ve = &vc->he_cap_elem;

		ebfee = !!(HE_PHY(CAP3_SU_BEAMFORMER, pe->phy_cap_info[3]) &&
			   HE_PHY(CAP4_SU_BEAMFORMEE, ve->phy_cap_info[4]));
		ebf = !!(HE_PHY(CAP3_SU_BEAMFORMER, ve->phy_cap_info[3]) &&
			 HE_PHY(CAP4_SU_BEAMFORMEE, pe->phy_cap_info[4]));
	} else if (sta->vht_cap.vht_supported) {
		struct ieee80211_sta_vht_cap *pc;
		struct ieee80211_sta_vht_cap *vc;

		pc = &sta->vht_cap;
		vc = &phy->mt76->sband_5g.sband.vht_cap;

		ebfee = !!((pc->cap & IEEE80211_VHT_CAP_SU_BEAMFORMER_CAPABLE) &&
			   (vc->cap & IEEE80211_VHT_CAP_SU_BEAMFORMEE_CAPABLE));
		ebf = !!((vc->cap & IEEE80211_VHT_CAP_SU_BEAMFORMER_CAPABLE) &&
			 (pc->cap & IEEE80211_VHT_CAP_SU_BEAMFORMEE_CAPABLE));
=======
	skb = mt7915_mcu_alloc_sta_req(dev, mvif, msta, len);
	if (IS_ERR(skb))
		return PTR_ERR(skb);

	tlv = mt7915_mcu_add_tlv(skb, STA_REC_RA_UPDATE, sizeof(*ra));
	ra = (struct sta_rec_ra_fixed *)tlv;

	switch (field) {
	case RATE_PARAM_AUTO:
		break;
	case RATE_PARAM_FIXED:
	case RATE_PARAM_FIXED_MCS:
	case RATE_PARAM_FIXED_GI:
	case RATE_PARAM_FIXED_HE_LTF:
		ra->phy = *phy;
		break;
	default:
		break;
>>>>>>> df0cc57e
	}
	ra->field = cpu_to_le32(field);

	return mt76_mcu_skb_send_msg(&dev->mt76, skb,
				     MCU_EXT_CMD(STA_REC_UPDATE), true);
}

static int
mt7915_mcu_add_rate_ctrl_fixed(struct mt7915_dev *dev,
			       struct ieee80211_vif *vif,
			       struct ieee80211_sta *sta)
{
	struct mt7915_vif *mvif = (struct mt7915_vif *)vif->drv_priv;
	struct cfg80211_chan_def *chandef = &mvif->phy->mt76->chandef;
	struct cfg80211_bitrate_mask *mask = &mvif->bitrate_mask;
	enum nl80211_band band = chandef->chan->band;
	struct sta_phy phy = {};
	int ret, nrates = 0;

#define __sta_phy_bitrate_mask_check(_mcs, _gi, _he)				\
	do {									\
		u8 i, gi = mask->control[band]._gi;				\
		gi = (_he) ? gi : gi == NL80211_TXRATE_FORCE_SGI;		\
		for (i = 0; i <= sta->bandwidth; i++) {				\
			phy.sgi |= gi << (i << (_he));				\
			phy.he_ltf |= mask->control[band].he_ltf << (i << (_he));\
		}								\
		for (i = 0; i < ARRAY_SIZE(mask->control[band]._mcs); i++) 	\
			nrates += hweight16(mask->control[band]._mcs[i]);  	\
		phy.mcs = ffs(mask->control[band]._mcs[0]) - 1;			\
	} while (0)

	if (sta->he_cap.has_he) {
		__sta_phy_bitrate_mask_check(he_mcs, he_gi, 1);
	} else if (sta->vht_cap.vht_supported) {
		__sta_phy_bitrate_mask_check(vht_mcs, gi, 0);
	} else if (sta->ht_cap.ht_supported) {
		__sta_phy_bitrate_mask_check(ht_mcs, gi, 0);
	} else {
		nrates = hweight32(mask->control[band].legacy);
		phy.mcs = ffs(mask->control[band].legacy) - 1;
	}
#undef __sta_phy_bitrate_mask_check

	/* fall back to auto rate control */
	if (mask->control[band].gi == NL80211_TXRATE_DEFAULT_GI &&
	    mask->control[band].he_gi == GENMASK(7, 0) &&
	    mask->control[band].he_ltf == GENMASK(7, 0) &&
	    nrates != 1)
		return 0;

	/* fixed single rate */
	if (nrates == 1) {
		ret = mt7915_mcu_set_fixed_rate_ctrl(dev, vif, sta, &phy,
						     RATE_PARAM_FIXED_MCS);
		if (ret)
			return ret;
	}

	/* fixed GI */
	if (mask->control[band].gi != NL80211_TXRATE_DEFAULT_GI ||
	    mask->control[band].he_gi != GENMASK(7, 0)) {
		struct mt7915_sta *msta = (struct mt7915_sta *)sta->drv_priv;
		u32 addr;

		/* firmware updates only TXCMD but doesn't take WTBL into
		 * account, so driver should update here to reflect the
		 * actual txrate hardware sends out.
		 */
		addr = mt7915_mac_wtbl_lmac_addr(dev, msta->wcid.idx, 7);
		if (sta->he_cap.has_he)
			mt76_rmw_field(dev, addr, GENMASK(31, 24), phy.sgi);
		else
			mt76_rmw_field(dev, addr, GENMASK(15, 12), phy.sgi);

		ret = mt7915_mcu_set_fixed_rate_ctrl(dev, vif, sta, &phy,
						     RATE_PARAM_FIXED_GI);
		if (ret)
			return ret;
	}

	/* fixed HE_LTF */
	if (mask->control[band].he_ltf != GENMASK(7, 0)) {
		ret = mt7915_mcu_set_fixed_rate_ctrl(dev, vif, sta, &phy,
						     RATE_PARAM_FIXED_HE_LTF);
		if (ret)
			return ret;
	}

	return 0;
}

static void
mt7915_mcu_sta_rate_ctrl_tlv(struct sk_buff *skb, struct mt7915_dev *dev,
			     struct ieee80211_vif *vif, struct ieee80211_sta *sta)
{
	struct mt7915_vif *mvif = (struct mt7915_vif *)vif->drv_priv;
	struct cfg80211_chan_def *chandef = &mvif->phy->mt76->chandef;
	struct cfg80211_bitrate_mask *mask = &mvif->bitrate_mask;
	enum nl80211_band band = chandef->chan->band;
	struct sta_rec_ra *ra;
	struct tlv *tlv;
	u32 supp_rate = sta->supp_rates[band];
	u32 cap = sta->wme ? STA_CAP_WMM : 0;

	tlv = mt7915_mcu_add_tlv(skb, STA_REC_RA, sizeof(*ra));
	ra = (struct sta_rec_ra *)tlv;

	ra->valid = true;
	ra->auto_rate = true;
	ra->phy_mode = mt7915_get_phy_mode(vif, sta);
	ra->channel = chandef->chan->hw_value;
	ra->bw = sta->bandwidth;
	ra->phy.bw = sta->bandwidth;

	if (supp_rate) {
		supp_rate &= mask->control[band].legacy;
		ra->rate_len = hweight32(supp_rate);

		if (band == NL80211_BAND_2GHZ) {
			ra->supp_mode = MODE_CCK;
			ra->supp_cck_rate = supp_rate & GENMASK(3, 0);

			if (ra->rate_len > 4) {
				ra->supp_mode |= MODE_OFDM;
				ra->supp_ofdm_rate = supp_rate >> 4;
			}
		} else {
			ra->supp_mode = MODE_OFDM;
			ra->supp_ofdm_rate = supp_rate;
		}
	}

	if (sta->ht_cap.ht_supported) {
<<<<<<< HEAD
		const u8 *mcs_mask = mask->control[band].ht_mcs;

=======
>>>>>>> df0cc57e
		ra->supp_mode |= MODE_HT;
		ra->af = sta->ht_cap.ampdu_factor;
		ra->ht_gf = !!(sta->ht_cap.cap & IEEE80211_HT_CAP_GRN_FLD);

		cap |= STA_CAP_HT;
		if (sta->ht_cap.cap & IEEE80211_HT_CAP_SGI_20)
			cap |= STA_CAP_SGI_20;
		if (sta->ht_cap.cap & IEEE80211_HT_CAP_SGI_40)
			cap |= STA_CAP_SGI_40;
		if (sta->ht_cap.cap & IEEE80211_HT_CAP_TX_STBC)
			cap |= STA_CAP_TX_STBC;
		if (sta->ht_cap.cap & IEEE80211_HT_CAP_RX_STBC)
			cap |= STA_CAP_RX_STBC;
		if (mvif->cap.ldpc &&
		    (sta->ht_cap.cap & IEEE80211_HT_CAP_LDPC_CODING))
			cap |= STA_CAP_LDPC;

<<<<<<< HEAD
		mt7915_mcu_set_sta_ht_mcs(sta, ra->ht_mcs, mcs_mask);
=======
		mt7915_mcu_set_sta_ht_mcs(sta, ra->ht_mcs,
					  mask->control[band].ht_mcs);
>>>>>>> df0cc57e
		ra->supp_ht_mcs = *(__le32 *)ra->ht_mcs;
	}

	if (sta->vht_cap.vht_supported) {
<<<<<<< HEAD
		const u16 *mcs_mask = mask->control[band].vht_mcs;
=======
>>>>>>> df0cc57e
		u8 af;

		ra->supp_mode |= MODE_VHT;
		af = FIELD_GET(IEEE80211_VHT_CAP_MAX_A_MPDU_LENGTH_EXPONENT_MASK,
			       sta->vht_cap.cap);
		ra->af = max_t(u8, ra->af, af);

		cap |= STA_CAP_VHT;
		if (sta->vht_cap.cap & IEEE80211_VHT_CAP_SHORT_GI_80)
			cap |= STA_CAP_VHT_SGI_80;
		if (sta->vht_cap.cap & IEEE80211_VHT_CAP_SHORT_GI_160)
			cap |= STA_CAP_VHT_SGI_160;
		if (sta->vht_cap.cap & IEEE80211_VHT_CAP_TXSTBC)
			cap |= STA_CAP_VHT_TX_STBC;
		if (sta->vht_cap.cap & IEEE80211_VHT_CAP_RXSTBC_1)
			cap |= STA_CAP_VHT_RX_STBC;
<<<<<<< HEAD
		if (sta->vht_cap.cap & IEEE80211_VHT_CAP_RXLDPC)
			cap |= STA_CAP_VHT_LDPC;

		mt7915_mcu_set_sta_vht_mcs(sta, ra->supp_vht_mcs, mcs_mask);
=======
		if (mvif->cap.ldpc &&
		    (sta->vht_cap.cap & IEEE80211_VHT_CAP_RXLDPC))
			cap |= STA_CAP_VHT_LDPC;

		mt7915_mcu_set_sta_vht_mcs(sta, ra->supp_vht_mcs,
					   mask->control[band].vht_mcs);
>>>>>>> df0cc57e
	}

	if (sta->he_cap.has_he) {
		ra->supp_mode |= MODE_HE;
		cap |= STA_CAP_HE;
	}

	ra->sta_cap = cpu_to_le32(cap);
}

int mt7915_mcu_add_rate_ctrl(struct mt7915_dev *dev, struct ieee80211_vif *vif,
			     struct ieee80211_sta *sta, bool changed)
{
	struct mt7915_vif *mvif = (struct mt7915_vif *)vif->drv_priv;
	struct mt7915_sta *msta = (struct mt7915_sta *)sta->drv_priv;
	struct sk_buff *skb;
	int ret;

	skb = mt7915_mcu_alloc_sta_req(dev, mvif, msta,
				       MT7915_STA_UPDATE_MAX_SIZE);
	if (IS_ERR(skb))
		return PTR_ERR(skb);

<<<<<<< HEAD
	mt7915_mcu_sta_rate_ctrl_tlv(skb, dev, vif, sta);

	return mt76_mcu_skb_send_msg(&dev->mt76, skb,
				     MCU_EXT_CMD(STA_REC_UPDATE), true);
}

int mt7915_mcu_add_he(struct mt7915_dev *dev, struct ieee80211_vif *vif,
		      struct ieee80211_sta *sta)
{
	struct mt7915_vif *mvif = (struct mt7915_vif *)vif->drv_priv;
	struct mt7915_sta *msta = (struct mt7915_sta *)sta->drv_priv;
	struct sk_buff *skb;
	int len;

	if (!sta->he_cap.has_he)
		return 0;

	len = sizeof(struct sta_req_hdr) + sizeof(struct sta_rec_he);

	skb = mt7915_mcu_alloc_sta_req(dev, mvif, msta, len);
	if (IS_ERR(skb))
		return PTR_ERR(skb);

	mt7915_mcu_sta_he_tlv(skb, sta);

	return mt76_mcu_skb_send_msg(&dev->mt76, skb,
				     MCU_EXT_CMD(STA_REC_UPDATE), true);
}

static int
mt7915_mcu_add_group(struct mt7915_dev *dev, struct ieee80211_vif *vif,
		     struct ieee80211_sta *sta)
{
#define MT_STA_BSS_GROUP		1
	struct mt7915_vif *mvif = (struct mt7915_vif *)vif->drv_priv;
	struct mt7915_sta *msta = (struct mt7915_sta *)sta->drv_priv;
	struct {
		__le32 action;
		u8 wlan_idx_lo;
		u8 status;
		u8 wlan_idx_hi;
		u8 rsv0[5];
		__le32 val;
		u8 rsv1[8];
	} __packed req = {
		.action = cpu_to_le32(MT_STA_BSS_GROUP),
		.wlan_idx_lo = to_wcid_lo(msta->wcid.idx),
		.wlan_idx_hi = to_wcid_hi(msta->wcid.idx),
		.val = cpu_to_le32(mvif->idx % 16),
	};

	return mt76_mcu_send_msg(&dev->mt76, MCU_EXT_CMD(SET_DRR_CTRL), &req,
				 sizeof(req), true);
}

static int
mt7915_mcu_add_mu(struct mt7915_dev *dev, struct ieee80211_vif *vif,
		  struct ieee80211_sta *sta)
{
	struct mt7915_vif *mvif = (struct mt7915_vif *)vif->drv_priv;
	struct mt7915_sta *msta = (struct mt7915_sta *)sta->drv_priv;
	struct sk_buff *skb;
	int ret;

	if (!sta->vht_cap.vht_supported && !sta->he_cap.has_he)
		return 0;

	ret = mt7915_mcu_add_group(dev, vif, sta);
	if (ret)
		return ret;

	skb = mt7915_mcu_alloc_sta_req(dev, mvif, msta,
				       MT7915_STA_UPDATE_MAX_SIZE);
	if (IS_ERR(skb))
		return PTR_ERR(skb);

	/* wait until TxBF and MU ready to update stare vht */

	/* starec muru */
	mt7915_mcu_sta_muru_tlv(skb, sta);
	/* starec vht */
	mt7915_mcu_sta_vht_tlv(skb, sta);

	return mt76_mcu_skb_send_msg(&dev->mt76, skb,
				     MCU_EXT_CMD(STA_REC_UPDATE), true);
}

int mt7915_mcu_add_sta_adv(struct mt7915_dev *dev, struct ieee80211_vif *vif,
			   struct ieee80211_sta *sta, bool enable)
{
	int ret;
=======
	/* firmware rc algorithm refers to sta_rec_he for HE control.
	 * once dev->rc_work changes the settings driver should also
	 * update sta_rec_he here.
	 */
	if (sta->he_cap.has_he && changed)
		mt7915_mcu_sta_he_tlv(skb, sta, vif);
>>>>>>> df0cc57e

	/* sta_rec_ra accommodates BW, NSS and only MCS range format
	 * i.e 0-{7,8,9} for VHT.
	 */
	mt7915_mcu_sta_rate_ctrl_tlv(skb, dev, vif, sta);

<<<<<<< HEAD
	/* must keep the order */
	ret = mt7915_mcu_add_txbf(dev, vif, sta, enable);
	if (ret || !enable)
=======
	ret = mt76_mcu_skb_send_msg(&dev->mt76, skb,
				    MCU_EXT_CMD(STA_REC_UPDATE), true);
	if (ret)
>>>>>>> df0cc57e
		return ret;

	/* sta_rec_ra_fixed accommodates single rate, (HE)GI and HE_LTE,
	 * and updates as peer fixed rate parameters, which overrides
	 * sta_rec_ra and firmware rate control algorithm.
	 */
	return mt7915_mcu_add_rate_ctrl_fixed(dev, vif, sta);
}

<<<<<<< HEAD
	return mt7915_mcu_add_rate_ctrl(dev, vif, sta);
=======
static int
mt7915_mcu_add_group(struct mt7915_dev *dev, struct ieee80211_vif *vif,
		     struct ieee80211_sta *sta)
{
#define MT_STA_BSS_GROUP		1
	struct mt7915_vif *mvif = (struct mt7915_vif *)vif->drv_priv;
	struct mt7915_sta *msta;
	struct {
		__le32 action;
		u8 wlan_idx_lo;
		u8 status;
		u8 wlan_idx_hi;
		u8 rsv0[5];
		__le32 val;
		u8 rsv1[8];
	} __packed req = {
		.action = cpu_to_le32(MT_STA_BSS_GROUP),
		.val = cpu_to_le32(mvif->idx % 16),
	};

	msta = sta ? (struct mt7915_sta *)sta->drv_priv : &mvif->sta;
	req.wlan_idx_lo = to_wcid_lo(msta->wcid.idx);
	req.wlan_idx_hi = to_wcid_hi(msta->wcid.idx);

	return mt76_mcu_send_msg(&dev->mt76, MCU_EXT_CMD(SET_DRR_CTRL), &req,
				 sizeof(req), true);
>>>>>>> df0cc57e
}

int mt7915_mcu_add_sta(struct mt7915_dev *dev, struct ieee80211_vif *vif,
		       struct ieee80211_sta *sta, bool enable)
{
	struct mt7915_vif *mvif = (struct mt7915_vif *)vif->drv_priv;
	struct mt7915_sta *msta;
	struct sk_buff *skb;
	int ret;

	msta = sta ? (struct mt7915_sta *)sta->drv_priv : &mvif->sta;

	skb = mt7915_mcu_alloc_sta_req(dev, mvif, msta,
				       MT7915_STA_UPDATE_MAX_SIZE);
	if (IS_ERR(skb))
		return PTR_ERR(skb);

	/* starec basic */
	mt7915_mcu_sta_basic_tlv(skb, vif, sta, enable);
	if (!enable)
		goto out;

	/* tag order is in accordance with firmware dependency. */
	if (sta && sta->ht_cap.ht_supported) {
		/* starec bfer */
		mt7915_mcu_sta_bfer_tlv(dev, skb, vif, sta);
		/* starec ht */
		mt7915_mcu_sta_ht_tlv(skb, sta);
		/* starec vht */
		mt7915_mcu_sta_vht_tlv(skb, sta);
		/* starec uapsd */
		mt7915_mcu_sta_uapsd_tlv(skb, sta, vif);
	}

	ret = mt7915_mcu_sta_wtbl_tlv(dev, skb, vif, sta);
	if (ret)
		return ret;

	if (sta && sta->ht_cap.ht_supported) {
		/* starec amsdu */
		mt7915_mcu_sta_amsdu_tlv(skb, vif, sta);
		/* starec he */
		mt7915_mcu_sta_he_tlv(skb, sta, vif);
		/* starec muru */
		mt7915_mcu_sta_muru_tlv(skb, sta, vif);
		/* starec bfee */
		mt7915_mcu_sta_bfee_tlv(dev, skb, vif, sta);
	}

	ret = mt7915_mcu_add_group(dev, vif, sta);
	if (ret)
		return ret;
out:
	return mt76_mcu_skb_send_msg(&dev->mt76, skb,
				     MCU_EXT_CMD(STA_REC_UPDATE), true);
}

int mt7915_mcu_set_fixed_rate(struct mt7915_dev *dev,
			      struct ieee80211_sta *sta, u32 rate)
{
	struct mt7915_sta *msta = (struct mt7915_sta *)sta->drv_priv;
	struct mt7915_vif *mvif = msta->vif;
	struct sta_rec_ra_fixed *ra;
	struct sk_buff *skb;
	struct tlv *tlv;
	int len = sizeof(struct sta_req_hdr) + sizeof(*ra);

	skb = mt7915_mcu_alloc_sta_req(dev, mvif, msta, len);
	if (IS_ERR(skb))
		return PTR_ERR(skb);

	tlv = mt7915_mcu_add_tlv(skb, STA_REC_RA_UPDATE, sizeof(*ra));
	ra = (struct sta_rec_ra_fixed *)tlv;

	if (!rate) {
		ra->field = cpu_to_le32(RATE_PARAM_AUTO);
		goto out;
	}

	ra->field = cpu_to_le32(RATE_PARAM_FIXED);
	ra->phy.type = FIELD_GET(RATE_CFG_PHY_TYPE, rate);
	ra->phy.bw = FIELD_GET(RATE_CFG_BW, rate);
	ra->phy.nss = FIELD_GET(RATE_CFG_NSS, rate);
	ra->phy.mcs = FIELD_GET(RATE_CFG_MCS, rate);
	ra->phy.stbc = FIELD_GET(RATE_CFG_STBC, rate);

	if (ra->phy.bw)
		ra->phy.ldpc = 7;
	else
		ra->phy.ldpc = FIELD_GET(RATE_CFG_LDPC, rate) * 7;

	/* HT/VHT - SGI: 1, LGI: 0; HE - SGI: 0, MGI: 1, LGI: 2 */
	if (ra->phy.type > MT_PHY_TYPE_VHT) {
		ra->phy.he_ltf = FIELD_GET(RATE_CFG_HE_LTF, rate) * 85;
		ra->phy.sgi = FIELD_GET(RATE_CFG_GI, rate) * 85;
	} else {
		ra->phy.sgi = FIELD_GET(RATE_CFG_GI, rate) * 15;
	}

out:
	return mt76_mcu_skb_send_msg(&dev->mt76, skb,
				     MCU_EXT_CMD(STA_REC_UPDATE), true);
}

int mt7915_mcu_add_dev_info(struct mt7915_phy *phy,
			    struct ieee80211_vif *vif, bool enable)
{
	struct mt7915_dev *dev = phy->dev;
	struct mt7915_vif *mvif = (struct mt7915_vif *)vif->drv_priv;
	struct {
		struct req_hdr {
			u8 omac_idx;
			u8 dbdc_idx;
			__le16 tlv_num;
			u8 is_tlv_append;
			u8 rsv[3];
		} __packed hdr;
		struct req_tlv {
			__le16 tag;
			__le16 len;
			u8 active;
			u8 dbdc_idx;
			u8 omac_addr[ETH_ALEN];
		} __packed tlv;
	} data = {
		.hdr = {
			.omac_idx = mvif->omac_idx,
			.dbdc_idx = mvif->band_idx,
			.tlv_num = cpu_to_le16(1),
			.is_tlv_append = 1,
		},
		.tlv = {
			.tag = cpu_to_le16(DEV_INFO_ACTIVE),
			.len = cpu_to_le16(sizeof(struct req_tlv)),
			.active = enable,
			.dbdc_idx = mvif->band_idx,
		},
	};

	if (mvif->omac_idx >= REPEATER_BSSID_START)
		return mt7915_mcu_muar_config(phy, vif, false, enable);

	memcpy(data.tlv.omac_addr, vif->addr, ETH_ALEN);
	return mt76_mcu_send_msg(&dev->mt76, MCU_EXT_CMD(DEV_INFO_UPDATE),
				 &data, sizeof(data), true);
}

static void
mt7915_mcu_beacon_cntdwn(struct ieee80211_vif *vif, struct sk_buff *rskb,
			 struct sk_buff *skb, struct bss_info_bcn *bcn,
			 struct ieee80211_mutable_offsets *offs)
{
	struct bss_info_bcn_cntdwn *info;
	struct tlv *tlv;
	int sub_tag;

	if (!offs->cntdwn_counter_offs[0])
		return;

	sub_tag = vif->csa_active ? BSS_INFO_BCN_CSA : BSS_INFO_BCN_BCC;
	tlv = mt7915_mcu_add_nested_subtlv(rskb, sub_tag, sizeof(*info),
					   &bcn->sub_ntlv, &bcn->len);
	info = (struct bss_info_bcn_cntdwn *)tlv;
	info->cnt = skb->data[offs->cntdwn_counter_offs[0]];
}

static void
mt7915_mcu_beacon_cont(struct mt7915_dev *dev, struct ieee80211_vif *vif,
		       struct sk_buff *rskb, struct sk_buff *skb,
		       struct bss_info_bcn *bcn,
		       struct ieee80211_mutable_offsets *offs)
{
	struct mt76_wcid *wcid = &dev->mt76.global_wcid;
	struct bss_info_bcn_cont *cont;
	struct tlv *tlv;
	u8 *buf;
	int len = sizeof(*cont) + MT_TXD_SIZE + skb->len;

	tlv = mt7915_mcu_add_nested_subtlv(rskb, BSS_INFO_BCN_CONTENT,
					   len, &bcn->sub_ntlv, &bcn->len);

	cont = (struct bss_info_bcn_cont *)tlv;
	cont->pkt_len = cpu_to_le16(MT_TXD_SIZE + skb->len);
	cont->tim_ofs = cpu_to_le16(offs->tim_offset);

	if (offs->cntdwn_counter_offs[0]) {
		u16 offset = offs->cntdwn_counter_offs[0];

		if (vif->csa_active)
			cont->csa_ofs = cpu_to_le16(offset - 4);
		if (vif->color_change_active)
			cont->bcc_ofs = cpu_to_le16(offset - 3);
	}

	buf = (u8 *)tlv + sizeof(*cont);
	mt7915_mac_write_txwi(dev, (__le32 *)buf, skb, wcid, 0, NULL,
			      true);
	memcpy(buf + MT_TXD_SIZE, skb->data, skb->len);
}

static void
mt7915_mcu_beacon_check_caps(struct mt7915_phy *phy, struct ieee80211_vif *vif,
			     struct sk_buff *skb)
{
	struct mt7915_vif *mvif = (struct mt7915_vif *)vif->drv_priv;
	struct mt7915_vif_cap *vc = &mvif->cap;
	const struct ieee80211_he_cap_elem *he;
	const struct ieee80211_vht_cap *vht;
	const struct ieee80211_ht_cap *ht;
	struct ieee80211_mgmt *mgmt = (struct ieee80211_mgmt *)skb->data;
	const u8 *ie;
	u32 len, bc;

	/* Check missing configuration options to allow AP mode in mac80211
	 * to remain in sync with hostapd settings, and get a subset of
	 * beacon and hardware capabilities.
	 */
	if (WARN_ON_ONCE(skb->len <= (mgmt->u.beacon.variable - skb->data)))
		return;

	memset(vc, 0, sizeof(*vc));

	len = skb->len - (mgmt->u.beacon.variable - skb->data);

	ie = cfg80211_find_ie(WLAN_EID_HT_CAPABILITY, mgmt->u.beacon.variable,
			      len);
	if (ie && ie[1] >= sizeof(*ht)) {
		ht = (void *)(ie + 2);
		vc->ldpc |= !!(le16_to_cpu(ht->cap_info) &
			       IEEE80211_HT_CAP_LDPC_CODING);
	}

	ie = cfg80211_find_ie(WLAN_EID_VHT_CAPABILITY, mgmt->u.beacon.variable,
			      len);
	if (ie && ie[1] >= sizeof(*vht)) {
		u32 pc = phy->mt76->sband_5g.sband.vht_cap.cap;

		vht = (void *)(ie + 2);
		bc = le32_to_cpu(vht->vht_cap_info);

		vc->ldpc |= !!(bc & IEEE80211_VHT_CAP_RXLDPC);
		vc->vht_su_ebfer =
			(bc & IEEE80211_VHT_CAP_SU_BEAMFORMER_CAPABLE) &&
			(pc & IEEE80211_VHT_CAP_SU_BEAMFORMER_CAPABLE);
		vc->vht_su_ebfee =
			(bc & IEEE80211_VHT_CAP_SU_BEAMFORMEE_CAPABLE) &&
			(pc & IEEE80211_VHT_CAP_SU_BEAMFORMEE_CAPABLE);
		vc->vht_mu_ebfer =
			(bc & IEEE80211_VHT_CAP_MU_BEAMFORMER_CAPABLE) &&
			(pc & IEEE80211_VHT_CAP_MU_BEAMFORMER_CAPABLE);
		vc->vht_mu_ebfee =
			(bc & IEEE80211_VHT_CAP_MU_BEAMFORMEE_CAPABLE) &&
			(pc & IEEE80211_VHT_CAP_MU_BEAMFORMEE_CAPABLE);
	}

	ie = cfg80211_find_ext_ie(WLAN_EID_EXT_HE_CAPABILITY,
				  mgmt->u.beacon.variable, len);
	if (ie && ie[1] >= sizeof(*he) + 1) {
		const struct ieee80211_sta_he_cap *pc =
			mt7915_get_he_phy_cap(phy, vif);
		const struct ieee80211_he_cap_elem *pe = &pc->he_cap_elem;

		he = (void *)(ie + 3);

		vc->he_su_ebfer =
			HE_PHY(CAP3_SU_BEAMFORMER, he->phy_cap_info[3]) &&
			HE_PHY(CAP3_SU_BEAMFORMER, pe->phy_cap_info[3]);
		vc->he_su_ebfee =
			HE_PHY(CAP4_SU_BEAMFORMEE, he->phy_cap_info[4]) &&
			HE_PHY(CAP4_SU_BEAMFORMEE, pe->phy_cap_info[4]);
		vc->he_mu_ebfer =
			HE_PHY(CAP4_MU_BEAMFORMER, he->phy_cap_info[4]) &&
			HE_PHY(CAP4_MU_BEAMFORMER, pe->phy_cap_info[4]);
	}
}

int mt7915_mcu_add_beacon(struct ieee80211_hw *hw,
			  struct ieee80211_vif *vif, int en)
{
#define MAX_BEACON_SIZE 512
	struct mt7915_dev *dev = mt7915_hw_dev(hw);
	struct mt7915_phy *phy = mt7915_hw_phy(hw);
	struct mt7915_vif *mvif = (struct mt7915_vif *)vif->drv_priv;
	struct ieee80211_mutable_offsets offs;
	struct ieee80211_tx_info *info;
	struct sk_buff *skb, *rskb;
	struct tlv *tlv;
	struct bss_info_bcn *bcn;
	int len = MT7915_BEACON_UPDATE_SIZE + MAX_BEACON_SIZE;

	rskb = mt7915_mcu_alloc_sta_req(dev, mvif, NULL, len);
	if (IS_ERR(rskb))
		return PTR_ERR(rskb);

	tlv = mt7915_mcu_add_tlv(rskb, BSS_INFO_OFFLOAD, sizeof(*bcn));
	bcn = (struct bss_info_bcn *)tlv;
	bcn->enable = en;

	if (!en)
		goto out;

	skb = ieee80211_beacon_get_template(hw, vif, &offs);
	if (!skb)
		return -EINVAL;

	if (skb->len > MAX_BEACON_SIZE - MT_TXD_SIZE) {
		dev_err(dev->mt76.dev, "Bcn size limit exceed\n");
		dev_kfree_skb(skb);
		return -EINVAL;
	}

	if (mvif->band_idx) {
		info = IEEE80211_SKB_CB(skb);
		info->hw_queue |= MT_TX_HW_QUEUE_EXT_PHY;
	}

	mt7915_mcu_beacon_check_caps(phy, vif, skb);

	/* TODO: subtag - 11v MBSSID */
	mt7915_mcu_beacon_cntdwn(vif, rskb, skb, bcn, &offs);
	mt7915_mcu_beacon_cont(dev, vif, rskb, skb, bcn, &offs);
	dev_kfree_skb(skb);

out:
	return mt76_mcu_skb_send_msg(&phy->dev->mt76, rskb,
				     MCU_EXT_CMD(BSS_INFO_UPDATE), true);
}

static int mt7915_mcu_start_firmware(struct mt7915_dev *dev, u32 addr,
				     u32 option)
{
	struct {
		__le32 option;
		__le32 addr;
	} req = {
		.option = cpu_to_le32(option),
		.addr = cpu_to_le32(addr),
	};

	return mt76_mcu_send_msg(&dev->mt76, MCU_CMD(FW_START_REQ), &req,
				 sizeof(req), true);
}

static int mt7915_mcu_restart(struct mt76_dev *dev)
{
	struct {
		u8 power_mode;
		u8 rsv[3];
	} req = {
		.power_mode = 1,
	};

	return mt76_mcu_send_msg(dev, MCU_CMD(NIC_POWER_CTRL), &req,
				 sizeof(req), false);
}

static int mt7915_mcu_patch_sem_ctrl(struct mt7915_dev *dev, bool get)
{
	struct {
		__le32 op;
	} req = {
		.op = cpu_to_le32(get ? PATCH_SEM_GET : PATCH_SEM_RELEASE),
	};

	return mt76_mcu_send_msg(&dev->mt76, MCU_CMD(PATCH_SEM_CONTROL), &req,
				 sizeof(req), true);
}

static int mt7915_mcu_start_patch(struct mt7915_dev *dev)
{
	struct {
		u8 check_crc;
		u8 reserved[3];
	} req = {
		.check_crc = 0,
	};

	return mt76_mcu_send_msg(&dev->mt76, MCU_CMD(PATCH_FINISH_REQ), &req,
				 sizeof(req), true);
}

static int mt7915_driver_own(struct mt7915_dev *dev)
{
	mt76_wr(dev, MT_TOP_LPCR_HOST_BAND0, MT_TOP_LPCR_HOST_DRV_OWN);
	if (!mt76_poll_msec(dev, MT_TOP_LPCR_HOST_BAND0,
			    MT_TOP_LPCR_HOST_FW_OWN, 0, 500)) {
		dev_err(dev->mt76.dev, "Timeout for driver own\n");
		return -EIO;
	}

	return 0;
}

static int mt7915_mcu_init_download(struct mt7915_dev *dev, u32 addr,
				    u32 len, u32 mode)
{
	struct {
		__le32 addr;
		__le32 len;
		__le32 mode;
	} req = {
		.addr = cpu_to_le32(addr),
		.len = cpu_to_le32(len),
		.mode = cpu_to_le32(mode),
	};
	int attr;

	if (req.addr == cpu_to_le32(MCU_PATCH_ADDRESS))
		attr = MCU_CMD(PATCH_START_REQ);
	else
		attr = MCU_CMD(TARGET_ADDRESS_LEN_REQ);

	return mt76_mcu_send_msg(&dev->mt76, attr, &req, sizeof(req), true);
}

static int mt7915_load_patch(struct mt7915_dev *dev)
{
	const struct mt7915_patch_hdr *hdr;
	const struct firmware *fw = NULL;
	int i, ret, sem;

	sem = mt7915_mcu_patch_sem_ctrl(dev, 1);
	switch (sem) {
	case PATCH_IS_DL:
		return 0;
	case PATCH_NOT_DL_SEM_SUCCESS:
		break;
	default:
		dev_err(dev->mt76.dev, "Failed to get patch semaphore\n");
		return -EAGAIN;
	}

	ret = request_firmware(&fw, MT7915_ROM_PATCH, dev->mt76.dev);
	if (ret)
		goto out;

	if (!fw || !fw->data || fw->size < sizeof(*hdr)) {
		dev_err(dev->mt76.dev, "Invalid firmware\n");
		ret = -EINVAL;
		goto out;
	}

	hdr = (const struct mt7915_patch_hdr *)(fw->data);

	dev_info(dev->mt76.dev, "HW/SW Version: 0x%x, Build Time: %.16s\n",
		 be32_to_cpu(hdr->hw_sw_ver), hdr->build_date);

	for (i = 0; i < be32_to_cpu(hdr->desc.n_region); i++) {
		struct mt7915_patch_sec *sec;
		const u8 *dl;
		u32 len, addr;

		sec = (struct mt7915_patch_sec *)(fw->data + sizeof(*hdr) +
						  i * sizeof(*sec));
		if ((be32_to_cpu(sec->type) & PATCH_SEC_TYPE_MASK) !=
		    PATCH_SEC_TYPE_INFO) {
			ret = -EINVAL;
			goto out;
		}

		addr = be32_to_cpu(sec->info.addr);
		len = be32_to_cpu(sec->info.len);
		dl = fw->data + be32_to_cpu(sec->offs);

		ret = mt7915_mcu_init_download(dev, addr, len,
					       DL_MODE_NEED_RSP);
		if (ret) {
			dev_err(dev->mt76.dev, "Download request failed\n");
			goto out;
		}

		ret = __mt76_mcu_send_firmware(&dev->mt76, MCU_CMD(FW_SCATTER),
					       dl, len, 4096);
		if (ret) {
			dev_err(dev->mt76.dev, "Failed to send patch\n");
			goto out;
		}
	}

	ret = mt7915_mcu_start_patch(dev);
	if (ret)
		dev_err(dev->mt76.dev, "Failed to start patch\n");

out:
	sem = mt7915_mcu_patch_sem_ctrl(dev, 0);
	switch (sem) {
	case PATCH_REL_SEM_SUCCESS:
		break;
	default:
		ret = -EAGAIN;
		dev_err(dev->mt76.dev, "Failed to release patch semaphore\n");
		break;
	}
	release_firmware(fw);

	return ret;
}

static u32 mt7915_mcu_gen_dl_mode(u8 feature_set, bool is_wa)
{
	u32 ret = 0;

	ret |= (feature_set & FW_FEATURE_SET_ENCRYPT) ?
	       (DL_MODE_ENCRYPT | DL_MODE_RESET_SEC_IV) : 0;
	ret |= FIELD_PREP(DL_MODE_KEY_IDX,
			  FIELD_GET(FW_FEATURE_SET_KEY_IDX, feature_set));
	ret |= DL_MODE_NEED_RSP;
	ret |= is_wa ? DL_MODE_WORKING_PDA_CR4 : 0;

	return ret;
}

static int
mt7915_mcu_send_ram_firmware(struct mt7915_dev *dev,
			     const struct mt7915_fw_trailer *hdr,
			     const u8 *data, bool is_wa)
{
	int i, offset = 0;
	u32 override = 0, option = 0;

	for (i = 0; i < hdr->n_region; i++) {
		const struct mt7915_fw_region *region;
		int err;
		u32 len, addr, mode;

		region = (const struct mt7915_fw_region *)((const u8 *)hdr -
			 (hdr->n_region - i) * sizeof(*region));
		mode = mt7915_mcu_gen_dl_mode(region->feature_set, is_wa);
		len = le32_to_cpu(region->len);
		addr = le32_to_cpu(region->addr);

		if (region->feature_set & FW_FEATURE_OVERRIDE_ADDR)
			override = addr;

		err = mt7915_mcu_init_download(dev, addr, len, mode);
		if (err) {
			dev_err(dev->mt76.dev, "Download request failed\n");
			return err;
		}

		err = __mt76_mcu_send_firmware(&dev->mt76, MCU_CMD(FW_SCATTER),
					       data + offset, len, 4096);
		if (err) {
			dev_err(dev->mt76.dev, "Failed to send firmware.\n");
			return err;
		}

		offset += len;
	}

	if (override)
		option |= FW_START_OVERRIDE;

	if (is_wa)
		option |= FW_START_WORKING_PDA_CR4;

	return mt7915_mcu_start_firmware(dev, override, option);
}

static int mt7915_load_ram(struct mt7915_dev *dev)
{
	const struct mt7915_fw_trailer *hdr;
	const struct firmware *fw;
	int ret;

	ret = request_firmware(&fw, MT7915_FIRMWARE_WM, dev->mt76.dev);
	if (ret)
		return ret;

	if (!fw || !fw->data || fw->size < sizeof(*hdr)) {
		dev_err(dev->mt76.dev, "Invalid firmware\n");
		ret = -EINVAL;
		goto out;
	}

	hdr = (const struct mt7915_fw_trailer *)(fw->data + fw->size -
					sizeof(*hdr));

	dev_info(dev->mt76.dev, "WM Firmware Version: %.10s, Build Time: %.15s\n",
		 hdr->fw_ver, hdr->build_date);

	ret = mt7915_mcu_send_ram_firmware(dev, hdr, fw->data, false);
	if (ret) {
		dev_err(dev->mt76.dev, "Failed to start WM firmware\n");
		goto out;
	}

	release_firmware(fw);

	ret = request_firmware(&fw, MT7915_FIRMWARE_WA, dev->mt76.dev);
	if (ret)
		return ret;

	if (!fw || !fw->data || fw->size < sizeof(*hdr)) {
		dev_err(dev->mt76.dev, "Invalid firmware\n");
		ret = -EINVAL;
		goto out;
	}

	hdr = (const struct mt7915_fw_trailer *)(fw->data + fw->size -
					sizeof(*hdr));

	dev_info(dev->mt76.dev, "WA Firmware Version: %.10s, Build Time: %.15s\n",
		 hdr->fw_ver, hdr->build_date);

	ret = mt7915_mcu_send_ram_firmware(dev, hdr, fw->data, true);
	if (ret) {
		dev_err(dev->mt76.dev, "Failed to start WA firmware\n");
		goto out;
	}

	snprintf(dev->mt76.hw->wiphy->fw_version,
		 sizeof(dev->mt76.hw->wiphy->fw_version),
		 "%.10s-%.15s", hdr->fw_ver, hdr->build_date);

out:
	release_firmware(fw);

	return ret;
}

static int mt7915_load_firmware(struct mt7915_dev *dev)
{
	int ret;

	ret = mt7915_load_patch(dev);
	if (ret)
		return ret;

	ret = mt7915_load_ram(dev);
	if (ret)
		return ret;

	if (!mt76_poll_msec(dev, MT_TOP_MISC, MT_TOP_MISC_FW_STATE,
			    FIELD_PREP(MT_TOP_MISC_FW_STATE,
				       FW_STATE_WACPU_RDY), 1000)) {
		dev_err(dev->mt76.dev, "Timeout for initializing firmware\n");
		return -EIO;
	}

	mt76_queue_tx_cleanup(dev, dev->mt76.q_mcu[MT_MCUQ_FWDL], false);

	dev_dbg(dev->mt76.dev, "Firmware init done\n");

	return 0;
}

int mt7915_mcu_fw_log_2_host(struct mt7915_dev *dev, u8 type, u8 ctrl)
{
	struct {
		u8 ctrl_val;
		u8 pad[3];
	} data = {
		.ctrl_val = ctrl
	};

	if (type == MCU_FW_LOG_WA)
		return mt76_mcu_send_msg(&dev->mt76, MCU_WA_EXT_CMD(FW_LOG_2_HOST),
					 &data, sizeof(data), true);

	return mt76_mcu_send_msg(&dev->mt76, MCU_EXT_CMD(FW_LOG_2_HOST), &data,
				 sizeof(data), true);
}

int mt7915_mcu_fw_dbg_ctrl(struct mt7915_dev *dev, u32 module, u8 level)
{
	struct {
		u8 ver;
		u8 pad;
		__le16 len;
		u8 level;
		u8 rsv[3];
		__le32 module_idx;
	} data = {
		.module_idx = cpu_to_le32(module),
		.level = level,
	};

	return mt76_mcu_send_msg(&dev->mt76, MCU_EXT_CMD(FW_DBG_CTRL), &data,
				 sizeof(data), false);
}

static int mt7915_mcu_set_mwds(struct mt7915_dev *dev, bool enabled)
{
	struct {
		u8 enable;
		u8 _rsv[3];
	} __packed req = {
		.enable = enabled
	};

	return mt76_mcu_send_msg(&dev->mt76, MCU_WA_EXT_CMD(MWDS_SUPPORT), &req,
				 sizeof(req), false);
}

int mt7915_mcu_set_muru_ctrl(struct mt7915_dev *dev, u32 cmd, u32 val)
{
	struct {
		__le32 cmd;
		u8 val[4];
	} __packed req = {
		.cmd = cpu_to_le32(cmd),
	};

	put_unaligned_le32(val, req.val);

	return mt76_mcu_send_msg(&dev->mt76, MCU_EXT_CMD(MURU_CTRL), &req,
				 sizeof(req), false);
}

static int
mt7915_mcu_init_rx_airtime(struct mt7915_dev *dev)
{
#define RX_AIRTIME_FEATURE_CTRL		1
#define RX_AIRTIME_BITWISE_CTRL		2
#define RX_AIRTIME_CLEAR_EN	1
	struct {
		__le16 field;
		__le16 sub_field;
		__le32 set_status;
		__le32 get_status;
		u8 _rsv[12];

		bool airtime_en;
		bool mibtime_en;
		bool earlyend_en;
		u8 _rsv1[9];

		bool airtime_clear;
		bool mibtime_clear;
		u8 _rsv2[98];
	} __packed req = {
		.field = cpu_to_le16(RX_AIRTIME_BITWISE_CTRL),
		.sub_field = cpu_to_le16(RX_AIRTIME_CLEAR_EN),
		.airtime_clear = true,
	};
	int ret;

	ret = mt76_mcu_send_msg(&dev->mt76, MCU_EXT_CMD(RX_AIRTIME_CTRL), &req,
				sizeof(req), true);
	if (ret)
		return ret;

	req.field = cpu_to_le16(RX_AIRTIME_FEATURE_CTRL);
	req.sub_field = cpu_to_le16(RX_AIRTIME_CLEAR_EN);
	req.airtime_en = true;

	return mt76_mcu_send_msg(&dev->mt76, MCU_EXT_CMD(RX_AIRTIME_CTRL), &req,
				 sizeof(req), true);
}

int mt7915_mcu_init(struct mt7915_dev *dev)
{
	static const struct mt76_mcu_ops mt7915_mcu_ops = {
		.headroom = sizeof(struct mt7915_mcu_txd),
		.mcu_skb_send_msg = mt7915_mcu_send_message,
		.mcu_parse_response = mt7915_mcu_parse_response,
		.mcu_restart = mt7915_mcu_restart,
	};
	int ret;

	dev->mt76.mcu_ops = &mt7915_mcu_ops;

	ret = mt7915_driver_own(dev);
	if (ret)
		return ret;

	ret = mt7915_load_firmware(dev);
	if (ret)
		return ret;

	set_bit(MT76_STATE_MCU_RUNNING, &dev->mphy.state);
	ret = mt7915_mcu_fw_log_2_host(dev, MCU_FW_LOG_WM, 0);
	if (ret)
		return ret;

	ret = mt7915_mcu_fw_log_2_host(dev, MCU_FW_LOG_WA, 0);
	if (ret)
		return ret;

	ret = mt7915_mcu_set_mwds(dev, 1);
	if (ret)
		return ret;

	ret = mt7915_mcu_set_muru_ctrl(dev, MURU_SET_PLATFORM_TYPE,
				       MURU_PLATFORM_TYPE_PERF_LEVEL_2);
	if (ret)
		return ret;

	ret = mt7915_mcu_init_rx_airtime(dev);
	if (ret)
		return ret;

	return mt7915_mcu_wa_cmd(dev, MCU_WA_PARAM_CMD(SET),
				 MCU_WA_PARAM_RED, 0, 0);
}

void mt7915_mcu_exit(struct mt7915_dev *dev)
{
	__mt76_mcu_restart(&dev->mt76);
	if (!mt76_poll_msec(dev, MT_TOP_MISC, MT_TOP_MISC_FW_STATE,
			    FIELD_PREP(MT_TOP_MISC_FW_STATE,
				       FW_STATE_FW_DOWNLOAD), 1000)) {
		dev_err(dev->mt76.dev, "Failed to exit mcu\n");
		return;
	}

	mt76_wr(dev, MT_TOP_LPCR_HOST_BAND0, MT_TOP_LPCR_HOST_FW_OWN);
	skb_queue_purge(&dev->mt76.mcu.res_q);
}

static int
mt7915_mcu_set_rx_hdr_trans_blacklist(struct mt7915_dev *dev, int band)
{
	struct {
		u8 operation;
		u8 count;
		u8 _rsv[2];
		u8 index;
		u8 enable;
		__le16 etype;
	} req = {
		.operation = 1,
		.count = 1,
		.enable = 1,
		.etype = cpu_to_le16(ETH_P_PAE),
	};

	return mt76_mcu_send_msg(&dev->mt76, MCU_EXT_CMD(RX_HDR_TRANS),
				 &req, sizeof(req), false);
}

int mt7915_mcu_set_mac(struct mt7915_dev *dev, int band,
		       bool enable, bool hdr_trans)
{
	struct {
		u8 operation;
		u8 enable;
		u8 check_bssid;
		u8 insert_vlan;
		u8 remove_vlan;
		u8 tid;
		u8 mode;
		u8 rsv;
	} __packed req_trans = {
		.enable = hdr_trans,
	};
	struct {
		u8 enable;
		u8 band;
		u8 rsv[2];
	} __packed req_mac = {
		.enable = enable,
		.band = band,
	};
	int ret;

	ret = mt76_mcu_send_msg(&dev->mt76, MCU_EXT_CMD(RX_HDR_TRANS),
				&req_trans, sizeof(req_trans), false);
	if (ret)
		return ret;

	if (hdr_trans)
		mt7915_mcu_set_rx_hdr_trans_blacklist(dev, band);

	return mt76_mcu_send_msg(&dev->mt76, MCU_EXT_CMD(MAC_INIT_CTRL),
				 &req_mac, sizeof(req_mac), true);
}

int mt7915_mcu_set_scs(struct mt7915_dev *dev, u8 band, bool enable)
{
	struct {
		__le32 cmd;
		u8 band;
		u8 enable;
	} __packed req = {
		.cmd = cpu_to_le32(SCS_ENABLE),
		.band = band,
		.enable = enable + 1,
	};

	return mt76_mcu_send_msg(&dev->mt76, MCU_EXT_CMD(SCS_CTRL), &req,
				 sizeof(req), false);
}

int mt7915_mcu_set_rts_thresh(struct mt7915_phy *phy, u32 val)
{
	struct mt7915_dev *dev = phy->dev;
	struct {
		u8 prot_idx;
		u8 band;
		u8 rsv[2];
		__le32 len_thresh;
		__le32 pkt_thresh;
	} __packed req = {
		.prot_idx = 1,
		.band = phy != &dev->phy,
		.len_thresh = cpu_to_le32(val),
		.pkt_thresh = cpu_to_le32(0x2),
	};

	return mt76_mcu_send_msg(&dev->mt76, MCU_EXT_CMD(PROTECT_CTRL), &req,
				 sizeof(req), true);
}

int mt7915_mcu_update_edca(struct mt7915_dev *dev, void *param)
{
	struct mt7915_mcu_tx *req = (struct mt7915_mcu_tx *)param;
	u8 num = req->total;
	size_t len = sizeof(*req) -
		     (IEEE80211_NUM_ACS - num) * sizeof(struct edca);

	return mt76_mcu_send_msg(&dev->mt76, MCU_EXT_CMD(EDCA_UPDATE), req,
				 len, true);
}

int mt7915_mcu_set_tx(struct mt7915_dev *dev, struct ieee80211_vif *vif)
{
#define TX_CMD_MODE		1
	struct mt7915_mcu_tx req = {
		.valid = true,
		.mode = TX_CMD_MODE,
		.total = IEEE80211_NUM_ACS,
	};
	struct mt7915_vif *mvif = (struct mt7915_vif *)vif->drv_priv;
	int ac;

	for (ac = 0; ac < IEEE80211_NUM_ACS; ac++) {
		struct ieee80211_tx_queue_params *q = &mvif->queue_params[ac];
		struct edca *e = &req.edca[ac];

		e->set = WMM_PARAM_SET;
		e->queue = ac + mvif->wmm_idx * MT7915_MAX_WMM_SETS;
		e->aifs = q->aifs;
		e->txop = cpu_to_le16(q->txop);

		if (q->cw_min)
			e->cw_min = fls(q->cw_min);
		else
			e->cw_min = 5;

		if (q->cw_max)
			e->cw_max = cpu_to_le16(fls(q->cw_max));
		else
			e->cw_max = cpu_to_le16(10);
	}

	return mt7915_mcu_update_edca(dev, &req);
}

int mt7915_mcu_set_pm(struct mt7915_dev *dev, int band, int enter)
{
#define ENTER_PM_STATE		1
#define EXIT_PM_STATE		2
	struct {
		u8 pm_number;
		u8 pm_state;
		u8 bssid[ETH_ALEN];
		u8 dtim_period;
		u8 wlan_idx_lo;
		__le16 bcn_interval;
		__le32 aid;
		__le32 rx_filter;
		u8 band_idx;
		u8 wlan_idx_hi;
		u8 rsv[2];
		__le32 feature;
		u8 omac_idx;
		u8 wmm_idx;
		u8 bcn_loss_cnt;
		u8 bcn_sp_duration;
	} __packed req = {
		.pm_number = 5,
		.pm_state = (enter) ? ENTER_PM_STATE : EXIT_PM_STATE,
		.band_idx = band,
	};

	return mt76_mcu_send_msg(&dev->mt76, MCU_EXT_CMD(PM_STATE_CTRL), &req,
				 sizeof(req), true);
}

int mt7915_mcu_rdd_cmd(struct mt7915_dev *dev,
		       enum mt7915_rdd_cmd cmd, u8 index,
		       u8 rx_sel, u8 val)
{
	struct {
		u8 ctrl;
		u8 rdd_idx;
		u8 rdd_rx_sel;
		u8 val;
		u8 rsv[4];
	} __packed req = {
		.ctrl = cmd,
		.rdd_idx = index,
		.rdd_rx_sel = rx_sel,
		.val = val,
	};

	return mt76_mcu_send_msg(&dev->mt76, MCU_EXT_CMD(SET_RDD_CTRL), &req,
				 sizeof(req), true);
}

int mt7915_mcu_set_fcc5_lpn(struct mt7915_dev *dev, int val)
{
	struct {
		__le32 tag;
		__le16 min_lpn;
		u8 rsv[2];
	} __packed req = {
		.tag = cpu_to_le32(0x1),
		.min_lpn = cpu_to_le16(val),
	};

	return mt76_mcu_send_msg(&dev->mt76, MCU_EXT_CMD(SET_RDD_TH), &req,
				 sizeof(req), true);
}

int mt7915_mcu_set_pulse_th(struct mt7915_dev *dev,
			    const struct mt7915_dfs_pulse *pulse)
{
	struct {
		__le32 tag;

		__le32 max_width;		/* us */
		__le32 max_pwr;			/* dbm */
		__le32 min_pwr;			/* dbm */
		__le32 min_stgr_pri;		/* us */
		__le32 max_stgr_pri;		/* us */
		__le32 min_cr_pri;		/* us */
		__le32 max_cr_pri;		/* us */
	} __packed req = {
		.tag = cpu_to_le32(0x3),

#define __req_field(field) .field = cpu_to_le32(pulse->field)
		__req_field(max_width),
		__req_field(max_pwr),
		__req_field(min_pwr),
		__req_field(min_stgr_pri),
		__req_field(max_stgr_pri),
		__req_field(min_cr_pri),
		__req_field(max_cr_pri),
#undef __req_field
	};

	return mt76_mcu_send_msg(&dev->mt76, MCU_EXT_CMD(SET_RDD_TH), &req,
				 sizeof(req), true);
}

int mt7915_mcu_set_radar_th(struct mt7915_dev *dev, int index,
			    const struct mt7915_dfs_pattern *pattern)
{
	struct {
		__le32 tag;
		__le16 radar_type;

		u8 enb;
		u8 stgr;
		u8 min_crpn;
		u8 max_crpn;
		u8 min_crpr;
		u8 min_pw;
		__le32 min_pri;
		__le32 max_pri;
		u8 max_pw;
		u8 min_crbn;
		u8 max_crbn;
		u8 min_stgpn;
		u8 max_stgpn;
		u8 min_stgpr;
		u8 rsv[2];
		__le32 min_stgpr_diff;
	} __packed req = {
		.tag = cpu_to_le32(0x2),
		.radar_type = cpu_to_le16(index),

#define __req_field_u8(field) .field = pattern->field
#define __req_field_u32(field) .field = cpu_to_le32(pattern->field)
		__req_field_u8(enb),
		__req_field_u8(stgr),
		__req_field_u8(min_crpn),
		__req_field_u8(max_crpn),
		__req_field_u8(min_crpr),
		__req_field_u8(min_pw),
		__req_field_u32(min_pri),
		__req_field_u32(max_pri),
		__req_field_u8(max_pw),
		__req_field_u8(min_crbn),
		__req_field_u8(max_crbn),
		__req_field_u8(min_stgpn),
		__req_field_u8(max_stgpn),
		__req_field_u8(min_stgpr),
		__req_field_u32(min_stgpr_diff),
#undef __req_field_u8
#undef __req_field_u32
	};

	return mt76_mcu_send_msg(&dev->mt76, MCU_EXT_CMD(SET_RDD_TH), &req,
				 sizeof(req), true);
}

int mt7915_mcu_set_chan_info(struct mt7915_phy *phy, int cmd)
{
	struct mt7915_dev *dev = phy->dev;
	struct cfg80211_chan_def *chandef = &phy->mt76->chandef;
	int freq1 = chandef->center_freq1;
	bool ext_phy = phy != &dev->phy;
	struct {
		u8 control_ch;
		u8 center_ch;
		u8 bw;
		u8 tx_streams_num;
		u8 rx_streams;	/* mask or num */
		u8 switch_reason;
		u8 band_idx;
		u8 center_ch2;	/* for 80+80 only */
		__le16 cac_case;
		u8 channel_band;
		u8 rsv0;
		__le32 outband_freq;
		u8 txpower_drop;
		u8 ap_bw;
		u8 ap_center_ch;
		u8 rsv1[57];
	} __packed req = {
		.control_ch = chandef->chan->hw_value,
		.center_ch = ieee80211_frequency_to_channel(freq1),
		.bw = mt7915_mcu_chan_bw(chandef),
		.tx_streams_num = hweight8(phy->mt76->antenna_mask),
		.rx_streams = phy->mt76->antenna_mask,
		.band_idx = ext_phy,
		.channel_band = chandef->chan->band,
	};

#ifdef CONFIG_NL80211_TESTMODE
	if (phy->mt76->test.tx_antenna_mask &&
	    (phy->mt76->test.state == MT76_TM_STATE_TX_FRAMES ||
	     phy->mt76->test.state == MT76_TM_STATE_RX_FRAMES ||
	     phy->mt76->test.state == MT76_TM_STATE_TX_CONT)) {
		req.tx_streams_num = fls(phy->mt76->test.tx_antenna_mask);
		req.rx_streams = phy->mt76->test.tx_antenna_mask;

		if (ext_phy) {
			req.tx_streams_num = 2;
			req.rx_streams >>= 2;
		}
	}
#endif

	if (phy->mt76->hw->conf.flags & IEEE80211_CONF_OFFCHANNEL)
		req.switch_reason = CH_SWITCH_SCAN_BYPASS_DPD;
	else if ((chandef->chan->flags & IEEE80211_CHAN_RADAR) &&
		 chandef->chan->dfs_state != NL80211_DFS_AVAILABLE)
		req.switch_reason = CH_SWITCH_DFS;
	else
		req.switch_reason = CH_SWITCH_NORMAL;

	if (cmd == MCU_EXT_CMD(CHANNEL_SWITCH))
		req.rx_streams = hweight8(req.rx_streams);

	if (chandef->width == NL80211_CHAN_WIDTH_80P80) {
		int freq2 = chandef->center_freq2;

		req.center_ch2 = ieee80211_frequency_to_channel(freq2);
	}

	return mt76_mcu_send_msg(&dev->mt76, cmd, &req, sizeof(req), true);
}

static int mt7915_mcu_set_eeprom_flash(struct mt7915_dev *dev)
{
#define MAX_PAGE_IDX_MASK	GENMASK(7, 5)
#define PAGE_IDX_MASK		GENMASK(4, 2)
#define PER_PAGE_SIZE		0x400
	struct mt7915_mcu_eeprom req = { .buffer_mode = EE_MODE_BUFFER };
	u8 total = DIV_ROUND_UP(MT7915_EEPROM_SIZE, PER_PAGE_SIZE);
	u8 *eep = (u8 *)dev->mt76.eeprom.data;
	int eep_len;
	int i;

	for (i = 0; i < total; i++, eep += eep_len) {
		struct sk_buff *skb;
		int ret;

		if (i == total - 1 && !!(MT7915_EEPROM_SIZE % PER_PAGE_SIZE))
			eep_len = MT7915_EEPROM_SIZE % PER_PAGE_SIZE;
		else
			eep_len = PER_PAGE_SIZE;

		skb = mt76_mcu_msg_alloc(&dev->mt76, NULL,
					 sizeof(req) + eep_len);
		if (!skb)
			return -ENOMEM;

		req.format = FIELD_PREP(MAX_PAGE_IDX_MASK, total - 1) |
			     FIELD_PREP(PAGE_IDX_MASK, i) | EE_FORMAT_WHOLE;
		req.len = cpu_to_le16(eep_len);

		skb_put_data(skb, &req, sizeof(req));
		skb_put_data(skb, eep, eep_len);

		ret = mt76_mcu_skb_send_msg(&dev->mt76, skb,
					    MCU_EXT_CMD(EFUSE_BUFFER_MODE), true);
		if (ret)
			return ret;
	}

	return 0;
}

int mt7915_mcu_set_eeprom(struct mt7915_dev *dev)
{
	struct mt7915_mcu_eeprom req = {
		.buffer_mode = EE_MODE_EFUSE,
		.format = EE_FORMAT_WHOLE,
	};

	if (dev->flash_mode)
		return mt7915_mcu_set_eeprom_flash(dev);

	return mt76_mcu_send_msg(&dev->mt76, MCU_EXT_CMD(EFUSE_BUFFER_MODE),
				 &req, sizeof(req), true);
}

int mt7915_mcu_get_eeprom(struct mt7915_dev *dev, u32 offset)
{
	struct mt7915_mcu_eeprom_info req = {
		.addr = cpu_to_le32(round_down(offset,
				    MT7915_EEPROM_BLOCK_SIZE)),
	};
	struct mt7915_mcu_eeprom_info *res;
	struct sk_buff *skb;
	int ret;
	u8 *buf;

	ret = mt76_mcu_send_and_get_msg(&dev->mt76, MCU_EXT_QUERY(EFUSE_ACCESS), &req,
				sizeof(req), true, &skb);
	if (ret)
		return ret;

	res = (struct mt7915_mcu_eeprom_info *)skb->data;
	buf = dev->mt76.eeprom.data + le32_to_cpu(res->addr);
	memcpy(buf, res->data, MT7915_EEPROM_BLOCK_SIZE);
	dev_kfree_skb(skb);

	return 0;
}

static int mt7915_mcu_set_pre_cal(struct mt7915_dev *dev, u8 idx,
				  u8 *data, u32 len, int cmd)
{
	struct {
		u8 dir;
		u8 valid;
		__le16 bitmap;
		s8 precal;
		u8 action;
		u8 band;
		u8 idx;
		u8 rsv[4];
		__le32 len;
	} req = {};
	struct sk_buff *skb;

	skb = mt76_mcu_msg_alloc(&dev->mt76, NULL, sizeof(req) + len);
	if (!skb)
		return -ENOMEM;

	req.idx = idx;
	req.len = cpu_to_le32(len);
	skb_put_data(skb, &req, sizeof(req));
	skb_put_data(skb, data, len);

	return mt76_mcu_skb_send_msg(&dev->mt76, skb, cmd, false);
}

int mt7915_mcu_apply_group_cal(struct mt7915_dev *dev)
{
	u8 idx = 0, *cal = dev->cal, *eep = dev->mt76.eeprom.data;
	u32 total = MT_EE_CAL_GROUP_SIZE;

	if (!(eep[MT_EE_DO_PRE_CAL] & MT_EE_WIFI_CAL_GROUP))
		return 0;

	/*
	 * Items: Rx DCOC, RSSI DCOC, Tx TSSI DCOC, Tx LPFG
	 * Tx FDIQ, Tx DCIQ, Rx FDIQ, Rx FIIQ, ADCDCOC
	 */
	while (total > 0) {
		int ret, len;

		len = min_t(u32, total, MT_EE_CAL_UNIT);

		ret = mt7915_mcu_set_pre_cal(dev, idx, cal, len,
					     MCU_EXT_CMD(GROUP_PRE_CAL_INFO));
		if (ret)
			return ret;

		total -= len;
		cal += len;
		idx++;
	}

	return 0;
}

static int mt7915_find_freq_idx(const u16 *freqs, int n_freqs, u16 cur)
{
	int i;

	for (i = 0; i < n_freqs; i++)
		if (cur == freqs[i])
			return i;

	return -1;
}

static int mt7915_dpd_freq_idx(u16 freq, u8 bw)
{
	static const u16 freq_list[] = {
		5180, 5200, 5220, 5240,
		5260, 5280, 5300, 5320,
		5500, 5520, 5540, 5560,
		5580, 5600, 5620, 5640,
		5660, 5680, 5700, 5745,
		5765, 5785, 5805, 5825
	};
	int offset_2g = ARRAY_SIZE(freq_list);
	int idx;

	if (freq < 4000) {
		if (freq < 2432)
			return offset_2g;
		if (freq < 2457)
			return offset_2g + 1;

		return offset_2g + 2;
	}

	if (bw == NL80211_CHAN_WIDTH_80P80 || bw == NL80211_CHAN_WIDTH_160)
		return -1;

	if (bw != NL80211_CHAN_WIDTH_20) {
		idx = mt7915_find_freq_idx(freq_list, ARRAY_SIZE(freq_list),
					   freq + 10);
		if (idx >= 0)
			return idx;

		idx = mt7915_find_freq_idx(freq_list, ARRAY_SIZE(freq_list),
					   freq - 10);
		if (idx >= 0)
			return idx;
	}

	return mt7915_find_freq_idx(freq_list, ARRAY_SIZE(freq_list), freq);
}

int mt7915_mcu_apply_tx_dpd(struct mt7915_phy *phy)
{
	struct mt7915_dev *dev = phy->dev;
	struct cfg80211_chan_def *chandef = &phy->mt76->chandef;
	u16 total = 2, center_freq = chandef->center_freq1;
	u8 *cal = dev->cal, *eep = dev->mt76.eeprom.data;
	int idx;

	if (!(eep[MT_EE_DO_PRE_CAL] & MT_EE_WIFI_CAL_DPD))
		return 0;

	idx = mt7915_dpd_freq_idx(center_freq, chandef->width);
	if (idx < 0)
		return -EINVAL;

	/* Items: Tx DPD, Tx Flatness */
	idx = idx * 2;
	cal += MT_EE_CAL_GROUP_SIZE;

	while (total--) {
		int ret;

		cal += (idx * MT_EE_CAL_UNIT);
		ret = mt7915_mcu_set_pre_cal(dev, idx, cal, MT_EE_CAL_UNIT,
					     MCU_EXT_CMD(DPD_PRE_CAL_INFO));
		if (ret)
			return ret;

		idx++;
	}

	return 0;
}

int mt7915_mcu_get_chan_mib_info(struct mt7915_phy *phy, bool chan_switch)
{
	/* strict order */
	static const enum mt7915_chan_mib_offs offs[] = {
		MIB_BUSY_TIME, MIB_TX_TIME, MIB_RX_TIME, MIB_OBSS_AIRTIME
	};
	struct mt76_channel_state *state = phy->mt76->chan_state;
	struct mt76_channel_state *state_ts = &phy->state_ts;
	struct mt7915_dev *dev = phy->dev;
	struct mt7915_mcu_mib *res, req[4];
	struct sk_buff *skb;
	int i, ret;

	for (i = 0; i < 4; i++) {
		req[i].band = cpu_to_le32(phy != &dev->phy);
		req[i].offs = cpu_to_le32(offs[i]);
	}

	ret = mt76_mcu_send_and_get_msg(&dev->mt76, MCU_EXT_CMD(GET_MIB_INFO),
					req, sizeof(req), true, &skb);
	if (ret)
		return ret;

	res = (struct mt7915_mcu_mib *)(skb->data + 20);

	if (chan_switch)
		goto out;

#define __res_u64(s) le64_to_cpu(res[s].data)
	state->cc_busy += __res_u64(0) - state_ts->cc_busy;
	state->cc_tx += __res_u64(1) - state_ts->cc_tx;
	state->cc_bss_rx += __res_u64(2) - state_ts->cc_bss_rx;
	state->cc_rx += __res_u64(2) + __res_u64(3) - state_ts->cc_rx;

out:
	state_ts->cc_busy = __res_u64(0);
	state_ts->cc_tx = __res_u64(1);
	state_ts->cc_bss_rx = __res_u64(2);
	state_ts->cc_rx = __res_u64(2) + __res_u64(3);
#undef __res_u64

	dev_kfree_skb(skb);

	return 0;
}

int mt7915_mcu_get_temperature(struct mt7915_phy *phy)
{
	struct mt7915_dev *dev = phy->dev;
	struct {
		u8 ctrl_id;
		u8 action;
		u8 dbdc_idx;
		u8 rsv[5];
	} req = {
		.ctrl_id = THERMAL_SENSOR_TEMP_QUERY,
		.dbdc_idx = phy != &dev->phy,
	};

	return mt76_mcu_send_msg(&dev->mt76, MCU_EXT_CMD(THERMAL_CTRL), &req,
				 sizeof(req), true);
}

int mt7915_mcu_set_thermal_throttling(struct mt7915_phy *phy, u8 state)
<<<<<<< HEAD
{
	struct mt7915_dev *dev = phy->dev;
	struct {
		struct mt7915_mcu_thermal_ctrl ctrl;

		__le32 trigger_temp;
		__le32 restore_temp;
		__le16 sustain_time;
		u8 rsv[2];
	} __packed req = {
		.ctrl = {
			.band_idx = phy != &dev->phy,
		},
	};
	int level;

#define TRIGGER_TEMPERATURE	122
#define RESTORE_TEMPERATURE	116
#define SUSTAIN_PERIOD		10

	if (!state) {
		req.ctrl.ctrl_id = THERMAL_PROTECT_DISABLE;
		goto out;
	}

	/* set duty cycle and level */
	for (level = 0; level < 4; level++) {
		int ret;

		req.ctrl.ctrl_id = THERMAL_PROTECT_DUTY_CONFIG;
		req.ctrl.duty.duty_level = level;
		req.ctrl.duty.duty_cycle = state;
		state = state * 4 / 5;

		ret = mt76_mcu_send_msg(&dev->mt76, MCU_EXT_CMD(THERMAL_PROT),
					&req, sizeof(req.ctrl), false);
		if (ret)
			return ret;
	}

	/* currently use fixed values for throttling, and would be better
	 * to implement thermal zone for dynamic trip in the long run.
	 */

	/* set high-temperature trigger threshold */
	req.ctrl.ctrl_id = THERMAL_PROTECT_ENABLE;
	req.trigger_temp = cpu_to_le32(TRIGGER_TEMPERATURE);
	req.restore_temp = cpu_to_le32(RESTORE_TEMPERATURE);
	req.sustain_time = cpu_to_le16(SUSTAIN_PERIOD);

out:
	req.ctrl.type.protect_type = 1;
	req.ctrl.type.trigger_type = 1;

	return mt76_mcu_send_msg(&dev->mt76, MCU_EXT_CMD(THERMAL_PROT),
				 &req, sizeof(req), false);
}

int mt7915_mcu_get_tx_rate(struct mt7915_dev *dev, u32 cmd, u16 wlan_idx)
=======
>>>>>>> df0cc57e
{
	struct mt7915_dev *dev = phy->dev;
	struct {
		struct mt7915_mcu_thermal_ctrl ctrl;

		__le32 trigger_temp;
		__le32 restore_temp;
		__le16 sustain_time;
		u8 rsv[2];
	} __packed req = {
		.ctrl = {
			.band_idx = phy != &dev->phy,
		},
	};
	int level;

	if (!state) {
		req.ctrl.ctrl_id = THERMAL_PROTECT_DISABLE;
		goto out;
	}

	/* set duty cycle and level */
	for (level = 0; level < 4; level++) {
		int ret;

		req.ctrl.ctrl_id = THERMAL_PROTECT_DUTY_CONFIG;
		req.ctrl.duty.duty_level = level;
		req.ctrl.duty.duty_cycle = state;
		state /= 2;

		ret = mt76_mcu_send_msg(&dev->mt76, MCU_EXT_CMD(THERMAL_PROT),
					&req, sizeof(req.ctrl), false);
		if (ret)
			return ret;
	}

	/* set high-temperature trigger threshold */
	req.ctrl.ctrl_id = THERMAL_PROTECT_ENABLE;
	/* add a safety margin ~10 */
	req.restore_temp = cpu_to_le32(phy->throttle_temp[0] - 10);
	req.trigger_temp = cpu_to_le32(phy->throttle_temp[1]);
	req.sustain_time = cpu_to_le16(10);

out:
	req.ctrl.type.protect_type = 1;
	req.ctrl.type.trigger_type = 1;

	return mt76_mcu_send_msg(&dev->mt76, MCU_EXT_CMD(THERMAL_PROT),
				 &req, sizeof(req), false);
}

int mt7915_mcu_set_txpower_sku(struct mt7915_phy *phy)
{
	struct mt7915_dev *dev = phy->dev;
	struct mt76_phy *mphy = phy->mt76;
	struct ieee80211_hw *hw = mphy->hw;
	struct mt7915_sku_val {
		u8 format_id;
		u8 limit_type;
		u8 dbdc_idx;
		s8 val[MT7915_SKU_RATE_NUM];
	} __packed req = {
		.format_id = 4,
		.dbdc_idx = phy != &dev->phy,
	};
	struct mt76_power_limits limits_array;
	s8 *la = (s8 *)&limits_array;
	int i, idx, n_chains = hweight8(mphy->antenna_mask);
	int tx_power;

	tx_power = hw->conf.power_level * 2 -
		   mt76_tx_power_nss_delta(n_chains);

	tx_power = mt76_get_rate_power_limits(mphy, mphy->chandef.chan,
					      &limits_array, tx_power);
	mphy->txpower_cur = tx_power;

	for (i = 0, idx = 0; i < ARRAY_SIZE(mt7915_sku_group_len); i++) {
		u8 mcs_num, len = mt7915_sku_group_len[i];
		int j;

		if (i >= SKU_HT_BW20 && i <= SKU_VHT_BW160) {
			mcs_num = 10;

			if (i == SKU_HT_BW20 || i == SKU_VHT_BW20)
				la = (s8 *)&limits_array + 12;
		} else {
			mcs_num = len;
		}

		for (j = 0; j < min_t(u8, mcs_num, len); j++)
			req.val[idx + j] = la[j];

		la += mcs_num;
		idx += len;
	}

	return mt76_mcu_send_msg(&dev->mt76,
				 MCU_EXT_CMD(TX_POWER_FEATURE_CTRL), &req,
				 sizeof(req), true);
}

int mt7915_mcu_get_txpower_sku(struct mt7915_phy *phy, s8 *txpower, int len)
{
#define RATE_POWER_INFO	2
	struct mt7915_dev *dev = phy->dev;
	struct {
		u8 format_id;
		u8 category;
		u8 band;
		u8 _rsv;
	} __packed req = {
		.format_id = 7,
		.category = RATE_POWER_INFO,
		.band = phy != &dev->phy,
	};
	s8 res[MT7915_SKU_RATE_NUM][2];
	struct sk_buff *skb;
	int ret, i;

	ret = mt76_mcu_send_and_get_msg(&dev->mt76,
					MCU_EXT_CMD(TX_POWER_FEATURE_CTRL),
					&req, sizeof(req), true, &skb);
	if (ret)
		return ret;

	memcpy(res, skb->data + 4, sizeof(res));
	for (i = 0; i < len; i++)
		txpower[i] = res[i][req.band];

	dev_kfree_skb(skb);

	return 0;
}

int mt7915_mcu_set_test_param(struct mt7915_dev *dev, u8 param, bool test_mode,
			      u8 en)
{
	struct {
		u8 test_mode_en;
		u8 param_idx;
		u8 _rsv[2];

		u8 enable;
		u8 _rsv2[3];

		u8 pad[8];
	} __packed req = {
		.test_mode_en = test_mode,
		.param_idx = param,
		.enable = en,
	};

	return mt76_mcu_send_msg(&dev->mt76, MCU_EXT_CMD(ATE_CTRL), &req,
				 sizeof(req), false);
}

int mt7915_mcu_set_sku_en(struct mt7915_phy *phy, bool enable)
{
	struct mt7915_dev *dev = phy->dev;
	struct mt7915_sku {
		u8 format_id;
		u8 sku_enable;
		u8 dbdc_idx;
		u8 rsv;
	} __packed req = {
		.format_id = 0,
		.dbdc_idx = phy != &dev->phy,
		.sku_enable = enable,
	};

	return mt76_mcu_send_msg(&dev->mt76,
				 MCU_EXT_CMD(TX_POWER_FEATURE_CTRL), &req,
				 sizeof(req), true);
}

int mt7915_mcu_set_ser(struct mt7915_dev *dev, u8 action, u8 set, u8 band)
{
	struct {
		u8 action;
		u8 set;
		u8 band;
		u8 rsv;
	} req = {
		.action = action,
		.set = set,
		.band = band,
	};

	return mt76_mcu_send_msg(&dev->mt76, MCU_EXT_CMD(SET_SER_TRIGGER),
				 &req, sizeof(req), false);
}

int mt7915_mcu_set_txbf(struct mt7915_dev *dev, u8 action)
{
	struct {
		u8 action;
		union {
			struct {
				u8 snd_mode;
				u8 sta_num;
				u8 rsv;
				u8 wlan_idx[4];
				__le32 snd_period;	/* ms */
			} __packed snd;
			struct {
				bool ebf;
				bool ibf;
				u8 rsv;
			} __packed type;
			struct {
				u8 bf_num;
				u8 bf_bitmap;
				u8 bf_sel[8];
				u8 rsv[5];
			} __packed mod;
		};
	} __packed req = {
		.action = action,
	};

#define MT_BF_PROCESSING	4
	switch (action) {
	case MT_BF_SOUNDING_ON:
		req.snd.snd_mode = MT_BF_PROCESSING;
		break;
	case MT_BF_TYPE_UPDATE:
		req.type.ebf = true;
		req.type.ibf = dev->ibf;
		break;
	case MT_BF_MODULE_UPDATE:
		req.mod.bf_num = 2;
		req.mod.bf_bitmap = GENMASK(1, 0);
		break;
	default:
		return -EINVAL;
	}

	return mt76_mcu_send_msg(&dev->mt76, MCU_EXT_CMD(TXBF_ACTION), &req,
				 sizeof(req), true);
}

int mt7915_mcu_add_obss_spr(struct mt7915_dev *dev, struct ieee80211_vif *vif,
			    bool enable)
{
#define MT_SPR_ENABLE		1
	struct mt7915_vif *mvif = (struct mt7915_vif *)vif->drv_priv;
	struct {
		u8 action;
		u8 arg_num;
		u8 band_idx;
		u8 status;
		u8 drop_tx_idx;
		u8 sta_idx;	/* 256 sta */
		u8 rsv[2];
		__le32 val;
	} __packed req = {
		.action = MT_SPR_ENABLE,
		.arg_num = 1,
		.band_idx = mvif->band_idx,
		.val = cpu_to_le32(enable),
	};

	return mt76_mcu_send_msg(&dev->mt76, MCU_EXT_CMD(SET_SPR), &req,
				 sizeof(req), true);
}

int mt7915_mcu_get_rx_rate(struct mt7915_phy *phy, struct ieee80211_vif *vif,
			   struct ieee80211_sta *sta, struct rate_info *rate)
{
	struct mt7915_vif *mvif = (struct mt7915_vif *)vif->drv_priv;
	struct mt7915_sta *msta = (struct mt7915_sta *)sta->drv_priv;
	struct mt7915_dev *dev = phy->dev;
	struct mt76_phy *mphy = phy->mt76;
	struct {
		u8 category;
		u8 band;
		__le16 wcid;
	} __packed req = {
		.category = MCU_PHY_STATE_CONTENTION_RX_RATE,
		.band = mvif->band_idx,
		.wcid = cpu_to_le16(msta->wcid.idx),
	};
	struct ieee80211_supported_band *sband;
	struct mt7915_mcu_phy_rx_info *res;
	struct sk_buff *skb;
	int ret;
	bool cck = false;

	ret = mt76_mcu_send_and_get_msg(&dev->mt76, MCU_EXT_CMD(PHY_STAT_INFO),
					&req, sizeof(req), true, &skb);
	if (ret)
		return ret;

	res = (struct mt7915_mcu_phy_rx_info *)skb->data;

	rate->mcs = res->rate;
	rate->nss = res->nsts + 1;

	switch (res->mode) {
	case MT_PHY_TYPE_CCK:
		cck = true;
		fallthrough;
	case MT_PHY_TYPE_OFDM:
		if (mphy->chandef.chan->band == NL80211_BAND_5GHZ)
			sband = &mphy->sband_5g.sband;
		else
			sband = &mphy->sband_2g.sband;

		rate->mcs = mt76_get_rate(&dev->mt76, sband, rate->mcs, cck);
		rate->legacy = sband->bitrates[rate->mcs].bitrate;
		break;
	case MT_PHY_TYPE_HT:
	case MT_PHY_TYPE_HT_GF:
		if (rate->mcs > 31) {
			ret = -EINVAL;
			goto out;
		}

		rate->flags = RATE_INFO_FLAGS_MCS;
		if (res->gi)
			rate->flags |= RATE_INFO_FLAGS_SHORT_GI;
		break;
	case MT_PHY_TYPE_VHT:
		if (rate->mcs > 9) {
			ret = -EINVAL;
			goto out;
		}

		rate->flags = RATE_INFO_FLAGS_VHT_MCS;
		if (res->gi)
			rate->flags |= RATE_INFO_FLAGS_SHORT_GI;
		break;
	case MT_PHY_TYPE_HE_SU:
	case MT_PHY_TYPE_HE_EXT_SU:
	case MT_PHY_TYPE_HE_TB:
	case MT_PHY_TYPE_HE_MU:
		if (res->gi > NL80211_RATE_INFO_HE_GI_3_2 || rate->mcs > 11) {
			ret = -EINVAL;
			goto out;
		}
		rate->he_gi = res->gi;
		rate->flags = RATE_INFO_FLAGS_HE_MCS;
		break;
	default:
		ret = -EINVAL;
		goto out;
	}

	switch (res->bw) {
	case IEEE80211_STA_RX_BW_160:
		rate->bw = RATE_INFO_BW_160;
		break;
	case IEEE80211_STA_RX_BW_80:
		rate->bw = RATE_INFO_BW_80;
		break;
	case IEEE80211_STA_RX_BW_40:
		rate->bw = RATE_INFO_BW_40;
		break;
	default:
		rate->bw = RATE_INFO_BW_20;
		break;
	}

out:
	dev_kfree_skb(skb);

	return ret;
}

int mt7915_mcu_update_bss_color(struct mt7915_dev *dev, struct ieee80211_vif *vif,
				struct cfg80211_he_bss_color *he_bss_color)
{
	int len = sizeof(struct sta_req_hdr) + sizeof(struct bss_info_color);
	struct mt7915_vif *mvif = (struct mt7915_vif *)vif->drv_priv;
	struct bss_info_color *bss_color;
	struct sk_buff *skb;
	struct tlv *tlv;

	skb = mt7915_mcu_alloc_sta_req(dev, mvif, NULL, len);
	if (IS_ERR(skb))
		return PTR_ERR(skb);

	tlv = mt7915_mcu_add_tlv(skb, BSS_INFO_BSS_COLOR, sizeof(*bss_color));
	bss_color = (struct bss_info_color *)tlv;
	bss_color->disable = !he_bss_color->enabled;
	bss_color->color = he_bss_color->color;

	return mt76_mcu_skb_send_msg(&dev->mt76, skb,
				     MCU_EXT_CMD(BSS_INFO_UPDATE), true);
}

#define TWT_AGRT_TRIGGER	BIT(0)
#define TWT_AGRT_ANNOUNCE	BIT(1)
#define TWT_AGRT_PROTECT	BIT(2)

int mt7915_mcu_twt_agrt_update(struct mt7915_dev *dev,
			       struct mt7915_vif *mvif,
			       struct mt7915_twt_flow *flow,
			       int cmd)
{
	struct {
		u8 tbl_idx;
		u8 cmd;
		u8 own_mac_idx;
		u8 flowid; /* 0xff for group id */
		__le16 peer_id; /* specify the peer_id (msb=0)
				 * or group_id (msb=1)
				 */
		u8 duration; /* 256 us */
		u8 bss_idx;
		__le64 start_tsf;
		__le16 mantissa;
		u8 exponent;
		u8 is_ap;
		u8 agrt_params;
		u8 rsv[23];
	} __packed req = {
		.tbl_idx = flow->table_id,
		.cmd = cmd,
		.own_mac_idx = mvif->omac_idx,
		.flowid = flow->id,
		.peer_id = cpu_to_le16(flow->wcid),
		.duration = flow->duration,
		.bss_idx = mvif->idx,
		.start_tsf = cpu_to_le64(flow->tsf),
		.mantissa = flow->mantissa,
		.exponent = flow->exp,
		.is_ap = true,
	};

	if (flow->protection)
		req.agrt_params |= TWT_AGRT_PROTECT;
	if (!flow->flowtype)
		req.agrt_params |= TWT_AGRT_ANNOUNCE;
	if (flow->trigger)
		req.agrt_params |= TWT_AGRT_TRIGGER;

	return mt76_mcu_send_msg(&dev->mt76, MCU_EXT_CMD(TWT_AGRT_UPDATE),
				 &req, sizeof(req), true);
}<|MERGE_RESOLUTION|>--- conflicted
+++ resolved
@@ -456,7 +456,6 @@
 
 static void
 mt7915_mcu_rx_thermal_notify(struct mt7915_dev *dev, struct sk_buff *skb)
-<<<<<<< HEAD
 {
 	struct mt76_phy *mphy = &dev->mt76.phy;
 	struct mt7915_mcu_thermal_notify *t;
@@ -475,83 +474,17 @@
 
 static void
 mt7915_mcu_rx_radar_detected(struct mt7915_dev *dev, struct sk_buff *skb)
-=======
->>>>>>> df0cc57e
-{
-	struct mt76_phy *mphy = &dev->mt76.phy;
-	struct mt7915_mcu_thermal_notify *t;
-	struct mt7915_phy *phy;
-
-	t = (struct mt7915_mcu_thermal_notify *)skb->data;
-	if (t->ctrl.ctrl_id != THERMAL_PROTECT_ENABLE)
-		return;
-
-	if (t->ctrl.band_idx && dev->mt76.phy2)
-		mphy = dev->mt76.phy2;
-
-	phy = (struct mt7915_phy *)mphy->priv;
-	phy->throttle_state = t->ctrl.duty.duty_cycle;
-}
-
-static void
-<<<<<<< HEAD
-mt7915_mcu_tx_rate_report(struct mt7915_dev *dev, struct sk_buff *skb)
-{
-	struct mt7915_mcu_ra_info *ra = (struct mt7915_mcu_ra_info *)skb->data;
-	struct rate_info rate = {}, prob_rate = {};
-	u16 probe = le16_to_cpu(ra->prob_up_rate);
-	u16 attempts = le16_to_cpu(ra->attempts);
-	u16 curr = le16_to_cpu(ra->curr_rate);
-	u16 wcidx = le16_to_cpu(ra->wlan_idx);
-	struct ieee80211_tx_status status = {};
-	struct mt76_phy *mphy = &dev->mphy;
-	struct mt7915_sta_stats *stats;
-	struct mt7915_sta *msta;
-	struct mt76_wcid *wcid;
-
-	if (wcidx >= MT76_N_WCIDS)
-		return;
-
-	wcid = rcu_dereference(dev->mt76.wcid[wcidx]);
-	if (!wcid)
-		return;
-=======
-mt7915_mcu_rx_radar_detected(struct mt7915_dev *dev, struct sk_buff *skb)
 {
 	struct mt76_phy *mphy = &dev->mt76.phy;
 	struct mt7915_mcu_rdd_report *r;
->>>>>>> df0cc57e
 
 	r = (struct mt7915_mcu_rdd_report *)skb->data;
 
 	if (r->band_idx && dev->mt76.phy2)
 		mphy = dev->mt76.phy2;
 
-<<<<<<< HEAD
-	/* current rate */
-	if (!mt7915_mcu_tx_rate_parse(mphy, ra, &rate, curr))
-		stats->tx_rate = rate;
-
-	/* probing rate */
-	if (!mt7915_mcu_tx_rate_parse(mphy, ra, &prob_rate, probe))
-		stats->prob_rate = prob_rate;
-
-	if (attempts) {
-		u16 success = le16_to_cpu(ra->success);
-
-		stats->per = 1000 * (attempts - success) / attempts;
-	}
-
-	status.sta = wcid_to_sta(wcid);
-	if (!status.sta)
-		return;
-
-	status.rate = &stats->tx_rate;
-	ieee80211_tx_status_ext(mphy->hw, &status);
-=======
 	ieee80211_radar_detected(mphy->hw);
 	dev->hw_pattern++;
->>>>>>> df0cc57e
 }
 
 static void
@@ -1407,13 +1340,8 @@
 		      struct ieee80211_vif *vif)
 {
 	struct mt7915_sta *msta = (struct mt7915_sta *)sta->drv_priv;
-<<<<<<< HEAD
-	struct ieee80211_sta_he_cap *he_cap = &sta->he_cap;
-	struct ieee80211_he_cap_elem *elem = &he_cap->he_cap_elem;
-=======
 	struct mt7915_vif *mvif = (struct mt7915_vif *)vif->drv_priv;
 	struct ieee80211_he_cap_elem *elem = &sta->he_cap.he_cap_elem;
->>>>>>> df0cc57e
 	enum nl80211_band band = msta->vif->phy->mt76->chandef.chan->band;
 	const u16 *mcs_mask = msta->vif->bitrate_mask.control[band].he_mcs;
 	struct sta_rec_he *he;
@@ -1656,12 +1584,9 @@
 {
 	struct sta_rec_vht *vht;
 	struct tlv *tlv;
-<<<<<<< HEAD
-=======
 
 	if (!sta->vht_cap.vht_supported)
 		return;
->>>>>>> df0cc57e
 
 	tlv = mt7915_mcu_add_tlv(skb, STA_REC_VHT, sizeof(*vht));
 
@@ -1695,47 +1620,6 @@
 	msta->wcid.amsdu = true;
 }
 
-<<<<<<< HEAD
-static bool
-mt7915_hw_amsdu_supported(struct ieee80211_vif *vif)
-{
-	switch (vif->type) {
-	case NL80211_IFTYPE_AP:
-	case NL80211_IFTYPE_STATION:
-		return true;
-	default:
-		return false;
-	}
-}
-
-static void
-mt7915_mcu_sta_tlv(struct mt7915_dev *dev, struct sk_buff *skb,
-		   struct ieee80211_sta *sta, struct ieee80211_vif *vif)
-{
-	struct tlv *tlv;
-
-	/* starec ht */
-	if (sta->ht_cap.ht_supported) {
-		struct sta_rec_ht *ht;
-
-		tlv = mt7915_mcu_add_tlv(skb, STA_REC_HT, sizeof(*ht));
-		ht = (struct sta_rec_ht *)tlv;
-		ht->ht_cap = cpu_to_le16(sta->ht_cap.cap);
-
-		if (mt7915_hw_amsdu_supported(vif))
-			mt7915_mcu_sta_amsdu_tlv(skb, sta);
-	}
-
-	/* starec he */
-	if (sta->he_cap.has_he)
-		mt7915_mcu_sta_he_tlv(skb, sta);
-
-	/* starec uapsd */
-	mt7915_mcu_sta_uapsd_tlv(skb, sta, vif);
-}
-
-=======
->>>>>>> df0cc57e
 static void
 mt7915_mcu_wtbl_smps_tlv(struct sk_buff *skb, struct ieee80211_sta *sta,
 			 void *sta_wtbl, void *wtbl_tlv)
@@ -2178,32 +2062,6 @@
 	struct tlv *tlv;
 	int len = sizeof(struct sta_req_hdr) + sizeof(*ra);
 
-<<<<<<< HEAD
-	if (sta->he_cap.has_he) {
-		struct ieee80211_he_cap_elem *pe;
-		const struct ieee80211_he_cap_elem *ve;
-		const struct ieee80211_sta_he_cap *vc;
-
-		pe = &sta->he_cap.he_cap_elem;
-		vc = mt7915_get_he_phy_cap(phy, vif);
-		ve = &vc->he_cap_elem;
-
-		ebfee = !!(HE_PHY(CAP3_SU_BEAMFORMER, pe->phy_cap_info[3]) &&
-			   HE_PHY(CAP4_SU_BEAMFORMEE, ve->phy_cap_info[4]));
-		ebf = !!(HE_PHY(CAP3_SU_BEAMFORMER, ve->phy_cap_info[3]) &&
-			 HE_PHY(CAP4_SU_BEAMFORMEE, pe->phy_cap_info[4]));
-	} else if (sta->vht_cap.vht_supported) {
-		struct ieee80211_sta_vht_cap *pc;
-		struct ieee80211_sta_vht_cap *vc;
-
-		pc = &sta->vht_cap;
-		vc = &phy->mt76->sband_5g.sband.vht_cap;
-
-		ebfee = !!((pc->cap & IEEE80211_VHT_CAP_SU_BEAMFORMER_CAPABLE) &&
-			   (vc->cap & IEEE80211_VHT_CAP_SU_BEAMFORMEE_CAPABLE));
-		ebf = !!((vc->cap & IEEE80211_VHT_CAP_SU_BEAMFORMER_CAPABLE) &&
-			 (pc->cap & IEEE80211_VHT_CAP_SU_BEAMFORMEE_CAPABLE));
-=======
 	skb = mt7915_mcu_alloc_sta_req(dev, mvif, msta, len);
 	if (IS_ERR(skb))
 		return PTR_ERR(skb);
@@ -2222,7 +2080,6 @@
 		break;
 	default:
 		break;
->>>>>>> df0cc57e
 	}
 	ra->field = cpu_to_le32(field);
 
@@ -2357,11 +2214,6 @@
 	}
 
 	if (sta->ht_cap.ht_supported) {
-<<<<<<< HEAD
-		const u8 *mcs_mask = mask->control[band].ht_mcs;
-
-=======
->>>>>>> df0cc57e
 		ra->supp_mode |= MODE_HT;
 		ra->af = sta->ht_cap.ampdu_factor;
 		ra->ht_gf = !!(sta->ht_cap.cap & IEEE80211_HT_CAP_GRN_FLD);
@@ -2379,20 +2231,12 @@
 		    (sta->ht_cap.cap & IEEE80211_HT_CAP_LDPC_CODING))
 			cap |= STA_CAP_LDPC;
 
-<<<<<<< HEAD
-		mt7915_mcu_set_sta_ht_mcs(sta, ra->ht_mcs, mcs_mask);
-=======
 		mt7915_mcu_set_sta_ht_mcs(sta, ra->ht_mcs,
 					  mask->control[band].ht_mcs);
->>>>>>> df0cc57e
 		ra->supp_ht_mcs = *(__le32 *)ra->ht_mcs;
 	}
 
 	if (sta->vht_cap.vht_supported) {
-<<<<<<< HEAD
-		const u16 *mcs_mask = mask->control[band].vht_mcs;
-=======
->>>>>>> df0cc57e
 		u8 af;
 
 		ra->supp_mode |= MODE_VHT;
@@ -2409,19 +2253,12 @@
 			cap |= STA_CAP_VHT_TX_STBC;
 		if (sta->vht_cap.cap & IEEE80211_VHT_CAP_RXSTBC_1)
 			cap |= STA_CAP_VHT_RX_STBC;
-<<<<<<< HEAD
-		if (sta->vht_cap.cap & IEEE80211_VHT_CAP_RXLDPC)
-			cap |= STA_CAP_VHT_LDPC;
-
-		mt7915_mcu_set_sta_vht_mcs(sta, ra->supp_vht_mcs, mcs_mask);
-=======
 		if (mvif->cap.ldpc &&
 		    (sta->vht_cap.cap & IEEE80211_VHT_CAP_RXLDPC))
 			cap |= STA_CAP_VHT_LDPC;
 
 		mt7915_mcu_set_sta_vht_mcs(sta, ra->supp_vht_mcs,
 					   mask->control[band].vht_mcs);
->>>>>>> df0cc57e
 	}
 
 	if (sta->he_cap.has_he) {
@@ -2445,121 +2282,21 @@
 	if (IS_ERR(skb))
 		return PTR_ERR(skb);
 
-<<<<<<< HEAD
-	mt7915_mcu_sta_rate_ctrl_tlv(skb, dev, vif, sta);
-
-	return mt76_mcu_skb_send_msg(&dev->mt76, skb,
-				     MCU_EXT_CMD(STA_REC_UPDATE), true);
-}
-
-int mt7915_mcu_add_he(struct mt7915_dev *dev, struct ieee80211_vif *vif,
-		      struct ieee80211_sta *sta)
-{
-	struct mt7915_vif *mvif = (struct mt7915_vif *)vif->drv_priv;
-	struct mt7915_sta *msta = (struct mt7915_sta *)sta->drv_priv;
-	struct sk_buff *skb;
-	int len;
-
-	if (!sta->he_cap.has_he)
-		return 0;
-
-	len = sizeof(struct sta_req_hdr) + sizeof(struct sta_rec_he);
-
-	skb = mt7915_mcu_alloc_sta_req(dev, mvif, msta, len);
-	if (IS_ERR(skb))
-		return PTR_ERR(skb);
-
-	mt7915_mcu_sta_he_tlv(skb, sta);
-
-	return mt76_mcu_skb_send_msg(&dev->mt76, skb,
-				     MCU_EXT_CMD(STA_REC_UPDATE), true);
-}
-
-static int
-mt7915_mcu_add_group(struct mt7915_dev *dev, struct ieee80211_vif *vif,
-		     struct ieee80211_sta *sta)
-{
-#define MT_STA_BSS_GROUP		1
-	struct mt7915_vif *mvif = (struct mt7915_vif *)vif->drv_priv;
-	struct mt7915_sta *msta = (struct mt7915_sta *)sta->drv_priv;
-	struct {
-		__le32 action;
-		u8 wlan_idx_lo;
-		u8 status;
-		u8 wlan_idx_hi;
-		u8 rsv0[5];
-		__le32 val;
-		u8 rsv1[8];
-	} __packed req = {
-		.action = cpu_to_le32(MT_STA_BSS_GROUP),
-		.wlan_idx_lo = to_wcid_lo(msta->wcid.idx),
-		.wlan_idx_hi = to_wcid_hi(msta->wcid.idx),
-		.val = cpu_to_le32(mvif->idx % 16),
-	};
-
-	return mt76_mcu_send_msg(&dev->mt76, MCU_EXT_CMD(SET_DRR_CTRL), &req,
-				 sizeof(req), true);
-}
-
-static int
-mt7915_mcu_add_mu(struct mt7915_dev *dev, struct ieee80211_vif *vif,
-		  struct ieee80211_sta *sta)
-{
-	struct mt7915_vif *mvif = (struct mt7915_vif *)vif->drv_priv;
-	struct mt7915_sta *msta = (struct mt7915_sta *)sta->drv_priv;
-	struct sk_buff *skb;
-	int ret;
-
-	if (!sta->vht_cap.vht_supported && !sta->he_cap.has_he)
-		return 0;
-
-	ret = mt7915_mcu_add_group(dev, vif, sta);
-	if (ret)
-		return ret;
-
-	skb = mt7915_mcu_alloc_sta_req(dev, mvif, msta,
-				       MT7915_STA_UPDATE_MAX_SIZE);
-	if (IS_ERR(skb))
-		return PTR_ERR(skb);
-
-	/* wait until TxBF and MU ready to update stare vht */
-
-	/* starec muru */
-	mt7915_mcu_sta_muru_tlv(skb, sta);
-	/* starec vht */
-	mt7915_mcu_sta_vht_tlv(skb, sta);
-
-	return mt76_mcu_skb_send_msg(&dev->mt76, skb,
-				     MCU_EXT_CMD(STA_REC_UPDATE), true);
-}
-
-int mt7915_mcu_add_sta_adv(struct mt7915_dev *dev, struct ieee80211_vif *vif,
-			   struct ieee80211_sta *sta, bool enable)
-{
-	int ret;
-=======
 	/* firmware rc algorithm refers to sta_rec_he for HE control.
 	 * once dev->rc_work changes the settings driver should also
 	 * update sta_rec_he here.
 	 */
 	if (sta->he_cap.has_he && changed)
 		mt7915_mcu_sta_he_tlv(skb, sta, vif);
->>>>>>> df0cc57e
 
 	/* sta_rec_ra accommodates BW, NSS and only MCS range format
 	 * i.e 0-{7,8,9} for VHT.
 	 */
 	mt7915_mcu_sta_rate_ctrl_tlv(skb, dev, vif, sta);
 
-<<<<<<< HEAD
-	/* must keep the order */
-	ret = mt7915_mcu_add_txbf(dev, vif, sta, enable);
-	if (ret || !enable)
-=======
 	ret = mt76_mcu_skb_send_msg(&dev->mt76, skb,
 				    MCU_EXT_CMD(STA_REC_UPDATE), true);
 	if (ret)
->>>>>>> df0cc57e
 		return ret;
 
 	/* sta_rec_ra_fixed accommodates single rate, (HE)GI and HE_LTE,
@@ -2569,9 +2306,6 @@
 	return mt7915_mcu_add_rate_ctrl_fixed(dev, vif, sta);
 }
 
-<<<<<<< HEAD
-	return mt7915_mcu_add_rate_ctrl(dev, vif, sta);
-=======
 static int
 mt7915_mcu_add_group(struct mt7915_dev *dev, struct ieee80211_vif *vif,
 		     struct ieee80211_sta *sta)
@@ -2598,7 +2332,6 @@
 
 	return mt76_mcu_send_msg(&dev->mt76, MCU_EXT_CMD(SET_DRR_CTRL), &req,
 				 sizeof(req), true);
->>>>>>> df0cc57e
 }
 
 int mt7915_mcu_add_sta(struct mt7915_dev *dev, struct ieee80211_vif *vif,
@@ -4053,68 +3786,6 @@
 }
 
 int mt7915_mcu_set_thermal_throttling(struct mt7915_phy *phy, u8 state)
-<<<<<<< HEAD
-{
-	struct mt7915_dev *dev = phy->dev;
-	struct {
-		struct mt7915_mcu_thermal_ctrl ctrl;
-
-		__le32 trigger_temp;
-		__le32 restore_temp;
-		__le16 sustain_time;
-		u8 rsv[2];
-	} __packed req = {
-		.ctrl = {
-			.band_idx = phy != &dev->phy,
-		},
-	};
-	int level;
-
-#define TRIGGER_TEMPERATURE	122
-#define RESTORE_TEMPERATURE	116
-#define SUSTAIN_PERIOD		10
-
-	if (!state) {
-		req.ctrl.ctrl_id = THERMAL_PROTECT_DISABLE;
-		goto out;
-	}
-
-	/* set duty cycle and level */
-	for (level = 0; level < 4; level++) {
-		int ret;
-
-		req.ctrl.ctrl_id = THERMAL_PROTECT_DUTY_CONFIG;
-		req.ctrl.duty.duty_level = level;
-		req.ctrl.duty.duty_cycle = state;
-		state = state * 4 / 5;
-
-		ret = mt76_mcu_send_msg(&dev->mt76, MCU_EXT_CMD(THERMAL_PROT),
-					&req, sizeof(req.ctrl), false);
-		if (ret)
-			return ret;
-	}
-
-	/* currently use fixed values for throttling, and would be better
-	 * to implement thermal zone for dynamic trip in the long run.
-	 */
-
-	/* set high-temperature trigger threshold */
-	req.ctrl.ctrl_id = THERMAL_PROTECT_ENABLE;
-	req.trigger_temp = cpu_to_le32(TRIGGER_TEMPERATURE);
-	req.restore_temp = cpu_to_le32(RESTORE_TEMPERATURE);
-	req.sustain_time = cpu_to_le16(SUSTAIN_PERIOD);
-
-out:
-	req.ctrl.type.protect_type = 1;
-	req.ctrl.type.trigger_type = 1;
-
-	return mt76_mcu_send_msg(&dev->mt76, MCU_EXT_CMD(THERMAL_PROT),
-				 &req, sizeof(req), false);
-}
-
-int mt7915_mcu_get_tx_rate(struct mt7915_dev *dev, u32 cmd, u16 wlan_idx)
-=======
->>>>>>> df0cc57e
 {
 	struct mt7915_dev *dev = phy->dev;
 	struct {
