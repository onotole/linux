--- conflicted
+++ resolved
@@ -55,11 +55,8 @@
 #define VIRTIO_ID_FS			26 /* virtio filesystem */
 #define VIRTIO_ID_PMEM			27 /* virtio pmem */
 #define VIRTIO_ID_MAC80211_HWSIM	29 /* virtio mac80211-hwsim */
-<<<<<<< HEAD
+#define VIRTIO_ID_SCMI			32 /* virtio SCMI */
 #define VIRTIO_ID_I2C_ADAPTER		34 /* virtio i2c adapter */
-=======
-#define VIRTIO_ID_SCMI			32 /* virtio SCMI */
->>>>>>> 06779631
 #define VIRTIO_ID_BT			40 /* virtio bluetooth */
 
 /*
