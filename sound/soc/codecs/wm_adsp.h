/* SPDX-License-Identifier: GPL-2.0-only */
/*
 * wm_adsp.h  --  Wolfson ADSP support
 *
 * Copyright 2012 Wolfson Microelectronics plc
 *
 * Author: Mark Brown <broonie@opensource.wolfsonmicro.com>
 */

#ifndef __WM_ADSP_H
#define __WM_ADSP_H

#include <linux/firmware/cirrus/cs_dsp.h>
#include <linux/firmware/cirrus/wmfw.h>

#include <sound/soc.h>
#include <sound/soc-dapm.h>
#include <sound/compress_driver.h>

/* Return values for wm_adsp_compr_handle_irq */
#define WM_ADSP_COMPR_OK                 0
#define WM_ADSP_COMPR_VOICE_TRIGGER      1

struct wm_adsp_compr;
struct wm_adsp_compr_buf;

struct wm_adsp {
	struct cs_dsp cs_dsp;
	const char *part;
	const char *fwf_name;
	struct snd_soc_component *component;

	unsigned int sys_config_size;

	int fw;

	struct work_struct boot_work;

	bool preloaded;
	bool fatal_error;

	struct list_head compr_list;
	struct list_head buffer_list;
<<<<<<< HEAD
=======

	/*
	 * Flag indicating the preloader widget only needs power toggled
	 * on state change rather than held on for the duration of the
	 * preload, useful for devices that can retain firmware memory
	 * across power down.
	 */
	bool toggle_preload;
>>>>>>> 754e0b0e
};

#define WM_ADSP1(wname, num) \
	SND_SOC_DAPM_PGA_E(wname, SND_SOC_NOPM, num, 0, NULL, 0, \
		wm_adsp1_event, SND_SOC_DAPM_POST_PMU | SND_SOC_DAPM_PRE_PMD)

#define WM_ADSP2_PRELOAD_SWITCH(wname, num) \
	SOC_SINGLE_EXT(wname " Preload Switch", SND_SOC_NOPM, num, 1, 0, \
		wm_adsp2_preloader_get, wm_adsp2_preloader_put)

#define WM_ADSP2(wname, num, event_fn) \
	SND_SOC_DAPM_SPK(wname " Preload", NULL), \
{	.id = snd_soc_dapm_supply, .name = wname " Preloader", \
	.reg = SND_SOC_NOPM, .shift = num, .event = event_fn, \
	.event_flags = SND_SOC_DAPM_PRE_PMU | SND_SOC_DAPM_PRE_PMD, \
	.subseq = 100, /* Ensure we run after SYSCLK supply widget */ }, \
{	.id = snd_soc_dapm_out_drv, .name = wname, \
	.reg = SND_SOC_NOPM, .shift = num, .event = wm_adsp_event, \
	.event_flags = SND_SOC_DAPM_POST_PMU | SND_SOC_DAPM_PRE_PMD }

#define WM_ADSP_FW_CONTROL(dspname, num) \
	SOC_ENUM_EXT(dspname " Firmware", wm_adsp_fw_enum[num], \
		     wm_adsp_fw_get, wm_adsp_fw_put)

extern const struct soc_enum wm_adsp_fw_enum[];

int wm_adsp1_init(struct wm_adsp *dsp);
int wm_adsp2_init(struct wm_adsp *dsp);
void wm_adsp2_remove(struct wm_adsp *dsp);
int wm_adsp2_component_probe(struct wm_adsp *dsp, struct snd_soc_component *component);
int wm_adsp2_component_remove(struct wm_adsp *dsp, struct snd_soc_component *component);
int wm_halo_init(struct wm_adsp *dsp);

int wm_adsp1_event(struct snd_soc_dapm_widget *w,
		   struct snd_kcontrol *kcontrol, int event);

int wm_adsp_early_event(struct snd_soc_dapm_widget *w,
			struct snd_kcontrol *kcontrol, int event);

irqreturn_t wm_adsp2_bus_error(int irq, void *data);
irqreturn_t wm_halo_bus_error(int irq, void *data);
irqreturn_t wm_halo_wdt_expire(int irq, void *data);

int wm_adsp_event(struct snd_soc_dapm_widget *w,
		  struct snd_kcontrol *kcontrol, int event);

int wm_adsp2_set_dspclk(struct snd_soc_dapm_widget *w, unsigned int freq);

int wm_adsp2_preloader_get(struct snd_kcontrol *kcontrol,
			   struct snd_ctl_elem_value *ucontrol);
int wm_adsp2_preloader_put(struct snd_kcontrol *kcontrol,
			   struct snd_ctl_elem_value *ucontrol);
int wm_adsp_fw_get(struct snd_kcontrol *kcontrol,
		   struct snd_ctl_elem_value *ucontrol);
int wm_adsp_fw_put(struct snd_kcontrol *kcontrol,
		   struct snd_ctl_elem_value *ucontrol);

int wm_adsp_compr_open(struct wm_adsp *dsp, struct snd_compr_stream *stream);
int wm_adsp_compr_free(struct snd_soc_component *component,
		       struct snd_compr_stream *stream);
int wm_adsp_compr_set_params(struct snd_soc_component *component,
			     struct snd_compr_stream *stream,
			     struct snd_compr_params *params);
int wm_adsp_compr_get_caps(struct snd_soc_component *component,
			   struct snd_compr_stream *stream,
			   struct snd_compr_caps *caps);
int wm_adsp_compr_trigger(struct snd_soc_component *component,
			  struct snd_compr_stream *stream, int cmd);
int wm_adsp_compr_handle_irq(struct wm_adsp *dsp);
int wm_adsp_compr_pointer(struct snd_soc_component *component,
			  struct snd_compr_stream *stream,
			  struct snd_compr_tstamp *tstamp);
int wm_adsp_compr_copy(struct snd_soc_component *component,
		       struct snd_compr_stream *stream,
		       char __user *buf, size_t count);
int wm_adsp_write_ctl(struct wm_adsp *dsp, const char *name,  int type,
		      unsigned int alg, void *buf, size_t len);
int wm_adsp_read_ctl(struct wm_adsp *dsp, const char *name,  int type,
		      unsigned int alg, void *buf, size_t len);

#endif<|MERGE_RESOLUTION|>--- conflicted
+++ resolved
@@ -41,8 +41,6 @@
 
 	struct list_head compr_list;
 	struct list_head buffer_list;
-<<<<<<< HEAD
-=======
 
 	/*
 	 * Flag indicating the preloader widget only needs power toggled
@@ -51,7 +49,6 @@
 	 * across power down.
 	 */
 	bool toggle_preload;
->>>>>>> 754e0b0e
 };
 
 #define WM_ADSP1(wname, num) \
