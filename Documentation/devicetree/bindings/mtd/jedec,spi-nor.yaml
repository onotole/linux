# SPDX-License-Identifier: GPL-2.0-only
%YAML 1.2
---
$id: http://devicetree.org/schemas/mtd/jedec,spi-nor.yaml#
$schema: http://devicetree.org/meta-schemas/core.yaml#

title: SPI NOR flash ST M25Pxx (and similar) serial flash chips

maintainers:
  - Rob Herring <robh@kernel.org>

allOf:
  - $ref: "mtd.yaml#"
  - $ref: /schemas/spi/spi-peripheral-props.yaml#

properties:
  compatible:
    oneOf:
      - items:
          - pattern: "^((((micron|spansion|st),)?\
              (m25p(40|80|16|32|64|128)|\
              n25q(32b|064|128a11|128a13|256a|512a|164k)))|\
              atmel,at25df(321a|641|081a)|\
              everspin,mr25h(10|40|128|256)|\
              (mxicy|macronix),mx25l(4005a|1606e|6405d|8005|12805d|25635e)|\
              (mxicy|macronix),mx25u(4033|4035)|\
              (spansion,)?s25fl(128s|256s1|512s|008k|064k|164k)|\
              (sst|microchip),sst25vf(016b|032b|040b)|\
              (sst,)?sst26wf016b|\
              (sst,)?sst25wf(040b|080)|\
              winbond,w25x(80|32)|\
              (winbond,)?w25q(16|32(w|dw)?|64(dw)?|80bl|128(fw)?|256))$"
          - const: jedec,spi-nor
      - items:
          - enum:
              - issi,is25lp016d
              - micron,mt25qu02g
              - mxicy,mx25r1635f
              - mxicy,mx25u6435f
              - mxicy,mx25v8035f
              - spansion,s25sl12801
              - spansion,s25fs512s
          - const: jedec,spi-nor
      - const: jedec,spi-nor
    description:
      Must also include "jedec,spi-nor" for any SPI NOR flash that can be
      identified by the JEDEC READ ID opcode (0x9F).

  reg:
    minItems: 1
    maxItems: 2
<<<<<<< HEAD

  spi-max-frequency: true
  spi-rx-bus-width: true
  spi-tx-bus-width: true
=======
>>>>>>> 88084a3d

  m25p,fast-read:
    type: boolean
    description:
      Use the "fast read" opcode to read data from the chip instead of the usual
      "read" opcode. This opcode is not supported by all chips and support for
      it can not be detected at runtime. Refer to your chips' datasheet to check
      if this is supported by your chip.

  broken-flash-reset:
    type: boolean
    description:
      Some flash devices utilize stateful addressing modes (e.g., for 32-bit
      addressing) which need to be managed carefully by a system. Because these
      sorts of flash don't have a standardized software reset command, and
      because some systems don't toggle the flash RESET# pin upon system reset
      (if the pin even exists at all), there are systems which cannot reboot
      properly if the flash is left in the "wrong" state. This boolean flag can
      be used on such systems, to denote the absence of a reliable reset
      mechanism.

  partitions:
    type: object

  '#address-cells': true
  '#size-cells': true

patternProperties:
  # Note: use 'partitions' node for new users
  '^partition@':
    type: object

  "^otp(-[0-9]+)?$":
    type: object

unevaluatedProperties: false

examples:
  - |
    spi {
        #address-cells = <1>;
        #size-cells = <0>;

        flash@0 {
            compatible = "spansion,m25p80", "jedec,spi-nor";
            reg = <0>;
            spi-max-frequency = <40000000>;
            m25p,fast-read;
        };
    };
...<|MERGE_RESOLUTION|>--- conflicted
+++ resolved
@@ -49,13 +49,6 @@
   reg:
     minItems: 1
     maxItems: 2
-<<<<<<< HEAD
-
-  spi-max-frequency: true
-  spi-rx-bus-width: true
-  spi-tx-bus-width: true
-=======
->>>>>>> 88084a3d
 
   m25p,fast-read:
     type: boolean
