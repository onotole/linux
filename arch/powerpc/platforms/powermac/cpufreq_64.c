/*
 *  Copyright (C) 2002 - 2005 Benjamin Herrenschmidt <benh@kernel.crashing.org>
 *  and                       Markus Demleitner <msdemlei@cl.uni-heidelberg.de>
 *
 * This program is free software; you can redistribute it and/or modify
 * it under the terms of the GNU General Public License version 2 as
 * published by the Free Software Foundation.
 *
 * This driver adds basic cpufreq support for SMU & 970FX based G5 Macs,
 * that is iMac G5 and latest single CPU desktop.
 */

#undef DEBUG

#include <linux/module.h>
#include <linux/types.h>
#include <linux/errno.h>
#include <linux/kernel.h>
#include <linux/delay.h>
#include <linux/sched.h>
#include <linux/slab.h>
#include <linux/cpufreq.h>
#include <linux/init.h>
#include <linux/completion.h>
#include <linux/mutex.h>
#include <asm/prom.h>
#include <asm/machdep.h>
#include <asm/irq.h>
#include <asm/sections.h>
#include <asm/cputable.h>
#include <asm/time.h>
#include <asm/smu.h>
#include <asm/pmac_pfunc.h>

#define DBG(fmt...) pr_debug(fmt)

/* see 970FX user manual */

#define SCOM_PCR 0x0aa001			/* PCR scom addr */

#define PCR_HILO_SELECT		0x80000000U	/* 1 = PCR, 0 = PCRH */
#define PCR_SPEED_FULL		0x00000000U	/* 1:1 speed value */
#define PCR_SPEED_HALF		0x00020000U	/* 1:2 speed value */
#define PCR_SPEED_QUARTER	0x00040000U	/* 1:4 speed value */
#define PCR_SPEED_MASK		0x000e0000U	/* speed mask */
#define PCR_SPEED_SHIFT		17
#define PCR_FREQ_REQ_VALID	0x00010000U	/* freq request valid */
#define PCR_VOLT_REQ_VALID	0x00008000U	/* volt request valid */
#define PCR_TARGET_TIME_MASK	0x00006000U	/* target time */
#define PCR_STATLAT_MASK	0x00001f00U	/* STATLAT value */
#define PCR_SNOOPLAT_MASK	0x000000f0U	/* SNOOPLAT value */
#define PCR_SNOOPACC_MASK	0x0000000fU	/* SNOOPACC value */

#define SCOM_PSR 0x408001			/* PSR scom addr */
/* warning: PSR is a 64 bits register */
#define PSR_CMD_RECEIVED	0x2000000000000000U   /* command received */
#define PSR_CMD_COMPLETED	0x1000000000000000U   /* command completed */
#define PSR_CUR_SPEED_MASK	0x0300000000000000U   /* current speed */
#define PSR_CUR_SPEED_SHIFT	(56)

/*
 * The G5 only supports two frequencies (Quarter speed is not supported)
 */
#define CPUFREQ_HIGH                  0
#define CPUFREQ_LOW                   1

static struct cpufreq_frequency_table g5_cpu_freqs[] = {
	{CPUFREQ_HIGH, 		0},
	{CPUFREQ_LOW,		0},
	{0,			CPUFREQ_TABLE_END},
};

static struct freq_attr* g5_cpu_freqs_attr[] = {
	&cpufreq_freq_attr_scaling_available_freqs,
	NULL,
};

/* Power mode data is an array of the 32 bits PCR values to use for
 * the various frequencies, retrieved from the device-tree
 */
static int g5_pmode_cur;

static void (*g5_switch_volt)(int speed_mode);
static int (*g5_switch_freq)(int speed_mode);
static int (*g5_query_freq)(void);

static DEFINE_MUTEX(g5_switch_mutex);


<<<<<<< HEAD
#ifdef CONFIG_PPC_SMU

static const u32 *g5_pmode_data;
=======
#ifdef CONFIG_PMAC_SMU

static u32 *g5_pmode_data;
>>>>>>> 49b1e3ea
static int g5_pmode_max;

static struct smu_sdbp_fvt *g5_fvt_table;	/* table of op. points */
static int g5_fvt_count;			/* number of op. points */
static int g5_fvt_cur;				/* current op. point */

/*
 * SMU based voltage switching for Neo2 platforms
 */

static void g5_smu_switch_volt(int speed_mode)
{
	struct smu_simple_cmd	cmd;

	DECLARE_COMPLETION(comp);
	smu_queue_simple(&cmd, SMU_CMD_POWER_COMMAND, 8, smu_done_complete,
			 &comp, 'V', 'S', 'L', 'E', 'W',
			 0xff, g5_fvt_cur+1, speed_mode);
	wait_for_completion(&comp);
}

/*
 * Platform function based voltage/vdnap switching for Neo2
 */

static struct pmf_function *pfunc_set_vdnap0;
static struct pmf_function *pfunc_vdnap0_complete;

static void g5_vdnap_switch_volt(int speed_mode)
{
	struct pmf_args args;
	u32 slew, done = 0;
	unsigned long timeout;

	slew = (speed_mode == CPUFREQ_LOW) ? 1 : 0;
	args.count = 1;
	args.u[0].p = &slew;

	pmf_call_one(pfunc_set_vdnap0, &args);

	/* It's an irq GPIO so we should be able to just block here,
	 * I'll do that later after I've properly tested the IRQ code for
	 * platform functions
	 */
	timeout = jiffies + HZ/10;
	while(!time_after(jiffies, timeout)) {
		args.count = 1;
		args.u[0].p = &done;
		pmf_call_one(pfunc_vdnap0_complete, &args);
		if (done)
			break;
		msleep(1);
	}
	if (done == 0)
		printk(KERN_WARNING "cpufreq: Timeout in clock slewing !\n");
}


/*
 * SCOM based frequency switching for 970FX rev3
 */
static int g5_scom_switch_freq(int speed_mode)
{
	unsigned long flags;
	int to;

	/* If frequency is going up, first ramp up the voltage */
	if (speed_mode < g5_pmode_cur)
		g5_switch_volt(speed_mode);

	local_irq_save(flags);

	/* Clear PCR high */
	scom970_write(SCOM_PCR, 0);
	/* Clear PCR low */
       	scom970_write(SCOM_PCR, PCR_HILO_SELECT | 0);
	/* Set PCR low */
	scom970_write(SCOM_PCR, PCR_HILO_SELECT |
		      g5_pmode_data[speed_mode]);

	/* Wait for completion */
	for (to = 0; to < 10; to++) {
		unsigned long psr = scom970_read(SCOM_PSR);

		if ((psr & PSR_CMD_RECEIVED) == 0 &&
		    (((psr >> PSR_CUR_SPEED_SHIFT) ^
		      (g5_pmode_data[speed_mode] >> PCR_SPEED_SHIFT)) & 0x3)
		    == 0)
			break;
		if (psr & PSR_CMD_COMPLETED)
			break;
		udelay(100);
	}

	local_irq_restore(flags);

	/* If frequency is going down, last ramp the voltage */
	if (speed_mode > g5_pmode_cur)
		g5_switch_volt(speed_mode);

	g5_pmode_cur = speed_mode;
	ppc_proc_freq = g5_cpu_freqs[speed_mode].frequency * 1000ul;

	return 0;
}

static int g5_scom_query_freq(void)
{
	unsigned long psr = scom970_read(SCOM_PSR);
	int i;

	for (i = 0; i <= g5_pmode_max; i++)
		if ((((psr >> PSR_CUR_SPEED_SHIFT) ^
		      (g5_pmode_data[i] >> PCR_SPEED_SHIFT)) & 0x3) == 0)
			break;
	return i;
}

/*
 * Fake voltage switching for platforms with missing support
 */

static void g5_dummy_switch_volt(int speed_mode)
{
}

<<<<<<< HEAD
#endif /* CONFIG_PPC_SMU */
=======
#endif /* CONFIG_PMAC_SMU */
>>>>>>> 49b1e3ea

/*
 * Platform function based voltage switching for PowerMac7,2 & 7,3
 */

static struct pmf_function *pfunc_cpu0_volt_high;
static struct pmf_function *pfunc_cpu0_volt_low;
static struct pmf_function *pfunc_cpu1_volt_high;
static struct pmf_function *pfunc_cpu1_volt_low;

static void g5_pfunc_switch_volt(int speed_mode)
{
	if (speed_mode == CPUFREQ_HIGH) {
		if (pfunc_cpu0_volt_high)
			pmf_call_one(pfunc_cpu0_volt_high, NULL);
		if (pfunc_cpu1_volt_high)
			pmf_call_one(pfunc_cpu1_volt_high, NULL);
	} else {
		if (pfunc_cpu0_volt_low)
			pmf_call_one(pfunc_cpu0_volt_low, NULL);
		if (pfunc_cpu1_volt_low)
			pmf_call_one(pfunc_cpu1_volt_low, NULL);
	}
	msleep(10); /* should be faster , to fix */
}

/*
 * Platform function based frequency switching for PowerMac7,2 & 7,3
 */

static struct pmf_function *pfunc_cpu_setfreq_high;
static struct pmf_function *pfunc_cpu_setfreq_low;
static struct pmf_function *pfunc_cpu_getfreq;
static struct pmf_function *pfunc_slewing_done;;

static int g5_pfunc_switch_freq(int speed_mode)
{
	struct pmf_args args;
	u32 done = 0;
	unsigned long timeout;
	int rc;

	DBG("g5_pfunc_switch_freq(%d)\n", speed_mode);

	/* If frequency is going up, first ramp up the voltage */
	if (speed_mode < g5_pmode_cur)
		g5_switch_volt(speed_mode);

	/* Do it */
	if (speed_mode == CPUFREQ_HIGH)
		rc = pmf_call_one(pfunc_cpu_setfreq_high, NULL);
	else
		rc = pmf_call_one(pfunc_cpu_setfreq_low, NULL);

	if (rc)
		printk(KERN_WARNING "cpufreq: pfunc switch error %d\n", rc);

	/* It's an irq GPIO so we should be able to just block here,
	 * I'll do that later after I've properly tested the IRQ code for
	 * platform functions
	 */
	timeout = jiffies + HZ/10;
	while(!time_after(jiffies, timeout)) {
		args.count = 1;
		args.u[0].p = &done;
		pmf_call_one(pfunc_slewing_done, &args);
		if (done)
			break;
		msleep(1);
	}
	if (done == 0)
		printk(KERN_WARNING "cpufreq: Timeout in clock slewing !\n");

	/* If frequency is going down, last ramp the voltage */
	if (speed_mode > g5_pmode_cur)
		g5_switch_volt(speed_mode);

	g5_pmode_cur = speed_mode;
	ppc_proc_freq = g5_cpu_freqs[speed_mode].frequency * 1000ul;

	return 0;
}

static int g5_pfunc_query_freq(void)
{
	struct pmf_args args;
	u32 val = 0;

	args.count = 1;
	args.u[0].p = &val;
	pmf_call_one(pfunc_cpu_getfreq, &args);
	return val ? CPUFREQ_HIGH : CPUFREQ_LOW;
}


/*
 * Common interface to the cpufreq core
 */

static int g5_cpufreq_verify(struct cpufreq_policy *policy)
{
	return cpufreq_frequency_table_verify(policy, g5_cpu_freqs);
}

static int g5_cpufreq_target(struct cpufreq_policy *policy,
	unsigned int target_freq, unsigned int relation)
{
	unsigned int newstate = 0;
	struct cpufreq_freqs freqs;
	int rc;

	if (cpufreq_frequency_table_target(policy, g5_cpu_freqs,
			target_freq, relation, &newstate))
		return -EINVAL;

	if (g5_pmode_cur == newstate)
		return 0;

	mutex_lock(&g5_switch_mutex);

	freqs.old = g5_cpu_freqs[g5_pmode_cur].frequency;
	freqs.new = g5_cpu_freqs[newstate].frequency;
	freqs.cpu = 0;

	cpufreq_notify_transition(&freqs, CPUFREQ_PRECHANGE);
	rc = g5_switch_freq(newstate);
	cpufreq_notify_transition(&freqs, CPUFREQ_POSTCHANGE);

	mutex_unlock(&g5_switch_mutex);

	return rc;
}

static unsigned int g5_cpufreq_get_speed(unsigned int cpu)
{
	return g5_cpu_freqs[g5_pmode_cur].frequency;
}

static int g5_cpufreq_cpu_init(struct cpufreq_policy *policy)
{
	if (policy->cpu != 0)
		return -ENODEV;

	policy->governor = CPUFREQ_DEFAULT_GOVERNOR;
	policy->cpuinfo.transition_latency = CPUFREQ_ETERNAL;
	policy->cur = g5_cpu_freqs[g5_query_freq()].frequency;
	policy->cpus = cpu_possible_map;
	cpufreq_frequency_table_get_attr(g5_cpu_freqs, policy->cpu);

	return cpufreq_frequency_table_cpuinfo(policy,
		g5_cpu_freqs);
}


static struct cpufreq_driver g5_cpufreq_driver = {
	.name		= "powermac",
	.owner		= THIS_MODULE,
	.flags		= CPUFREQ_CONST_LOOPS,
	.init		= g5_cpufreq_cpu_init,
	.verify		= g5_cpufreq_verify,
	.target		= g5_cpufreq_target,
	.get		= g5_cpufreq_get_speed,
	.attr 		= g5_cpu_freqs_attr,
};


<<<<<<< HEAD
#ifdef CONFIG_PPC_SMU
=======
#ifdef CONFIG_PMAC_SMU
>>>>>>> 49b1e3ea

static int __init g5_neo2_cpufreq_init(struct device_node *cpus)
{
	struct device_node *cpunode;
	unsigned int psize, ssize;
	unsigned long max_freq;
	char *freq_method, *volt_method;
	const u32 *valp;
	u32 pvr_hi;
	int use_volts_vdnap = 0;
	int use_volts_smu = 0;
	int rc = -ENODEV;

	/* Check supported platforms */
	if (machine_is_compatible("PowerMac8,1") ||
	    machine_is_compatible("PowerMac8,2") ||
	    machine_is_compatible("PowerMac9,1"))
		use_volts_smu = 1;
	else if (machine_is_compatible("PowerMac11,2"))
		use_volts_vdnap = 1;
	else
		return -ENODEV;

	/* Get first CPU node */
	for (cpunode = NULL;
	     (cpunode = of_get_next_child(cpus, cpunode)) != NULL;) {
		const u32 *reg = get_property(cpunode, "reg", NULL);
		if (reg == NULL || (*reg) != 0)
			continue;
		if (!strcmp(cpunode->type, "cpu"))
			break;
	}
	if (cpunode == NULL) {
		printk(KERN_ERR "cpufreq: Can't find any CPU 0 node\n");
		return -ENODEV;
	}

	/* Check 970FX for now */
	valp = get_property(cpunode, "cpu-version", NULL);
	if (!valp) {
		DBG("No cpu-version property !\n");
		goto bail_noprops;
	}
	pvr_hi = (*valp) >> 16;
	if (pvr_hi != 0x3c && pvr_hi != 0x44) {
		printk(KERN_ERR "cpufreq: Unsupported CPU version\n");
		goto bail_noprops;
	}

	/* Look for the powertune data in the device-tree */
	g5_pmode_data = get_property(cpunode, "power-mode-data",&psize);
	if (!g5_pmode_data) {
		DBG("No power-mode-data !\n");
		goto bail_noprops;
	}
	g5_pmode_max = psize / sizeof(u32) - 1;

	if (use_volts_smu) {
		const struct smu_sdbp_header *shdr;

		/* Look for the FVT table */
		shdr = smu_get_sdb_partition(SMU_SDB_FVT_ID, NULL);
		if (!shdr)
			goto bail_noprops;
		g5_fvt_table = (struct smu_sdbp_fvt *)&shdr[1];
		ssize = (shdr->len * sizeof(u32)) -
			sizeof(struct smu_sdbp_header);
		g5_fvt_count = ssize / sizeof(struct smu_sdbp_fvt);
		g5_fvt_cur = 0;

		/* Sanity checking */
		if (g5_fvt_count < 1 || g5_pmode_max < 1)
			goto bail_noprops;

		g5_switch_volt = g5_smu_switch_volt;
		volt_method = "SMU";
	} else if (use_volts_vdnap) {
		struct device_node *root;

		root = of_find_node_by_path("/");
		if (root == NULL) {
			printk(KERN_ERR "cpufreq: Can't find root of "
			       "device tree\n");
			goto bail_noprops;
		}
		pfunc_set_vdnap0 = pmf_find_function(root, "set-vdnap0");
		pfunc_vdnap0_complete =
			pmf_find_function(root, "slewing-done");
		if (pfunc_set_vdnap0 == NULL ||
		    pfunc_vdnap0_complete == NULL) {
			printk(KERN_ERR "cpufreq: Can't find required "
			       "platform function\n");
			goto bail_noprops;
		}

		g5_switch_volt = g5_vdnap_switch_volt;
		volt_method = "GPIO";
	} else {
		g5_switch_volt = g5_dummy_switch_volt;
		volt_method = "none";
	}

	/*
	 * From what I see, clock-frequency is always the maximal frequency.
	 * The current driver can not slew sysclk yet, so we really only deal
	 * with powertune steps for now. We also only implement full freq and
	 * half freq in this version. So far, I haven't yet seen a machine
	 * supporting anything else.
	 */
	valp = get_property(cpunode, "clock-frequency", NULL);
	if (!valp)
		return -ENODEV;
	max_freq = (*valp)/1000;
	g5_cpu_freqs[0].frequency = max_freq;
	g5_cpu_freqs[1].frequency = max_freq/2;

	/* Set callbacks */
	g5_switch_freq = g5_scom_switch_freq;
	g5_query_freq = g5_scom_query_freq;
	freq_method = "SCOM";

	/* Force apply current frequency to make sure everything is in
	 * sync (voltage is right for example). Firmware may leave us with
	 * a strange setting ...
	 */
	g5_switch_volt(CPUFREQ_HIGH);
	msleep(10);
	g5_pmode_cur = -1;
	g5_switch_freq(g5_query_freq());

	printk(KERN_INFO "Registering G5 CPU frequency driver\n");
	printk(KERN_INFO "Frequency method: %s, Voltage method: %s\n",
	       freq_method, volt_method);
	printk(KERN_INFO "Low: %d Mhz, High: %d Mhz, Cur: %d MHz\n",
		g5_cpu_freqs[1].frequency/1000,
		g5_cpu_freqs[0].frequency/1000,
		g5_cpu_freqs[g5_pmode_cur].frequency/1000);

	rc = cpufreq_register_driver(&g5_cpufreq_driver);

	/* We keep the CPU node on hold... hopefully, Apple G5 don't have
	 * hotplug CPU with a dynamic device-tree ...
	 */
	return rc;

 bail_noprops:
	of_node_put(cpunode);

	return rc;
}

<<<<<<< HEAD
#endif /* CONFIG_PPC_SMU */
=======
#endif /* CONFIG_PMAC_SMU */
>>>>>>> 49b1e3ea


static int __init g5_pm72_cpufreq_init(struct device_node *cpus)
{
	struct device_node *cpuid = NULL, *hwclock = NULL, *cpunode = NULL;
	const u8 *eeprom = NULL;
	const u32 *valp;
	u64 max_freq, min_freq, ih, il;
	int has_volt = 1, rc = 0;

	DBG("cpufreq: Initializing for PowerMac7,2, PowerMac7,3 and"
	    " RackMac3,1...\n");

	/* Get first CPU node */
	for (cpunode = NULL;
	     (cpunode = of_get_next_child(cpus, cpunode)) != NULL;) {
		if (!strcmp(cpunode->type, "cpu"))
			break;
	}
	if (cpunode == NULL) {
		printk(KERN_ERR "cpufreq: Can't find any CPU node\n");
		return -ENODEV;
	}

	/* Lookup the cpuid eeprom node */
        cpuid = of_find_node_by_path("/u3@0,f8000000/i2c@f8001000/cpuid@a0");
	if (cpuid != NULL)
		eeprom = get_property(cpuid, "cpuid", NULL);
	if (eeprom == NULL) {
		printk(KERN_ERR "cpufreq: Can't find cpuid EEPROM !\n");
		rc = -ENODEV;
		goto bail;
	}

	/* Lookup the i2c hwclock */
	for (hwclock = NULL;
	     (hwclock = of_find_node_by_name(hwclock, "i2c-hwclock")) != NULL;){
		const char *loc = get_property(hwclock,
				"hwctrl-location", NULL);
		if (loc == NULL)
			continue;
		if (strcmp(loc, "CPU CLOCK"))
			continue;
		if (!get_property(hwclock, "platform-get-frequency", NULL))
			continue;
		break;
	}
	if (hwclock == NULL) {
		printk(KERN_ERR "cpufreq: Can't find i2c clock chip !\n");
		rc = -ENODEV;
		goto bail;
	}

	DBG("cpufreq: i2c clock chip found: %s\n", hwclock->full_name);

	/* Now get all the platform functions */
	pfunc_cpu_getfreq =
		pmf_find_function(hwclock, "get-frequency");
	pfunc_cpu_setfreq_high =
		pmf_find_function(hwclock, "set-frequency-high");
	pfunc_cpu_setfreq_low =
		pmf_find_function(hwclock, "set-frequency-low");
	pfunc_slewing_done =
		pmf_find_function(hwclock, "slewing-done");
	pfunc_cpu0_volt_high =
		pmf_find_function(hwclock, "set-voltage-high-0");
	pfunc_cpu0_volt_low =
		pmf_find_function(hwclock, "set-voltage-low-0");
	pfunc_cpu1_volt_high =
		pmf_find_function(hwclock, "set-voltage-high-1");
	pfunc_cpu1_volt_low =
		pmf_find_function(hwclock, "set-voltage-low-1");

	/* Check we have minimum requirements */
	if (pfunc_cpu_getfreq == NULL || pfunc_cpu_setfreq_high == NULL ||
	    pfunc_cpu_setfreq_low == NULL || pfunc_slewing_done == NULL) {
		printk(KERN_ERR "cpufreq: Can't find platform functions !\n");
		rc = -ENODEV;
		goto bail;
	}

	/* Check that we have complete sets */
	if (pfunc_cpu0_volt_high == NULL || pfunc_cpu0_volt_low == NULL) {
		pmf_put_function(pfunc_cpu0_volt_high);
		pmf_put_function(pfunc_cpu0_volt_low);
		pfunc_cpu0_volt_high = pfunc_cpu0_volt_low = NULL;
		has_volt = 0;
	}
	if (!has_volt ||
	    pfunc_cpu1_volt_high == NULL || pfunc_cpu1_volt_low == NULL) {
		pmf_put_function(pfunc_cpu1_volt_high);
		pmf_put_function(pfunc_cpu1_volt_low);
		pfunc_cpu1_volt_high = pfunc_cpu1_volt_low = NULL;
	}

	/* Note: The device tree also contains a "platform-set-values"
	 * function for which I haven't quite figured out the usage. It
	 * might have to be called on init and/or wakeup, I'm not too sure
	 * but things seem to work fine without it so far ...
	 */

	/* Get max frequency from device-tree */
	valp = get_property(cpunode, "clock-frequency", NULL);
	if (!valp) {
		printk(KERN_ERR "cpufreq: Can't find CPU frequency !\n");
		rc = -ENODEV;
		goto bail;
	}

	max_freq = (*valp)/1000;

	/* Now calculate reduced frequency by using the cpuid input freq
	 * ratio. This requires 64 bits math unless we are willing to lose
	 * some precision
	 */
	ih = *((u32 *)(eeprom + 0x10));
	il = *((u32 *)(eeprom + 0x20));

	/* Check for machines with no useful settings */
	if (il == ih) {
		printk(KERN_WARNING "cpufreq: No low frequency mode available"
		       " on this model !\n");
		rc = -ENODEV;
		goto bail;
	}

	min_freq = 0;
	if (ih != 0 && il != 0)
		min_freq = (max_freq * il) / ih;

	/* Sanity check */
	if (min_freq >= max_freq || min_freq < 1000) {
		printk(KERN_ERR "cpufreq: Can't calculate low frequency !\n");
		rc = -ENXIO;
		goto bail;
	}
	g5_cpu_freqs[0].frequency = max_freq;
	g5_cpu_freqs[1].frequency = min_freq;

	/* Set callbacks */
	g5_switch_volt = g5_pfunc_switch_volt;
	g5_switch_freq = g5_pfunc_switch_freq;
	g5_query_freq = g5_pfunc_query_freq;

	/* Force apply current frequency to make sure everything is in
	 * sync (voltage is right for example). Firmware may leave us with
	 * a strange setting ...
	 */
	g5_switch_volt(CPUFREQ_HIGH);
	msleep(10);
	g5_pmode_cur = -1;
	g5_switch_freq(g5_query_freq());

	printk(KERN_INFO "Registering G5 CPU frequency driver\n");
	printk(KERN_INFO "Frequency method: i2c/pfunc, "
	       "Voltage method: %s\n", has_volt ? "i2c/pfunc" : "none");
	printk(KERN_INFO "Low: %d Mhz, High: %d Mhz, Cur: %d MHz\n",
		g5_cpu_freqs[1].frequency/1000,
		g5_cpu_freqs[0].frequency/1000,
		g5_cpu_freqs[g5_pmode_cur].frequency/1000);

	rc = cpufreq_register_driver(&g5_cpufreq_driver);
 bail:
	if (rc != 0) {
		pmf_put_function(pfunc_cpu_getfreq);
		pmf_put_function(pfunc_cpu_setfreq_high);
		pmf_put_function(pfunc_cpu_setfreq_low);
		pmf_put_function(pfunc_slewing_done);
		pmf_put_function(pfunc_cpu0_volt_high);
		pmf_put_function(pfunc_cpu0_volt_low);
		pmf_put_function(pfunc_cpu1_volt_high);
		pmf_put_function(pfunc_cpu1_volt_low);
	}
	of_node_put(hwclock);
	of_node_put(cpuid);
	of_node_put(cpunode);

	return rc;
}

static int __init g5_cpufreq_init(void)
{
	struct device_node *cpus;
	int rc = 0;

	cpus = of_find_node_by_path("/cpus");
	if (cpus == NULL) {
		DBG("No /cpus node !\n");
		return -ENODEV;
	}

	if (machine_is_compatible("PowerMac7,2") ||
	    machine_is_compatible("PowerMac7,3") ||
	    machine_is_compatible("RackMac3,1"))
		rc = g5_pm72_cpufreq_init(cpus);
<<<<<<< HEAD
#ifdef CONFIG_PPC_SMU
	else
		rc = g5_neo2_cpufreq_init(cpus);
#endif /* CONFIG_PPC_SMU */
=======
#ifdef CONFIG_PMAC_SMU
	else
		rc = g5_neo2_cpufreq_init(cpus);
#endif /* CONFIG_PMAC_SMU */
>>>>>>> 49b1e3ea

	of_node_put(cpus);
	return rc;
}

module_init(g5_cpufreq_init);


MODULE_LICENSE("GPL");<|MERGE_RESOLUTION|>--- conflicted
+++ resolved
@@ -87,15 +87,9 @@
 static DEFINE_MUTEX(g5_switch_mutex);
 
 
-<<<<<<< HEAD
-#ifdef CONFIG_PPC_SMU
-
-static const u32 *g5_pmode_data;
-=======
 #ifdef CONFIG_PMAC_SMU
 
 static u32 *g5_pmode_data;
->>>>>>> 49b1e3ea
 static int g5_pmode_max;
 
 static struct smu_sdbp_fvt *g5_fvt_table;	/* table of op. points */
@@ -222,11 +216,7 @@
 {
 }
 
-<<<<<<< HEAD
-#endif /* CONFIG_PPC_SMU */
-=======
 #endif /* CONFIG_PMAC_SMU */
->>>>>>> 49b1e3ea
 
 /*
  * Platform function based voltage switching for PowerMac7,2 & 7,3
@@ -393,11 +383,7 @@
 };
 
 
-<<<<<<< HEAD
-#ifdef CONFIG_PPC_SMU
-=======
 #ifdef CONFIG_PMAC_SMU
->>>>>>> 49b1e3ea
 
 static int __init g5_neo2_cpufreq_init(struct device_node *cpus)
 {
@@ -549,11 +535,7 @@
 	return rc;
 }
 
-<<<<<<< HEAD
-#endif /* CONFIG_PPC_SMU */
-=======
 #endif /* CONFIG_PMAC_SMU */
->>>>>>> 49b1e3ea
 
 
 static int __init g5_pm72_cpufreq_init(struct device_node *cpus)
@@ -749,17 +731,10 @@
 	    machine_is_compatible("PowerMac7,3") ||
 	    machine_is_compatible("RackMac3,1"))
 		rc = g5_pm72_cpufreq_init(cpus);
-<<<<<<< HEAD
-#ifdef CONFIG_PPC_SMU
-	else
-		rc = g5_neo2_cpufreq_init(cpus);
-#endif /* CONFIG_PPC_SMU */
-=======
 #ifdef CONFIG_PMAC_SMU
 	else
 		rc = g5_neo2_cpufreq_init(cpus);
 #endif /* CONFIG_PMAC_SMU */
->>>>>>> 49b1e3ea
 
 	of_node_put(cpus);
 	return rc;
