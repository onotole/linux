# For a description of the syntax of this configuration file,
# see Documentation/kbuild/kconfig-language.txt.
#

mainmenu "Linux/PowerPC Kernel Configuration"

config PPC64
	bool "64-bit kernel"
	default n
	help
	  This option selects whether a 32-bit or a 64-bit kernel
	  will be built.

config PPC_PM_NEEDS_RTC_LIB
	bool
	select RTC_LIB
	default y if PM

config PPC32
	bool
	default y if !PPC64

config 64BIT
	bool
	default y if PPC64

config PPC_MERGE
	def_bool y

config MMU
	bool
	default y

config GENERIC_HARDIRQS
	bool
	default y

config IRQ_PER_CPU
	bool
	default y

config RWSEM_GENERIC_SPINLOCK
	bool

config RWSEM_XCHGADD_ALGORITHM
	bool
	default y

config ARCH_HAS_ILOG2_U32
	bool
	default y

config ARCH_HAS_ILOG2_U64
	bool
	default y if 64BIT

config GENERIC_HWEIGHT
	bool
	default y

config GENERIC_CALIBRATE_DELAY
	bool
	default y

config GENERIC_FIND_NEXT_BIT
	bool
	default y

config PPC
	bool
	default y

config EARLY_PRINTK
	bool
	default y

config COMPAT
	bool
	default y if PPC64

config SYSVIPC_COMPAT
	bool
	depends on COMPAT && SYSVIPC
	default y

# All PPC32s use generic nvram driver through ppc_md
config GENERIC_NVRAM
	bool
	default y if PPC32

config SCHED_NO_NO_OMIT_FRAME_POINTER
	bool
	default y

config ARCH_MAY_HAVE_PC_FDC
	bool
	default !PPC_PSERIES || PCI

config PPC_OF
	def_bool y

config PPC_UDBG_16550
	bool
	default n

config GENERIC_TBSYNC
	bool
	default y if PPC32 && SMP
	default n

config AUDIT_ARCH
	bool
	default y

config GENERIC_BUG
	bool
	default y
	depends on BUG

<<<<<<< HEAD
config SYS_SUPPORTS_APM_EMULATION
	bool
=======
#
# Powerpc uses the slab allocator to manage its ptes and the
# page structs of ptes are used for splitting the page table
# lock for configurations supporting more than SPLIT_PTLOCK_CPUS.
#
# In that special configuration the page structs of slabs are modified.
# This setting disables the selection of SLUB as a slab allocator.
#
config ARCH_USES_SLAB_PAGE_STRUCT
	bool
	default y
	depends on SPLIT_PTLOCK_CPUS <= NR_CPUS
>>>>>>> 5b94f675

config DEFAULT_UIMAGE
	bool
	help
	  Used to allow a board to specify it wants a uImage built by default
	default n

config PPC64_SWSUSP
	bool
	depends on PPC64 && (BROKEN || (PPC_PMAC64 && EXPERIMENTAL))
	default y

menu "Processor support"
choice
	prompt "Processor Type"
	depends on PPC32
	default 6xx

config CLASSIC32
	bool "52xx/6xx/7xx/74xx"
	select PPC_FPU
	select 6xx
	help
	  There are four families of PowerPC chips supported.  The more common
	  types (601, 603, 604, 740, 750, 7400), the Motorola embedded
	  versions (821, 823, 850, 855, 860, 52xx, 82xx, 83xx), the AMCC
	  embedded versions (403 and 405) and the high end 64 bit Power
	  processors (POWER 3, POWER4, and IBM PPC970 also known as G5).

	  This option is the catch-all for 6xx types, including some of the
	  embedded versions.  Unless there is see an option for the specific
	  chip family you are using, you want this option.
	  
	  You do not want this if you are building a kernel for a 64 bit
	  IBM RS/6000 or an Apple G5, choose 6xx.
	  
	  If unsure, select this option
	  
	  Note that the kernel runs in 32-bit mode even on 64-bit chips.

config PPC_82xx
	bool "Freescale 82xx"
	select 6xx
	select PPC_FPU

config PPC_83xx
	bool "Freescale 83xx"
	select 6xx
	select FSL_SOC
	select 83xx
	select PPC_FPU
	select WANT_DEVICE_TREE

config PPC_85xx
	bool "Freescale 85xx"
	select E500
	select FSL_SOC
	select 85xx
	select WANT_DEVICE_TREE

config PPC_86xx
	bool "Freescale 86xx"
	select 6xx
	select FSL_SOC
	select FSL_PCIE
	select PPC_FPU
	select ALTIVEC
	help
	  The Freescale E600 SoCs have 74xx cores.

config PPC_8xx
	bool "Freescale 8xx"
	select FSL_SOC
	select 8xx

config 40x
	bool "AMCC 40x"
	select PPC_DCR_NATIVE

config 44x
	bool "AMCC 44x"
	select PPC_DCR_NATIVE

config E200
	bool "Freescale e200"

endchoice

config POWER4_ONLY
	bool "Optimize for POWER4"
	depends on PPC64
	default n
	---help---
	  Cause the compiler to optimize for POWER4/POWER5/PPC970 processors.
	  The resulting binary will not work on POWER3 or RS64 processors
	  when compiled with binutils 2.15 or later.

config POWER3
	bool
	depends on PPC64
	default y if !POWER4_ONLY

config POWER4
	depends on PPC64
	def_bool y

config 6xx
	bool

# this is temp to handle compat with arch=ppc
config 8xx
	bool

# this is temp to handle compat with arch=ppc
config 83xx
	bool

# this is temp to handle compat with arch=ppc
config 85xx
	bool

config E500
	bool

config PPC_FPU
	bool
	default y if PPC64

config PPC_DCR_NATIVE
	bool
	default n

config PPC_DCR_MMIO
	bool
	default n

config PPC_DCR
	bool
	depends on PPC_DCR_NATIVE || PPC_DCR_MMIO
	default y

config PPC_OF_PLATFORM_PCI
	bool
	depends on PPC64 # not supported on 32 bits yet
	default n

config BOOKE
	bool
	depends on E200 || E500
	default y

config FSL_BOOKE
	bool
	depends on E200 || E500
	default y

config PTE_64BIT
	bool
	depends on 44x || E500
	default y if 44x
	default y if E500 && PHYS_64BIT

config PHYS_64BIT
	bool 'Large physical address support' if E500
	depends on 44x || E500
	select RESOURCES_64BIT
	default y if 44x
	---help---
	  This option enables kernel support for larger than 32-bit physical
	  addresses.  This features is not be available on all e500 cores.

	  If in doubt, say N here.

config ALTIVEC
	bool "AltiVec Support"
	depends on CLASSIC32 || POWER4
	---help---
	  This option enables kernel support for the Altivec extensions to the
	  PowerPC processor. The kernel currently supports saving and restoring
	  altivec registers, and turning on the 'altivec enable' bit so user
	  processes can execute altivec instructions.

	  This option is only usefully if you have a processor that supports
	  altivec (G4, otherwise known as 74xx series), but does not have
	  any affect on a non-altivec cpu (it does, however add code to the
	  kernel).

	  If in doubt, say Y here.

config SPE
	bool "SPE Support"
	depends on E200 || E500
	default y
	---help---
	  This option enables kernel support for the Signal Processing
	  Extensions (SPE) to the PowerPC processor. The kernel currently
	  supports saving and restoring SPE registers, and turning on the
	  'spe enable' bit so user processes can execute SPE instructions.

	  This option is only useful if you have a processor that supports
	  SPE (e500, otherwise known as 85xx series), but does not have any
	  effect on a non-spe cpu (it does, however add code to the kernel).

	  If in doubt, say Y here.

config PPC_STD_MMU
	bool
	depends on 6xx || POWER3 || POWER4 || PPC64
	default y

config PPC_STD_MMU_32
	def_bool y
	depends on PPC_STD_MMU && PPC32

config VIRT_CPU_ACCOUNTING
	bool "Deterministic task and CPU time accounting"
	depends on PPC64
	default y
	help
	  Select this option to enable more accurate task and CPU time
	  accounting.  This is done by reading a CPU counter on each
	  kernel entry and exit and on transitions within the kernel
	  between system, softirq and hardirq state, so there is a
	  small performance impact.  This also enables accounting of
	  stolen time on logically-partitioned systems running on
	  IBM POWER5-based machines.

	  If in doubt, say Y here.

config SMP
	depends on PPC_STD_MMU
	bool "Symmetric multi-processing support"
	---help---
	  This enables support for systems with more than one CPU. If you have
	  a system with only one CPU, say N. If you have a system with more
	  than one CPU, say Y.  Note that the kernel does not currently
	  support SMP machines with 603/603e/603ev or PPC750 ("G3") processors
	  since they have inadequate hardware support for multiprocessor
	  operation.

	  If you say N here, the kernel will run on single and multiprocessor
	  machines, but will use only one CPU of a multiprocessor machine. If
	  you say Y here, the kernel will run on single-processor machines.
	  On a single-processor machine, the kernel will run faster if you say
	  N here.

	  If you don't know what to do here, say N.

config NR_CPUS
	int "Maximum number of CPUs (2-128)"
	range 2 128
	depends on SMP
	default "32" if PPC64
	default "4"

config NOT_COHERENT_CACHE
	bool
	depends on 4xx || 8xx || E200
	default y
endmenu

source "init/Kconfig"

source "arch/powerpc/platforms/Kconfig"

menu "Kernel options"

config HIGHMEM
	bool "High memory support"
	depends on PPC32

source kernel/Kconfig.hz
source kernel/Kconfig.preempt
source "fs/Kconfig.binfmt"

# We optimistically allocate largepages from the VM, so make the limit
# large enough (16MB). This badly named config option is actually
# max order + 1
config FORCE_MAX_ZONEORDER
	int
	depends on PPC64
	default "9" if PPC_64K_PAGES
	default "13"

config MATH_EMULATION
	bool "Math emulation"
	depends on 4xx || 8xx || E200 || PPC_MPC832x || E500
	---help---
	  Some PowerPC chips designed for embedded applications do not have
	  a floating-point unit and therefore do not implement the
	  floating-point instructions in the PowerPC instruction set.  If you
	  say Y here, the kernel will include code to emulate a floating-point
	  unit, which will allow programs that use floating-point
	  instructions to run.

config IOMMU_VMERGE
	bool "Enable IOMMU virtual merging (EXPERIMENTAL)"
	depends on EXPERIMENTAL && PPC64
	default n
	help
	  Cause IO segments sent to a device for DMA to be merged virtually
	  by the IOMMU when they happen to have been allocated contiguously.
	  This doesn't add pressure to the IOMMU allocator. However, some
	  drivers don't support getting large merged segments coming back
	  from *_map_sg(). Say Y if you know the drivers you are using are
	  properly handling this case.

config HOTPLUG_CPU
	bool "Support for enabling/disabling CPUs"
	depends on SMP && HOTPLUG && EXPERIMENTAL && (PPC_PSERIES || PPC_PMAC)
	---help---
	  Say Y here to be able to disable and re-enable individual
	  CPUs at runtime on SMP machines.

	  Say N if you are unsure.

config ARCH_ENABLE_MEMORY_HOTPLUG
	def_bool y

config KEXEC
	bool "kexec system call (EXPERIMENTAL)"
	depends on PPC_MULTIPLATFORM && EXPERIMENTAL
	help
	  kexec is a system call that implements the ability to shutdown your
	  current kernel, and to start another kernel.  It is like a reboot
	  but it is independent of the system firmware.   And like a reboot
	  you can start any kernel with it, not just Linux.

	  The name comes from the similarity to the exec system call.

	  It is an ongoing process to be certain the hardware in a machine
	  is properly shutdown, so do not be surprised if this code does not
	  initially work for you.  It may help to enable device hotplugging
	  support.  As of this writing the exact hardware interface is
	  strongly in flux, so no good recommendation can be made.

config CRASH_DUMP
	bool "Build a kdump crash kernel (EXPERIMENTAL)"
	depends on PPC_MULTIPLATFORM && PPC64 && EXPERIMENTAL
	help
	  Build a kernel suitable for use as a kdump capture kernel.
	  The kernel will be linked at a different address than normal, and
	  so can only be used for Kdump.

	  Don't change this unless you know what you are doing.

config PPCBUG_NVRAM
	bool "Enable reading PPCBUG NVRAM during boot" if PPLUS || LOPEC
	default y if PPC_PREP

config IRQ_ALL_CPUS
	bool "Distribute interrupts on all CPUs by default"
	depends on SMP && !MV64360
	help
	  This option gives the kernel permission to distribute IRQs across
	  multiple CPUs.  Saying N here will route all IRQs to the first
	  CPU.  Generally saying Y is safe, although some problems have been
	  reported with SMP Power Macintoshes with this option enabled.

config NUMA
	bool "NUMA support"
	depends on PPC64
	default y if SMP && PPC_PSERIES

config NODES_SHIFT
	int
	default "4"
	depends on NEED_MULTIPLE_NODES

config ARCH_SELECT_MEMORY_MODEL
	def_bool y
	depends on PPC64

config ARCH_FLATMEM_ENABLE
	def_bool y
	depends on (PPC64 && !NUMA) || PPC32

config ARCH_SPARSEMEM_ENABLE
	def_bool y
	depends on PPC64

config ARCH_SPARSEMEM_DEFAULT
	def_bool y
	depends on (SMP && PPC_PSERIES) || PPC_PS3

config ARCH_POPULATES_NODE_MAP
	def_bool y

source "mm/Kconfig"

config ARCH_MEMORY_PROBE
	def_bool y
	depends on MEMORY_HOTPLUG

# Some NUMA nodes have memory ranges that span
# other nodes.  Even though a pfn is valid and
# between a node's start and end pfns, it may not
# reside on that node.  See memmap_init_zone()
# for details.
config NODES_SPAN_OTHER_NODES
	def_bool y
	depends on NEED_MULTIPLE_NODES

config PPC_64K_PAGES
	bool "64k page size"
	depends on PPC64
	help
	  This option changes the kernel logical page size to 64k. On machines
	  without processor support for 64k pages, the kernel will simulate
	  them by loading each individual 4k page on demand transparently,
	  while on hardware with such support, it will be used to map
	  normal application pages.

config SCHED_SMT
	bool "SMT (Hyperthreading) scheduler support"
	depends on PPC64 && SMP
	help
	  SMT scheduler support improves the CPU scheduler's decision making
	  when dealing with POWER5 cpus at a cost of slightly increased
	  overhead in some places. If unsure say N here.

config PROC_DEVICETREE
	bool "Support for device tree in /proc"
	depends on PROC_FS
	help
	  This option adds a device-tree directory under /proc which contains
	  an image of the device tree that the kernel copies from Open
	  Firmware or other boot firmware. If unsure, say Y here.

config CMDLINE_BOOL
	bool "Default bootloader kernel arguments"

config CMDLINE
	string "Initial kernel command string"
	depends on CMDLINE_BOOL
	default "console=ttyS0,9600 console=tty0 root=/dev/sda2"
	help
	  On some platforms, there is currently no way for the boot loader to
	  pass arguments to the kernel. For these platforms, you can supply
	  some command-line options at build time by entering them here.  In
	  most cases you will need to specify the root device here.

if !44x || BROKEN
source kernel/power/Kconfig
endif

config SECCOMP
	bool "Enable seccomp to safely compute untrusted bytecode"
	depends on PROC_FS
	default y
	help
	  This kernel feature is useful for number crunching applications
	  that may need to compute untrusted bytecode during their
	  execution. By using pipes or other transports made available to
	  the process as file descriptors supporting the read/write
	  syscalls, it's possible to isolate those applications in
	  their own address space using seccomp. Once seccomp is
	  enabled via /proc/<pid>/seccomp, it cannot be disabled
	  and the task is only allowed to execute a few safe syscalls
	  defined by each seccomp mode.

	  If unsure, say Y. Only embedded should say N here.

config WANT_DEVICE_TREE
	bool
	default n

config DEVICE_TREE
	string "Static device tree source file"
	depends on WANT_DEVICE_TREE
	help
	  This specifies the device tree source (.dts) file to be
	  compiled and included when building the bootwrapper.  If a
	  relative filename is given, then it will be relative to
	  arch/powerpc/boot/dts.  If you are not using the bootwrapper,
	  or do not need to build a dts into the bootwrapper, this
	  field is ignored.

	  For example, this is required when building a cuImage target
	  for an older U-Boot, which cannot pass a device tree itself.
	  Such a kernel will not work with a newer U-Boot that tries to
	  pass a device tree (unless you tell it not to).  If your U-Boot
	  does not mention a device tree in "help bootm", then use the
	  cuImage target and specify a device tree here.  Otherwise, use
	  the uImage target and leave this field blank.

endmenu

config ISA_DMA_API
	bool
	default y

menu "Bus options"

config ISA
	bool "Support for ISA-bus hardware"
	depends on PPC_PREP || PPC_CHRP
	select PPC_I8259
	help
	  Find out whether you have ISA slots on your motherboard.  ISA is the
	  name of a bus system, i.e. the way the CPU talks to the other stuff
	  inside your box.  If you have an Apple machine, say N here; if you
	  have an IBM RS/6000 or pSeries machine or a PReP machine, say Y.  If
	  you have an embedded board, consult your board documentation.

config ZONE_DMA
	bool
	default y

config GENERIC_ISA_DMA
	bool
	depends on PPC64 || POWER4 || 6xx && !CPM2
	default y

config PPC_INDIRECT_PCI
	bool
	depends on PCI
	default y if 40x || 44x
	default n

config PPC_INDIRECT_PCI_BE
	bool
	depends PPC_INDIRECT_PCI
	default n

config EISA
	bool

config SBUS
	bool

config FSL_SOC
	bool

config FSL_PCIE
	bool
	depends on PPC_86xx

# Yes MCA RS/6000s exist but Linux-PPC does not currently support any
config MCA
	bool

config PCI
	bool "PCI support" if 40x || CPM2 || PPC_83xx || PPC_85xx || PPC_86xx \
		|| PPC_MPC52xx || (EMBEDDED && (PPC_PSERIES || PPC_ISERIES)) \
		|| MPC7448HPC2 || PPC_PS3 || PPC_HOLLY
	default y if !40x && !CPM2 && !8xx && !APUS && !PPC_83xx \
		&& !PPC_85xx && !PPC_86xx
	default PCI_PERMEDIA if !4xx && !CPM2 && !8xx && APUS
	default PCI_QSPAN if !4xx && !CPM2 && 8xx
	help
	  Find out whether your system includes a PCI bus. PCI is the name of
	  a bus system, i.e. the way the CPU talks to the other stuff inside
	  your box.  If you say Y here, the kernel will include drivers and
	  infrastructure code to support PCI bus devices.

config PCI_DOMAINS
	bool
	default PCI

config PCI_QSPAN
	bool "QSpan PCI"
	depends on !4xx && !CPM2 && 8xx
	select PPC_I8259
	help
	  Say Y here if you have a system based on a Motorola 8xx-series
	  embedded processor with a QSPAN PCI interface, otherwise say N.

config PCI_8260
	bool
	depends on PCI && 8260
	select PPC_INDIRECT_PCI
	default y

config 8260_PCI9
	bool "Enable workaround for MPC826x erratum PCI 9"
	depends on PCI_8260 && !ADS8272
	default y

choice
	prompt "IDMA channel for PCI 9 workaround"
	depends on 8260_PCI9

config 8260_PCI9_IDMA1
	bool "IDMA1"

config 8260_PCI9_IDMA2
	bool "IDMA2"

config 8260_PCI9_IDMA3
	bool "IDMA3"

config 8260_PCI9_IDMA4
	bool "IDMA4"

endchoice

source "drivers/pci/pcie/Kconfig"

source "drivers/pci/Kconfig"

source "drivers/pcmcia/Kconfig"

source "drivers/pci/hotplug/Kconfig"

endmenu

menu "Advanced setup"
	depends on PPC32

config ADVANCED_OPTIONS
	bool "Prompt for advanced kernel configuration options"
	help
	  This option will enable prompting for a variety of advanced kernel
	  configuration options.  These options can cause the kernel to not
	  work if they are set incorrectly, but can be used to optimize certain
	  aspects of kernel memory management.

	  Unless you know what you are doing, say N here.

comment "Default settings for advanced configuration options are used"
	depends on !ADVANCED_OPTIONS

config HIGHMEM_START_BOOL
	bool "Set high memory pool address"
	depends on ADVANCED_OPTIONS && HIGHMEM
	help
	  This option allows you to set the base address of the kernel virtual
	  area used to map high memory pages.  This can be useful in
	  optimizing the layout of kernel virtual memory.

	  Say N here unless you know what you are doing.

config HIGHMEM_START
	hex "Virtual start address of high memory pool" if HIGHMEM_START_BOOL
	default "0xfe000000"

config LOWMEM_SIZE_BOOL
	bool "Set maximum low memory"
	depends on ADVANCED_OPTIONS
	help
	  This option allows you to set the maximum amount of memory which
	  will be used as "low memory", that is, memory which the kernel can
	  access directly, without having to set up a kernel virtual mapping.
	  This can be useful in optimizing the layout of kernel virtual
	  memory.

	  Say N here unless you know what you are doing.

config LOWMEM_SIZE
	hex "Maximum low memory size (in bytes)" if LOWMEM_SIZE_BOOL
	default "0x30000000"

config KERNEL_START_BOOL
	bool "Set custom kernel base address"
	depends on ADVANCED_OPTIONS
	help
	  This option allows you to set the kernel virtual address at which
	  the kernel will map low memory (the kernel image will be linked at
	  this address).  This can be useful in optimizing the virtual memory
	  layout of the system.

	  Say N here unless you know what you are doing.

config KERNEL_START
	hex "Virtual address of kernel base" if KERNEL_START_BOOL
	default "0xc0000000"

config TASK_SIZE_BOOL
	bool "Set custom user task size"
	depends on ADVANCED_OPTIONS
	help
	  This option allows you to set the amount of virtual address space
	  allocated to user tasks.  This can be useful in optimizing the
	  virtual memory layout of the system.

	  Say N here unless you know what you are doing.

config TASK_SIZE
	hex "Size of user task space" if TASK_SIZE_BOOL
	default "0x80000000"

config CONSISTENT_START_BOOL
	bool "Set custom consistent memory pool address"
	depends on ADVANCED_OPTIONS && NOT_COHERENT_CACHE
	help
	  This option allows you to set the base virtual address
	  of the consistent memory pool.  This pool of virtual
	  memory is used to make consistent memory allocations.

config CONSISTENT_START
	hex "Base virtual address of consistent memory pool" if CONSISTENT_START_BOOL
	default "0xff100000" if NOT_COHERENT_CACHE

config CONSISTENT_SIZE_BOOL
	bool "Set custom consistent memory pool size"
	depends on ADVANCED_OPTIONS && NOT_COHERENT_CACHE
	help
	  This option allows you to set the size of the
	  consistent memory pool.  This pool of virtual memory
	  is used to make consistent memory allocations.

config CONSISTENT_SIZE
	hex "Size of consistent memory pool" if CONSISTENT_SIZE_BOOL
	default "0x00200000" if NOT_COHERENT_CACHE

config BOOT_LOAD_BOOL
	bool "Set the boot link/load address"
	depends on ADVANCED_OPTIONS && !PPC_MULTIPLATFORM
	help
	  This option allows you to set the initial load address of the zImage
	  or zImage.initrd file.  This can be useful if you are on a board
	  which has a small amount of memory.

	  Say N here unless you know what you are doing.

config BOOT_LOAD
	hex "Link/load address for booting" if BOOT_LOAD_BOOL
	default "0x00400000" if 40x || 8xx || 8260
	default "0x01000000" if 44x
	default "0x00800000"

config PIN_TLB
	bool "Pinned Kernel TLBs (860 ONLY)"
	depends on ADVANCED_OPTIONS && 8xx
endmenu

if PPC64
config KERNEL_START
	hex
	default "0xc000000000000000"
endif

source "net/Kconfig"

source "drivers/Kconfig"

source "fs/Kconfig"

# XXX source "arch/ppc/8xx_io/Kconfig"

# XXX source "arch/ppc/8260_io/Kconfig"

source "arch/powerpc/sysdev/qe_lib/Kconfig"

source "lib/Kconfig"

menu "Instrumentation Support"
	depends on EXPERIMENTAL

source "arch/powerpc/oprofile/Kconfig"

config KPROBES
	bool "Kprobes (EXPERIMENTAL)"
	depends on !BOOKE && !4xx && KALLSYMS && EXPERIMENTAL && MODULES
	help
	  Kprobes allows you to trap at almost any kernel address and
	  execute a callback function.  register_kprobe() establishes
	  a probepoint and specifies the callback.  Kprobes is useful
	  for kernel debugging, non-intrusive instrumentation and testing.
	  If in doubt, say "N".
endmenu

source "arch/powerpc/Kconfig.debug"

source "security/Kconfig"

config KEYS_COMPAT
	bool
	depends on COMPAT && KEYS
	default y

source "crypto/Kconfig"<|MERGE_RESOLUTION|>--- conflicted
+++ resolved
@@ -117,10 +117,9 @@
 	default y
 	depends on BUG
 
-<<<<<<< HEAD
 config SYS_SUPPORTS_APM_EMULATION
 	bool
-=======
+
 #
 # Powerpc uses the slab allocator to manage its ptes and the
 # page structs of ptes are used for splitting the page table
@@ -133,7 +132,6 @@
 	bool
 	default y
 	depends on SPLIT_PTLOCK_CPUS <= NR_CPUS
->>>>>>> 5b94f675
 
 config DEFAULT_UIMAGE
 	bool
