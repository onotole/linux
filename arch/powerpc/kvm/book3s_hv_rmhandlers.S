--- conflicted
+++ resolved
@@ -3319,11 +3319,7 @@
 	ld	r4, PACAKMSR(r13)
 	mtspr	SPRN_SRR0, r3
 	mtspr	SPRN_SRR1, r4
-<<<<<<< HEAD
-	rfid
-=======
 	RFI_TO_KERNEL
->>>>>>> 8f05b9c6
 9:	addi	r3, r1, STACK_FRAME_OVERHEAD
 	bl	kvmppc_bad_interrupt
 	b	9b
