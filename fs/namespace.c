--- conflicted
+++ resolved
@@ -3446,10 +3446,7 @@
 	ns->root = mnt;
 	ns->mounts = 1;
 	list_add(&mnt->mnt_list, &ns->list);
-<<<<<<< HEAD
-=======
 	mntget(newmount.mnt);
->>>>>>> 4b972a01
 
 	/* Attach to an apparent O_PATH fd with a note that we need to unmount
 	 * it, not just simply put it.
