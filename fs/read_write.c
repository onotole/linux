--- conflicted
+++ resolved
@@ -894,11 +894,7 @@
 #endif
 
 static ssize_t do_iter_read(struct file *file, struct iov_iter *iter,
-<<<<<<< HEAD
-		loff_t *pos, int flags)
-=======
 		loff_t *pos, rwf_t flags)
->>>>>>> bb176f67
 {
 	size_t tot_len;
 	ssize_t ret = 0;
@@ -926,11 +922,7 @@
 }
 
 ssize_t vfs_iter_read(struct file *file, struct iov_iter *iter, loff_t *ppos,
-<<<<<<< HEAD
-		int flags)
-=======
 		rwf_t flags)
->>>>>>> bb176f67
 {
 	if (!file->f_op->read_iter)
 		return -EINVAL;
@@ -939,11 +931,7 @@
 EXPORT_SYMBOL(vfs_iter_read);
 
 static ssize_t do_iter_write(struct file *file, struct iov_iter *iter,
-<<<<<<< HEAD
-		loff_t *pos, int flags)
-=======
 		loff_t *pos, rwf_t flags)
->>>>>>> bb176f67
 {
 	size_t tot_len;
 	ssize_t ret = 0;
@@ -970,8 +958,7 @@
 }
 
 ssize_t vfs_iter_write(struct file *file, struct iov_iter *iter, loff_t *ppos,
-<<<<<<< HEAD
-		int flags)
+		rwf_t flags)
 {
 	if (!file->f_op->write_iter)
 		return -EINVAL;
@@ -980,7 +967,7 @@
 EXPORT_SYMBOL(vfs_iter_write);
 
 ssize_t vfs_readv(struct file *file, const struct iovec __user *vec,
-		  unsigned long vlen, loff_t *pos, int flags)
+		  unsigned long vlen, loff_t *pos, rwf_t flags)
 {
 	struct iovec iovstack[UIO_FASTIOV];
 	struct iovec *iov = iovstack;
@@ -995,28 +982,14 @@
 
 	return ret;
 }
-EXPORT_SYMBOL(vfs_readv);
-
-ssize_t vfs_writev(struct file *file, const struct iovec __user *vec,
-		   unsigned long vlen, loff_t *pos, int flags)
-=======
-		rwf_t flags)
-{
-	if (!file->f_op->write_iter)
-		return -EINVAL;
-	return do_iter_write(file, iter, ppos, flags);
-}
-EXPORT_SYMBOL(vfs_iter_write);
-
-ssize_t vfs_readv(struct file *file, const struct iovec __user *vec,
-		  unsigned long vlen, loff_t *pos, rwf_t flags)
->>>>>>> bb176f67
+
+static ssize_t vfs_writev(struct file *file, const struct iovec __user *vec,
+		   unsigned long vlen, loff_t *pos, rwf_t flags)
 {
 	struct iovec iovstack[UIO_FASTIOV];
 	struct iovec *iov = iovstack;
 	struct iov_iter iter;
 	ssize_t ret;
-<<<<<<< HEAD
 
 	ret = import_iovec(WRITE, vec, vlen, ARRAY_SIZE(iovstack), &iov, &iter);
 	if (ret >= 0) {
@@ -1027,36 +1000,6 @@
 	}
 	return ret;
 }
-EXPORT_SYMBOL(vfs_writev);
-=======
-
-	ret = import_iovec(READ, vec, vlen, ARRAY_SIZE(iovstack), &iov, &iter);
-	if (ret >= 0) {
-		ret = do_iter_read(file, &iter, pos, flags);
-		kfree(iov);
-	}
-
-	return ret;
-}
-
-static ssize_t vfs_writev(struct file *file, const struct iovec __user *vec,
-		   unsigned long vlen, loff_t *pos, rwf_t flags)
-{
-	struct iovec iovstack[UIO_FASTIOV];
-	struct iovec *iov = iovstack;
-	struct iov_iter iter;
-	ssize_t ret;
-
-	ret = import_iovec(WRITE, vec, vlen, ARRAY_SIZE(iovstack), &iov, &iter);
-	if (ret >= 0) {
-		file_start_write(file);
-		ret = do_iter_write(file, &iter, pos, flags);
-		file_end_write(file);
-		kfree(iov);
-	}
-	return ret;
-}
->>>>>>> bb176f67
 
 static ssize_t do_readv(unsigned long fd, const struct iovec __user *vec,
 			unsigned long vlen, rwf_t flags)
@@ -1205,11 +1148,7 @@
 #ifdef CONFIG_COMPAT
 static size_t compat_readv(struct file *file,
 			   const struct compat_iovec __user *vec,
-<<<<<<< HEAD
-			   unsigned long vlen, loff_t *pos, int flags)
-=======
 			   unsigned long vlen, loff_t *pos, rwf_t flags)
->>>>>>> bb176f67
 {
 	struct iovec iovstack[UIO_FASTIOV];
 	struct iovec *iov = iovstack;
