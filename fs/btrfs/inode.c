/*
 * Copyright (C) 2007 Oracle.  All rights reserved.
 *
 * This program is free software; you can redistribute it and/or
 * modify it under the terms of the GNU General Public
 * License v2 as published by the Free Software Foundation.
 *
 * This program is distributed in the hope that it will be useful,
 * but WITHOUT ANY WARRANTY; without even the implied warranty of
 * MERCHANTABILITY or FITNESS FOR A PARTICULAR PURPOSE.  See the GNU
 * General Public License for more details.
 *
 * You should have received a copy of the GNU General Public
 * License along with this program; if not, write to the
 * Free Software Foundation, Inc., 59 Temple Place - Suite 330,
 * Boston, MA 021110-1307, USA.
 */

#include <linux/kernel.h>
#include <linux/bio.h>
#include <linux/buffer_head.h>
#include <linux/file.h>
#include <linux/fs.h>
#include <linux/pagemap.h>
#include <linux/highmem.h>
#include <linux/time.h>
#include <linux/init.h>
#include <linux/string.h>
#include <linux/backing-dev.h>
#include <linux/mpage.h>
#include <linux/swap.h>
#include <linux/writeback.h>
#include <linux/statfs.h>
#include <linux/compat.h>
#include <linux/bit_spinlock.h>
#include <linux/xattr.h>
#include <linux/posix_acl.h>
#include <linux/falloc.h>
#include <linux/slab.h>
#include <linux/ratelimit.h>
#include "compat.h"
#include "ctree.h"
#include "disk-io.h"
#include "transaction.h"
#include "btrfs_inode.h"
#include "ioctl.h"
#include "print-tree.h"
#include "volumes.h"
#include "ordered-data.h"
#include "xattr.h"
#include "tree-log.h"
#include "compression.h"
#include "locking.h"
#include "free-space-cache.h"
#include "inode-map.h"

struct btrfs_iget_args {
	u64 ino;
	struct btrfs_root *root;
};

static const struct inode_operations btrfs_dir_inode_operations;
static const struct inode_operations btrfs_symlink_inode_operations;
static const struct inode_operations btrfs_dir_ro_inode_operations;
static const struct inode_operations btrfs_special_inode_operations;
static const struct inode_operations btrfs_file_inode_operations;
static const struct address_space_operations btrfs_aops;
static const struct address_space_operations btrfs_symlink_aops;
static const struct file_operations btrfs_dir_file_operations;
static struct extent_io_ops btrfs_extent_io_ops;

static struct kmem_cache *btrfs_inode_cachep;
struct kmem_cache *btrfs_trans_handle_cachep;
struct kmem_cache *btrfs_transaction_cachep;
struct kmem_cache *btrfs_path_cachep;
struct kmem_cache *btrfs_free_space_cachep;

#define S_SHIFT 12
static unsigned char btrfs_type_by_mode[S_IFMT >> S_SHIFT] = {
	[S_IFREG >> S_SHIFT]	= BTRFS_FT_REG_FILE,
	[S_IFDIR >> S_SHIFT]	= BTRFS_FT_DIR,
	[S_IFCHR >> S_SHIFT]	= BTRFS_FT_CHRDEV,
	[S_IFBLK >> S_SHIFT]	= BTRFS_FT_BLKDEV,
	[S_IFIFO >> S_SHIFT]	= BTRFS_FT_FIFO,
	[S_IFSOCK >> S_SHIFT]	= BTRFS_FT_SOCK,
	[S_IFLNK >> S_SHIFT]	= BTRFS_FT_SYMLINK,
};

static int btrfs_setsize(struct inode *inode, loff_t newsize);
static int btrfs_truncate(struct inode *inode);
static int btrfs_finish_ordered_io(struct inode *inode, u64 start, u64 end);
static noinline int cow_file_range(struct inode *inode,
				   struct page *locked_page,
				   u64 start, u64 end, int *page_started,
				   unsigned long *nr_written, int unlock);

static int btrfs_init_inode_security(struct btrfs_trans_handle *trans,
				     struct inode *inode,  struct inode *dir,
				     const struct qstr *qstr)
{
	int err;

	err = btrfs_init_acl(trans, inode, dir);
	if (!err)
		err = btrfs_xattr_security_init(trans, inode, dir, qstr);
	return err;
}

/*
 * this does all the hard work for inserting an inline extent into
 * the btree.  The caller should have done a btrfs_drop_extents so that
 * no overlapping inline items exist in the btree
 */
static noinline int insert_inline_extent(struct btrfs_trans_handle *trans,
				struct btrfs_root *root, struct inode *inode,
				u64 start, size_t size, size_t compressed_size,
				int compress_type,
				struct page **compressed_pages)
{
	struct btrfs_key key;
	struct btrfs_path *path;
	struct extent_buffer *leaf;
	struct page *page = NULL;
	char *kaddr;
	unsigned long ptr;
	struct btrfs_file_extent_item *ei;
	int err = 0;
	int ret;
	size_t cur_size = size;
	size_t datasize;
	unsigned long offset;

	if (compressed_size && compressed_pages)
		cur_size = compressed_size;

	path = btrfs_alloc_path();
	if (!path)
		return -ENOMEM;

	path->leave_spinning = 1;

	key.objectid = btrfs_ino(inode);
	key.offset = start;
	btrfs_set_key_type(&key, BTRFS_EXTENT_DATA_KEY);
	datasize = btrfs_file_extent_calc_inline_size(cur_size);

	inode_add_bytes(inode, size);
	ret = btrfs_insert_empty_item(trans, root, path, &key,
				      datasize);
	BUG_ON(ret);
	if (ret) {
		err = ret;
		goto fail;
	}
	leaf = path->nodes[0];
	ei = btrfs_item_ptr(leaf, path->slots[0],
			    struct btrfs_file_extent_item);
	btrfs_set_file_extent_generation(leaf, ei, trans->transid);
	btrfs_set_file_extent_type(leaf, ei, BTRFS_FILE_EXTENT_INLINE);
	btrfs_set_file_extent_encryption(leaf, ei, 0);
	btrfs_set_file_extent_other_encoding(leaf, ei, 0);
	btrfs_set_file_extent_ram_bytes(leaf, ei, size);
	ptr = btrfs_file_extent_inline_start(ei);

	if (compress_type != BTRFS_COMPRESS_NONE) {
		struct page *cpage;
		int i = 0;
		while (compressed_size > 0) {
			cpage = compressed_pages[i];
			cur_size = min_t(unsigned long, compressed_size,
				       PAGE_CACHE_SIZE);

			kaddr = kmap_atomic(cpage, KM_USER0);
			write_extent_buffer(leaf, kaddr, ptr, cur_size);
			kunmap_atomic(kaddr, KM_USER0);

			i++;
			ptr += cur_size;
			compressed_size -= cur_size;
		}
		btrfs_set_file_extent_compression(leaf, ei,
						  compress_type);
	} else {
		page = find_get_page(inode->i_mapping,
				     start >> PAGE_CACHE_SHIFT);
		btrfs_set_file_extent_compression(leaf, ei, 0);
		kaddr = kmap_atomic(page, KM_USER0);
		offset = start & (PAGE_CACHE_SIZE - 1);
		write_extent_buffer(leaf, kaddr + offset, ptr, size);
		kunmap_atomic(kaddr, KM_USER0);
		page_cache_release(page);
	}
	btrfs_mark_buffer_dirty(leaf);
	btrfs_free_path(path);

	/*
	 * we're an inline extent, so nobody can
	 * extend the file past i_size without locking
	 * a page we already have locked.
	 *
	 * We must do any isize and inode updates
	 * before we unlock the pages.  Otherwise we
	 * could end up racing with unlink.
	 */
	BTRFS_I(inode)->disk_i_size = inode->i_size;
	btrfs_update_inode(trans, root, inode);

	return 0;
fail:
	btrfs_free_path(path);
	return err;
}


/*
 * conditionally insert an inline extent into the file.  This
 * does the checks required to make sure the data is small enough
 * to fit as an inline extent.
 */
static noinline int cow_file_range_inline(struct btrfs_trans_handle *trans,
				 struct btrfs_root *root,
				 struct inode *inode, u64 start, u64 end,
				 size_t compressed_size, int compress_type,
				 struct page **compressed_pages)
{
	u64 isize = i_size_read(inode);
	u64 actual_end = min(end + 1, isize);
	u64 inline_len = actual_end - start;
	u64 aligned_end = (end + root->sectorsize - 1) &
			~((u64)root->sectorsize - 1);
	u64 hint_byte;
	u64 data_len = inline_len;
	int ret;

	if (compressed_size)
		data_len = compressed_size;

	if (start > 0 ||
	    actual_end >= PAGE_CACHE_SIZE ||
	    data_len >= BTRFS_MAX_INLINE_DATA_SIZE(root) ||
	    (!compressed_size &&
	    (actual_end & (root->sectorsize - 1)) == 0) ||
	    end + 1 < isize ||
	    data_len > root->fs_info->max_inline) {
		return 1;
	}

	ret = btrfs_drop_extents(trans, inode, start, aligned_end,
				 &hint_byte, 1);
	BUG_ON(ret);

	if (isize > actual_end)
		inline_len = min_t(u64, isize, actual_end);
	ret = insert_inline_extent(trans, root, inode, start,
				   inline_len, compressed_size,
				   compress_type, compressed_pages);
	BUG_ON(ret);
	btrfs_delalloc_release_metadata(inode, end + 1 - start);
	btrfs_drop_extent_cache(inode, start, aligned_end - 1, 0);
	return 0;
}

struct async_extent {
	u64 start;
	u64 ram_size;
	u64 compressed_size;
	struct page **pages;
	unsigned long nr_pages;
	int compress_type;
	struct list_head list;
};

struct async_cow {
	struct inode *inode;
	struct btrfs_root *root;
	struct page *locked_page;
	u64 start;
	u64 end;
	struct list_head extents;
	struct btrfs_work work;
};

static noinline int add_async_extent(struct async_cow *cow,
				     u64 start, u64 ram_size,
				     u64 compressed_size,
				     struct page **pages,
				     unsigned long nr_pages,
				     int compress_type)
{
	struct async_extent *async_extent;

	async_extent = kmalloc(sizeof(*async_extent), GFP_NOFS);
	BUG_ON(!async_extent);
	async_extent->start = start;
	async_extent->ram_size = ram_size;
	async_extent->compressed_size = compressed_size;
	async_extent->pages = pages;
	async_extent->nr_pages = nr_pages;
	async_extent->compress_type = compress_type;
	list_add_tail(&async_extent->list, &cow->extents);
	return 0;
}

/*
 * we create compressed extents in two phases.  The first
 * phase compresses a range of pages that have already been
 * locked (both pages and state bits are locked).
 *
 * This is done inside an ordered work queue, and the compression
 * is spread across many cpus.  The actual IO submission is step
 * two, and the ordered work queue takes care of making sure that
 * happens in the same order things were put onto the queue by
 * writepages and friends.
 *
 * If this code finds it can't get good compression, it puts an
 * entry onto the work queue to write the uncompressed bytes.  This
 * makes sure that both compressed inodes and uncompressed inodes
 * are written in the same order that pdflush sent them down.
 */
static noinline int compress_file_range(struct inode *inode,
					struct page *locked_page,
					u64 start, u64 end,
					struct async_cow *async_cow,
					int *num_added)
{
	struct btrfs_root *root = BTRFS_I(inode)->root;
	struct btrfs_trans_handle *trans;
	u64 num_bytes;
	u64 blocksize = root->sectorsize;
	u64 actual_end;
	u64 isize = i_size_read(inode);
	int ret = 0;
	struct page **pages = NULL;
	unsigned long nr_pages;
	unsigned long nr_pages_ret = 0;
	unsigned long total_compressed = 0;
	unsigned long total_in = 0;
	unsigned long max_compressed = 128 * 1024;
	unsigned long max_uncompressed = 128 * 1024;
	int i;
	int will_compress;
	int compress_type = root->fs_info->compress_type;

	/* if this is a small write inside eof, kick off a defragbot */
	if (end <= BTRFS_I(inode)->disk_i_size && (end - start + 1) < 16 * 1024)
		btrfs_add_inode_defrag(NULL, inode);

	actual_end = min_t(u64, isize, end + 1);
again:
	will_compress = 0;
	nr_pages = (end >> PAGE_CACHE_SHIFT) - (start >> PAGE_CACHE_SHIFT) + 1;
	nr_pages = min(nr_pages, (128 * 1024UL) / PAGE_CACHE_SIZE);

	/*
	 * we don't want to send crud past the end of i_size through
	 * compression, that's just a waste of CPU time.  So, if the
	 * end of the file is before the start of our current
	 * requested range of bytes, we bail out to the uncompressed
	 * cleanup code that can deal with all of this.
	 *
	 * It isn't really the fastest way to fix things, but this is a
	 * very uncommon corner.
	 */
	if (actual_end <= start)
		goto cleanup_and_bail_uncompressed;

	total_compressed = actual_end - start;

	/* we want to make sure that amount of ram required to uncompress
	 * an extent is reasonable, so we limit the total size in ram
	 * of a compressed extent to 128k.  This is a crucial number
	 * because it also controls how easily we can spread reads across
	 * cpus for decompression.
	 *
	 * We also want to make sure the amount of IO required to do
	 * a random read is reasonably small, so we limit the size of
	 * a compressed extent to 128k.
	 */
	total_compressed = min(total_compressed, max_uncompressed);
	num_bytes = (end - start + blocksize) & ~(blocksize - 1);
	num_bytes = max(blocksize,  num_bytes);
	total_in = 0;
	ret = 0;

	/*
	 * we do compression for mount -o compress and when the
	 * inode has not been flagged as nocompress.  This flag can
	 * change at any time if we discover bad compression ratios.
	 */
	if (!(BTRFS_I(inode)->flags & BTRFS_INODE_NOCOMPRESS) &&
	    (btrfs_test_opt(root, COMPRESS) ||
	     (BTRFS_I(inode)->force_compress) ||
	     (BTRFS_I(inode)->flags & BTRFS_INODE_COMPRESS))) {
		WARN_ON(pages);
		pages = kzalloc(sizeof(struct page *) * nr_pages, GFP_NOFS);
		BUG_ON(!pages);

		if (BTRFS_I(inode)->force_compress)
			compress_type = BTRFS_I(inode)->force_compress;

		ret = btrfs_compress_pages(compress_type,
					   inode->i_mapping, start,
					   total_compressed, pages,
					   nr_pages, &nr_pages_ret,
					   &total_in,
					   &total_compressed,
					   max_compressed);

		if (!ret) {
			unsigned long offset = total_compressed &
				(PAGE_CACHE_SIZE - 1);
			struct page *page = pages[nr_pages_ret - 1];
			char *kaddr;

			/* zero the tail end of the last page, we might be
			 * sending it down to disk
			 */
			if (offset) {
				kaddr = kmap_atomic(page, KM_USER0);
				memset(kaddr + offset, 0,
				       PAGE_CACHE_SIZE - offset);
				kunmap_atomic(kaddr, KM_USER0);
			}
			will_compress = 1;
		}
	}
	if (start == 0) {
		trans = btrfs_join_transaction(root);
		BUG_ON(IS_ERR(trans));
		trans->block_rsv = &root->fs_info->delalloc_block_rsv;

		/* lets try to make an inline extent */
		if (ret || total_in < (actual_end - start)) {
			/* we didn't compress the entire range, try
			 * to make an uncompressed inline extent.
			 */
			ret = cow_file_range_inline(trans, root, inode,
						    start, end, 0, 0, NULL);
		} else {
			/* try making a compressed inline extent */
			ret = cow_file_range_inline(trans, root, inode,
						    start, end,
						    total_compressed,
						    compress_type, pages);
		}
		if (ret == 0) {
			/*
			 * inline extent creation worked, we don't need
			 * to create any more async work items.  Unlock
			 * and free up our temp pages.
			 */
			extent_clear_unlock_delalloc(inode,
			     &BTRFS_I(inode)->io_tree,
			     start, end, NULL,
			     EXTENT_CLEAR_UNLOCK_PAGE | EXTENT_CLEAR_DIRTY |
			     EXTENT_CLEAR_DELALLOC |
			     EXTENT_SET_WRITEBACK | EXTENT_END_WRITEBACK);

			btrfs_end_transaction(trans, root);
			goto free_pages_out;
		}
		btrfs_end_transaction(trans, root);
	}

	if (will_compress) {
		/*
		 * we aren't doing an inline extent round the compressed size
		 * up to a block size boundary so the allocator does sane
		 * things
		 */
		total_compressed = (total_compressed + blocksize - 1) &
			~(blocksize - 1);

		/*
		 * one last check to make sure the compression is really a
		 * win, compare the page count read with the blocks on disk
		 */
		total_in = (total_in + PAGE_CACHE_SIZE - 1) &
			~(PAGE_CACHE_SIZE - 1);
		if (total_compressed >= total_in) {
			will_compress = 0;
		} else {
			num_bytes = total_in;
		}
	}
	if (!will_compress && pages) {
		/*
		 * the compression code ran but failed to make things smaller,
		 * free any pages it allocated and our page pointer array
		 */
		for (i = 0; i < nr_pages_ret; i++) {
			WARN_ON(pages[i]->mapping);
			page_cache_release(pages[i]);
		}
		kfree(pages);
		pages = NULL;
		total_compressed = 0;
		nr_pages_ret = 0;

		/* flag the file so we don't compress in the future */
		if (!btrfs_test_opt(root, FORCE_COMPRESS) &&
		    !(BTRFS_I(inode)->force_compress)) {
			BTRFS_I(inode)->flags |= BTRFS_INODE_NOCOMPRESS;
		}
	}
	if (will_compress) {
		*num_added += 1;

		/* the async work queues will take care of doing actual
		 * allocation on disk for these compressed pages,
		 * and will submit them to the elevator.
		 */
		add_async_extent(async_cow, start, num_bytes,
				 total_compressed, pages, nr_pages_ret,
				 compress_type);

		if (start + num_bytes < end) {
			start += num_bytes;
			pages = NULL;
			cond_resched();
			goto again;
		}
	} else {
cleanup_and_bail_uncompressed:
		/*
		 * No compression, but we still need to write the pages in
		 * the file we've been given so far.  redirty the locked
		 * page if it corresponds to our extent and set things up
		 * for the async work queue to run cow_file_range to do
		 * the normal delalloc dance
		 */
		if (page_offset(locked_page) >= start &&
		    page_offset(locked_page) <= end) {
			__set_page_dirty_nobuffers(locked_page);
			/* unlocked later on in the async handlers */
		}
		add_async_extent(async_cow, start, end - start + 1,
				 0, NULL, 0, BTRFS_COMPRESS_NONE);
		*num_added += 1;
	}

out:
	return 0;

free_pages_out:
	for (i = 0; i < nr_pages_ret; i++) {
		WARN_ON(pages[i]->mapping);
		page_cache_release(pages[i]);
	}
	kfree(pages);

	goto out;
}

/*
 * phase two of compressed writeback.  This is the ordered portion
 * of the code, which only gets called in the order the work was
 * queued.  We walk all the async extents created by compress_file_range
 * and send them down to the disk.
 */
static noinline int submit_compressed_extents(struct inode *inode,
					      struct async_cow *async_cow)
{
	struct async_extent *async_extent;
	u64 alloc_hint = 0;
	struct btrfs_trans_handle *trans;
	struct btrfs_key ins;
	struct extent_map *em;
	struct btrfs_root *root = BTRFS_I(inode)->root;
	struct extent_map_tree *em_tree = &BTRFS_I(inode)->extent_tree;
	struct extent_io_tree *io_tree;
	int ret = 0;

	if (list_empty(&async_cow->extents))
		return 0;


	while (!list_empty(&async_cow->extents)) {
		async_extent = list_entry(async_cow->extents.next,
					  struct async_extent, list);
		list_del(&async_extent->list);

		io_tree = &BTRFS_I(inode)->io_tree;

retry:
		/* did the compression code fall back to uncompressed IO? */
		if (!async_extent->pages) {
			int page_started = 0;
			unsigned long nr_written = 0;

			lock_extent(io_tree, async_extent->start,
					 async_extent->start +
					 async_extent->ram_size - 1, GFP_NOFS);

			/* allocate blocks */
			ret = cow_file_range(inode, async_cow->locked_page,
					     async_extent->start,
					     async_extent->start +
					     async_extent->ram_size - 1,
					     &page_started, &nr_written, 0);

			/*
			 * if page_started, cow_file_range inserted an
			 * inline extent and took care of all the unlocking
			 * and IO for us.  Otherwise, we need to submit
			 * all those pages down to the drive.
			 */
			if (!page_started && !ret)
				extent_write_locked_range(io_tree,
						  inode, async_extent->start,
						  async_extent->start +
						  async_extent->ram_size - 1,
						  btrfs_get_extent,
						  WB_SYNC_ALL);
			kfree(async_extent);
			cond_resched();
			continue;
		}

		lock_extent(io_tree, async_extent->start,
			    async_extent->start + async_extent->ram_size - 1,
			    GFP_NOFS);

		trans = btrfs_join_transaction(root);
		BUG_ON(IS_ERR(trans));
		trans->block_rsv = &root->fs_info->delalloc_block_rsv;
		ret = btrfs_reserve_extent(trans, root,
					   async_extent->compressed_size,
					   async_extent->compressed_size,
					   0, alloc_hint,
					   (u64)-1, &ins, 1);
		btrfs_end_transaction(trans, root);

		if (ret) {
			int i;
			for (i = 0; i < async_extent->nr_pages; i++) {
				WARN_ON(async_extent->pages[i]->mapping);
				page_cache_release(async_extent->pages[i]);
			}
			kfree(async_extent->pages);
			async_extent->nr_pages = 0;
			async_extent->pages = NULL;
			unlock_extent(io_tree, async_extent->start,
				      async_extent->start +
				      async_extent->ram_size - 1, GFP_NOFS);
			goto retry;
		}

		/*
		 * here we're doing allocation and writeback of the
		 * compressed pages
		 */
		btrfs_drop_extent_cache(inode, async_extent->start,
					async_extent->start +
					async_extent->ram_size - 1, 0);

		em = alloc_extent_map();
		BUG_ON(!em);
		em->start = async_extent->start;
		em->len = async_extent->ram_size;
		em->orig_start = em->start;

		em->block_start = ins.objectid;
		em->block_len = ins.offset;
		em->bdev = root->fs_info->fs_devices->latest_bdev;
		em->compress_type = async_extent->compress_type;
		set_bit(EXTENT_FLAG_PINNED, &em->flags);
		set_bit(EXTENT_FLAG_COMPRESSED, &em->flags);

		while (1) {
			write_lock(&em_tree->lock);
			ret = add_extent_mapping(em_tree, em);
			write_unlock(&em_tree->lock);
			if (ret != -EEXIST) {
				free_extent_map(em);
				break;
			}
			btrfs_drop_extent_cache(inode, async_extent->start,
						async_extent->start +
						async_extent->ram_size - 1, 0);
		}

		ret = btrfs_add_ordered_extent_compress(inode,
						async_extent->start,
						ins.objectid,
						async_extent->ram_size,
						ins.offset,
						BTRFS_ORDERED_COMPRESSED,
						async_extent->compress_type);
		BUG_ON(ret);

		/*
		 * clear dirty, set writeback and unlock the pages.
		 */
		extent_clear_unlock_delalloc(inode,
				&BTRFS_I(inode)->io_tree,
				async_extent->start,
				async_extent->start +
				async_extent->ram_size - 1,
				NULL, EXTENT_CLEAR_UNLOCK_PAGE |
				EXTENT_CLEAR_UNLOCK |
				EXTENT_CLEAR_DELALLOC |
				EXTENT_CLEAR_DIRTY | EXTENT_SET_WRITEBACK);

		ret = btrfs_submit_compressed_write(inode,
				    async_extent->start,
				    async_extent->ram_size,
				    ins.objectid,
				    ins.offset, async_extent->pages,
				    async_extent->nr_pages);

		BUG_ON(ret);
		alloc_hint = ins.objectid + ins.offset;
		kfree(async_extent);
		cond_resched();
	}

	return 0;
}

static u64 get_extent_allocation_hint(struct inode *inode, u64 start,
				      u64 num_bytes)
{
	struct extent_map_tree *em_tree = &BTRFS_I(inode)->extent_tree;
	struct extent_map *em;
	u64 alloc_hint = 0;

	read_lock(&em_tree->lock);
	em = search_extent_mapping(em_tree, start, num_bytes);
	if (em) {
		/*
		 * if block start isn't an actual block number then find the
		 * first block in this inode and use that as a hint.  If that
		 * block is also bogus then just don't worry about it.
		 */
		if (em->block_start >= EXTENT_MAP_LAST_BYTE) {
			free_extent_map(em);
			em = search_extent_mapping(em_tree, 0, 0);
			if (em && em->block_start < EXTENT_MAP_LAST_BYTE)
				alloc_hint = em->block_start;
			if (em)
				free_extent_map(em);
		} else {
			alloc_hint = em->block_start;
			free_extent_map(em);
		}
	}
	read_unlock(&em_tree->lock);

	return alloc_hint;
}

static inline bool is_free_space_inode(struct btrfs_root *root,
				       struct inode *inode)
{
	if (root == root->fs_info->tree_root ||
	    BTRFS_I(inode)->location.objectid == BTRFS_FREE_INO_OBJECTID)
		return true;
	return false;
}

/*
 * when extent_io.c finds a delayed allocation range in the file,
 * the call backs end up in this code.  The basic idea is to
 * allocate extents on disk for the range, and create ordered data structs
 * in ram to track those extents.
 *
 * locked_page is the page that writepage had locked already.  We use
 * it to make sure we don't do extra locks or unlocks.
 *
 * *page_started is set to one if we unlock locked_page and do everything
 * required to start IO on it.  It may be clean and already done with
 * IO when we return.
 */
static noinline int cow_file_range(struct inode *inode,
				   struct page *locked_page,
				   u64 start, u64 end, int *page_started,
				   unsigned long *nr_written,
				   int unlock)
{
	struct btrfs_root *root = BTRFS_I(inode)->root;
	struct btrfs_trans_handle *trans;
	u64 alloc_hint = 0;
	u64 num_bytes;
	unsigned long ram_size;
	u64 disk_num_bytes;
	u64 cur_alloc_size;
	u64 blocksize = root->sectorsize;
	struct btrfs_key ins;
	struct extent_map *em;
	struct extent_map_tree *em_tree = &BTRFS_I(inode)->extent_tree;
	int ret = 0;

	BUG_ON(is_free_space_inode(root, inode));
<<<<<<< HEAD
	trans = btrfs_join_transaction(root, 1);
=======
	trans = btrfs_join_transaction(root);
>>>>>>> 56299378
	BUG_ON(IS_ERR(trans));
	trans->block_rsv = &root->fs_info->delalloc_block_rsv;

	num_bytes = (end - start + blocksize) & ~(blocksize - 1);
	num_bytes = max(blocksize,  num_bytes);
	disk_num_bytes = num_bytes;
	ret = 0;

	/* if this is a small write inside eof, kick off defrag */
	if (end <= BTRFS_I(inode)->disk_i_size && num_bytes < 64 * 1024)
		btrfs_add_inode_defrag(trans, inode);

	if (start == 0) {
		/* lets try to make an inline extent */
		ret = cow_file_range_inline(trans, root, inode,
					    start, end, 0, 0, NULL);
		if (ret == 0) {
			extent_clear_unlock_delalloc(inode,
				     &BTRFS_I(inode)->io_tree,
				     start, end, NULL,
				     EXTENT_CLEAR_UNLOCK_PAGE |
				     EXTENT_CLEAR_UNLOCK |
				     EXTENT_CLEAR_DELALLOC |
				     EXTENT_CLEAR_DIRTY |
				     EXTENT_SET_WRITEBACK |
				     EXTENT_END_WRITEBACK);

			*nr_written = *nr_written +
			     (end - start + PAGE_CACHE_SIZE) / PAGE_CACHE_SIZE;
			*page_started = 1;
			ret = 0;
			goto out;
		}
	}

	BUG_ON(disk_num_bytes >
	       btrfs_super_total_bytes(&root->fs_info->super_copy));

	alloc_hint = get_extent_allocation_hint(inode, start, num_bytes);
	btrfs_drop_extent_cache(inode, start, start + num_bytes - 1, 0);

	while (disk_num_bytes > 0) {
		unsigned long op;

		cur_alloc_size = disk_num_bytes;
		ret = btrfs_reserve_extent(trans, root, cur_alloc_size,
					   root->sectorsize, 0, alloc_hint,
					   (u64)-1, &ins, 1);
		BUG_ON(ret);

		em = alloc_extent_map();
		BUG_ON(!em);
		em->start = start;
		em->orig_start = em->start;
		ram_size = ins.offset;
		em->len = ins.offset;

		em->block_start = ins.objectid;
		em->block_len = ins.offset;
		em->bdev = root->fs_info->fs_devices->latest_bdev;
		set_bit(EXTENT_FLAG_PINNED, &em->flags);

		while (1) {
			write_lock(&em_tree->lock);
			ret = add_extent_mapping(em_tree, em);
			write_unlock(&em_tree->lock);
			if (ret != -EEXIST) {
				free_extent_map(em);
				break;
			}
			btrfs_drop_extent_cache(inode, start,
						start + ram_size - 1, 0);
		}

		cur_alloc_size = ins.offset;
		ret = btrfs_add_ordered_extent(inode, start, ins.objectid,
					       ram_size, cur_alloc_size, 0);
		BUG_ON(ret);

		if (root->root_key.objectid ==
		    BTRFS_DATA_RELOC_TREE_OBJECTID) {
			ret = btrfs_reloc_clone_csums(inode, start,
						      cur_alloc_size);
			BUG_ON(ret);
		}

		if (disk_num_bytes < cur_alloc_size)
			break;

		/* we're not doing compressed IO, don't unlock the first
		 * page (which the caller expects to stay locked), don't
		 * clear any dirty bits and don't set any writeback bits
		 *
		 * Do set the Private2 bit so we know this page was properly
		 * setup for writepage
		 */
		op = unlock ? EXTENT_CLEAR_UNLOCK_PAGE : 0;
		op |= EXTENT_CLEAR_UNLOCK | EXTENT_CLEAR_DELALLOC |
			EXTENT_SET_PRIVATE2;

		extent_clear_unlock_delalloc(inode, &BTRFS_I(inode)->io_tree,
					     start, start + ram_size - 1,
					     locked_page, op);
		disk_num_bytes -= cur_alloc_size;
		num_bytes -= cur_alloc_size;
		alloc_hint = ins.objectid + ins.offset;
		start += cur_alloc_size;
	}
out:
	ret = 0;
	btrfs_end_transaction(trans, root);

	return ret;
}

/*
 * work queue call back to started compression on a file and pages
 */
static noinline void async_cow_start(struct btrfs_work *work)
{
	struct async_cow *async_cow;
	int num_added = 0;
	async_cow = container_of(work, struct async_cow, work);

	compress_file_range(async_cow->inode, async_cow->locked_page,
			    async_cow->start, async_cow->end, async_cow,
			    &num_added);
	if (num_added == 0)
		async_cow->inode = NULL;
}

/*
 * work queue call back to submit previously compressed pages
 */
static noinline void async_cow_submit(struct btrfs_work *work)
{
	struct async_cow *async_cow;
	struct btrfs_root *root;
	unsigned long nr_pages;

	async_cow = container_of(work, struct async_cow, work);

	root = async_cow->root;
	nr_pages = (async_cow->end - async_cow->start + PAGE_CACHE_SIZE) >>
		PAGE_CACHE_SHIFT;

	atomic_sub(nr_pages, &root->fs_info->async_delalloc_pages);

	if (atomic_read(&root->fs_info->async_delalloc_pages) <
	    5 * 1042 * 1024 &&
	    waitqueue_active(&root->fs_info->async_submit_wait))
		wake_up(&root->fs_info->async_submit_wait);

	if (async_cow->inode)
		submit_compressed_extents(async_cow->inode, async_cow);
}

static noinline void async_cow_free(struct btrfs_work *work)
{
	struct async_cow *async_cow;
	async_cow = container_of(work, struct async_cow, work);
	kfree(async_cow);
}

static int cow_file_range_async(struct inode *inode, struct page *locked_page,
				u64 start, u64 end, int *page_started,
				unsigned long *nr_written)
{
	struct async_cow *async_cow;
	struct btrfs_root *root = BTRFS_I(inode)->root;
	unsigned long nr_pages;
	u64 cur_end;
	int limit = 10 * 1024 * 1042;

	clear_extent_bit(&BTRFS_I(inode)->io_tree, start, end, EXTENT_LOCKED,
			 1, 0, NULL, GFP_NOFS);
	while (start < end) {
		async_cow = kmalloc(sizeof(*async_cow), GFP_NOFS);
		BUG_ON(!async_cow);
		async_cow->inode = inode;
		async_cow->root = root;
		async_cow->locked_page = locked_page;
		async_cow->start = start;

		if (BTRFS_I(inode)->flags & BTRFS_INODE_NOCOMPRESS)
			cur_end = end;
		else
			cur_end = min(end, start + 512 * 1024 - 1);

		async_cow->end = cur_end;
		INIT_LIST_HEAD(&async_cow->extents);

		async_cow->work.func = async_cow_start;
		async_cow->work.ordered_func = async_cow_submit;
		async_cow->work.ordered_free = async_cow_free;
		async_cow->work.flags = 0;

		nr_pages = (cur_end - start + PAGE_CACHE_SIZE) >>
			PAGE_CACHE_SHIFT;
		atomic_add(nr_pages, &root->fs_info->async_delalloc_pages);

		btrfs_queue_worker(&root->fs_info->delalloc_workers,
				   &async_cow->work);

		if (atomic_read(&root->fs_info->async_delalloc_pages) > limit) {
			wait_event(root->fs_info->async_submit_wait,
			   (atomic_read(&root->fs_info->async_delalloc_pages) <
			    limit));
		}

		while (atomic_read(&root->fs_info->async_submit_draining) &&
		      atomic_read(&root->fs_info->async_delalloc_pages)) {
			wait_event(root->fs_info->async_submit_wait,
			  (atomic_read(&root->fs_info->async_delalloc_pages) ==
			   0));
		}

		*nr_written += nr_pages;
		start = cur_end + 1;
	}
	*page_started = 1;
	return 0;
}

static noinline int csum_exist_in_range(struct btrfs_root *root,
					u64 bytenr, u64 num_bytes)
{
	int ret;
	struct btrfs_ordered_sum *sums;
	LIST_HEAD(list);

	ret = btrfs_lookup_csums_range(root->fs_info->csum_root, bytenr,
				       bytenr + num_bytes - 1, &list, 0);
	if (ret == 0 && list_empty(&list))
		return 0;

	while (!list_empty(&list)) {
		sums = list_entry(list.next, struct btrfs_ordered_sum, list);
		list_del(&sums->list);
		kfree(sums);
	}
	return 1;
}

/*
 * when nowcow writeback call back.  This checks for snapshots or COW copies
 * of the extents that exist in the file, and COWs the file as required.
 *
 * If no cow copies or snapshots exist, we write directly to the existing
 * blocks on disk
 */
static noinline int run_delalloc_nocow(struct inode *inode,
				       struct page *locked_page,
			      u64 start, u64 end, int *page_started, int force,
			      unsigned long *nr_written)
{
	struct btrfs_root *root = BTRFS_I(inode)->root;
	struct btrfs_trans_handle *trans;
	struct extent_buffer *leaf;
	struct btrfs_path *path;
	struct btrfs_file_extent_item *fi;
	struct btrfs_key found_key;
	u64 cow_start;
	u64 cur_offset;
	u64 extent_end;
	u64 extent_offset;
	u64 disk_bytenr;
	u64 num_bytes;
	int extent_type;
	int ret;
	int type;
	int nocow;
	int check_prev = 1;
	bool nolock;
	u64 ino = btrfs_ino(inode);

	path = btrfs_alloc_path();
	BUG_ON(!path);

	nolock = is_free_space_inode(root, inode);

	if (nolock)
<<<<<<< HEAD
		trans = btrfs_join_transaction_nolock(root, 1);
	else
		trans = btrfs_join_transaction(root, 1);
=======
		trans = btrfs_join_transaction_nolock(root);
	else
		trans = btrfs_join_transaction(root);

>>>>>>> 56299378
	BUG_ON(IS_ERR(trans));
	trans->block_rsv = &root->fs_info->delalloc_block_rsv;

	cow_start = (u64)-1;
	cur_offset = start;
	while (1) {
		ret = btrfs_lookup_file_extent(trans, root, path, ino,
					       cur_offset, 0);
		BUG_ON(ret < 0);
		if (ret > 0 && path->slots[0] > 0 && check_prev) {
			leaf = path->nodes[0];
			btrfs_item_key_to_cpu(leaf, &found_key,
					      path->slots[0] - 1);
			if (found_key.objectid == ino &&
			    found_key.type == BTRFS_EXTENT_DATA_KEY)
				path->slots[0]--;
		}
		check_prev = 0;
next_slot:
		leaf = path->nodes[0];
		if (path->slots[0] >= btrfs_header_nritems(leaf)) {
			ret = btrfs_next_leaf(root, path);
			if (ret < 0)
				BUG_ON(1);
			if (ret > 0)
				break;
			leaf = path->nodes[0];
		}

		nocow = 0;
		disk_bytenr = 0;
		num_bytes = 0;
		btrfs_item_key_to_cpu(leaf, &found_key, path->slots[0]);

		if (found_key.objectid > ino ||
		    found_key.type > BTRFS_EXTENT_DATA_KEY ||
		    found_key.offset > end)
			break;

		if (found_key.offset > cur_offset) {
			extent_end = found_key.offset;
			extent_type = 0;
			goto out_check;
		}

		fi = btrfs_item_ptr(leaf, path->slots[0],
				    struct btrfs_file_extent_item);
		extent_type = btrfs_file_extent_type(leaf, fi);

		if (extent_type == BTRFS_FILE_EXTENT_REG ||
		    extent_type == BTRFS_FILE_EXTENT_PREALLOC) {
			disk_bytenr = btrfs_file_extent_disk_bytenr(leaf, fi);
			extent_offset = btrfs_file_extent_offset(leaf, fi);
			extent_end = found_key.offset +
				btrfs_file_extent_num_bytes(leaf, fi);
			if (extent_end <= start) {
				path->slots[0]++;
				goto next_slot;
			}
			if (disk_bytenr == 0)
				goto out_check;
			if (btrfs_file_extent_compression(leaf, fi) ||
			    btrfs_file_extent_encryption(leaf, fi) ||
			    btrfs_file_extent_other_encoding(leaf, fi))
				goto out_check;
			if (extent_type == BTRFS_FILE_EXTENT_REG && !force)
				goto out_check;
			if (btrfs_extent_readonly(root, disk_bytenr))
				goto out_check;
			if (btrfs_cross_ref_exist(trans, root, ino,
						  found_key.offset -
						  extent_offset, disk_bytenr))
				goto out_check;
			disk_bytenr += extent_offset;
			disk_bytenr += cur_offset - found_key.offset;
			num_bytes = min(end + 1, extent_end) - cur_offset;
			/*
			 * force cow if csum exists in the range.
			 * this ensure that csum for a given extent are
			 * either valid or do not exist.
			 */
			if (csum_exist_in_range(root, disk_bytenr, num_bytes))
				goto out_check;
			nocow = 1;
		} else if (extent_type == BTRFS_FILE_EXTENT_INLINE) {
			extent_end = found_key.offset +
				btrfs_file_extent_inline_len(leaf, fi);
			extent_end = ALIGN(extent_end, root->sectorsize);
		} else {
			BUG_ON(1);
		}
out_check:
		if (extent_end <= start) {
			path->slots[0]++;
			goto next_slot;
		}
		if (!nocow) {
			if (cow_start == (u64)-1)
				cow_start = cur_offset;
			cur_offset = extent_end;
			if (cur_offset > end)
				break;
			path->slots[0]++;
			goto next_slot;
		}

		btrfs_release_path(path);
		if (cow_start != (u64)-1) {
			ret = cow_file_range(inode, locked_page, cow_start,
					found_key.offset - 1, page_started,
					nr_written, 1);
			BUG_ON(ret);
			cow_start = (u64)-1;
		}

		if (extent_type == BTRFS_FILE_EXTENT_PREALLOC) {
			struct extent_map *em;
			struct extent_map_tree *em_tree;
			em_tree = &BTRFS_I(inode)->extent_tree;
			em = alloc_extent_map();
			BUG_ON(!em);
			em->start = cur_offset;
			em->orig_start = em->start;
			em->len = num_bytes;
			em->block_len = num_bytes;
			em->block_start = disk_bytenr;
			em->bdev = root->fs_info->fs_devices->latest_bdev;
			set_bit(EXTENT_FLAG_PINNED, &em->flags);
			while (1) {
				write_lock(&em_tree->lock);
				ret = add_extent_mapping(em_tree, em);
				write_unlock(&em_tree->lock);
				if (ret != -EEXIST) {
					free_extent_map(em);
					break;
				}
				btrfs_drop_extent_cache(inode, em->start,
						em->start + em->len - 1, 0);
			}
			type = BTRFS_ORDERED_PREALLOC;
		} else {
			type = BTRFS_ORDERED_NOCOW;
		}

		ret = btrfs_add_ordered_extent(inode, cur_offset, disk_bytenr,
					       num_bytes, num_bytes, type);
		BUG_ON(ret);

		if (root->root_key.objectid ==
		    BTRFS_DATA_RELOC_TREE_OBJECTID) {
			ret = btrfs_reloc_clone_csums(inode, cur_offset,
						      num_bytes);
			BUG_ON(ret);
		}

		extent_clear_unlock_delalloc(inode, &BTRFS_I(inode)->io_tree,
				cur_offset, cur_offset + num_bytes - 1,
				locked_page, EXTENT_CLEAR_UNLOCK_PAGE |
				EXTENT_CLEAR_UNLOCK | EXTENT_CLEAR_DELALLOC |
				EXTENT_SET_PRIVATE2);
		cur_offset = extent_end;
		if (cur_offset > end)
			break;
	}
	btrfs_release_path(path);

	if (cur_offset <= end && cow_start == (u64)-1)
		cow_start = cur_offset;
	if (cow_start != (u64)-1) {
		ret = cow_file_range(inode, locked_page, cow_start, end,
				     page_started, nr_written, 1);
		BUG_ON(ret);
	}

	if (nolock) {
		ret = btrfs_end_transaction_nolock(trans, root);
		BUG_ON(ret);
	} else {
		ret = btrfs_end_transaction(trans, root);
		BUG_ON(ret);
	}
	btrfs_free_path(path);
	return 0;
}

/*
 * extent_io.c call back to do delayed allocation processing
 */
static int run_delalloc_range(struct inode *inode, struct page *locked_page,
			      u64 start, u64 end, int *page_started,
			      unsigned long *nr_written)
{
	int ret;
	struct btrfs_root *root = BTRFS_I(inode)->root;

	if (BTRFS_I(inode)->flags & BTRFS_INODE_NODATACOW)
		ret = run_delalloc_nocow(inode, locked_page, start, end,
					 page_started, 1, nr_written);
	else if (BTRFS_I(inode)->flags & BTRFS_INODE_PREALLOC)
		ret = run_delalloc_nocow(inode, locked_page, start, end,
					 page_started, 0, nr_written);
	else if (!btrfs_test_opt(root, COMPRESS) &&
		 !(BTRFS_I(inode)->force_compress) &&
		 !(BTRFS_I(inode)->flags & BTRFS_INODE_COMPRESS))
		ret = cow_file_range(inode, locked_page, start, end,
				      page_started, nr_written, 1);
	else
		ret = cow_file_range_async(inode, locked_page, start, end,
					   page_started, nr_written);
	return ret;
}

static int btrfs_split_extent_hook(struct inode *inode,
				   struct extent_state *orig, u64 split)
{
	/* not delalloc, ignore it */
	if (!(orig->state & EXTENT_DELALLOC))
		return 0;

	atomic_inc(&BTRFS_I(inode)->outstanding_extents);
	return 0;
}

/*
 * extent_io.c merge_extent_hook, used to track merged delayed allocation
 * extents so we can keep track of new extents that are just merged onto old
 * extents, such as when we are doing sequential writes, so we can properly
 * account for the metadata space we'll need.
 */
static int btrfs_merge_extent_hook(struct inode *inode,
				   struct extent_state *new,
				   struct extent_state *other)
{
	/* not delalloc, ignore it */
	if (!(other->state & EXTENT_DELALLOC))
		return 0;

	atomic_dec(&BTRFS_I(inode)->outstanding_extents);
	return 0;
}

/*
 * extent_io.c set_bit_hook, used to track delayed allocation
 * bytes in this file, and to maintain the list of inodes that
 * have pending delalloc work to be done.
 */
static int btrfs_set_bit_hook(struct inode *inode,
			      struct extent_state *state, int *bits)
{

	/*
	 * set_bit and clear bit hooks normally require _irqsave/restore
	 * but in this case, we are only testing for the DELALLOC
	 * bit, which is only set or cleared with irqs on
	 */
	if (!(state->state & EXTENT_DELALLOC) && (*bits & EXTENT_DELALLOC)) {
		struct btrfs_root *root = BTRFS_I(inode)->root;
		u64 len = state->end + 1 - state->start;
		bool do_list = !is_free_space_inode(root, inode);

		if (*bits & EXTENT_FIRST_DELALLOC)
			*bits &= ~EXTENT_FIRST_DELALLOC;
		else
			atomic_inc(&BTRFS_I(inode)->outstanding_extents);

		spin_lock(&root->fs_info->delalloc_lock);
		BTRFS_I(inode)->delalloc_bytes += len;
		root->fs_info->delalloc_bytes += len;
		if (do_list && list_empty(&BTRFS_I(inode)->delalloc_inodes)) {
			list_add_tail(&BTRFS_I(inode)->delalloc_inodes,
				      &root->fs_info->delalloc_inodes);
		}
		spin_unlock(&root->fs_info->delalloc_lock);
	}
	return 0;
}

/*
 * extent_io.c clear_bit_hook, see set_bit_hook for why
 */
static int btrfs_clear_bit_hook(struct inode *inode,
				struct extent_state *state, int *bits)
{
	/*
	 * set_bit and clear bit hooks normally require _irqsave/restore
	 * but in this case, we are only testing for the DELALLOC
	 * bit, which is only set or cleared with irqs on
	 */
	if ((state->state & EXTENT_DELALLOC) && (*bits & EXTENT_DELALLOC)) {
		struct btrfs_root *root = BTRFS_I(inode)->root;
		u64 len = state->end + 1 - state->start;
		bool do_list = !is_free_space_inode(root, inode);

		if (*bits & EXTENT_FIRST_DELALLOC)
			*bits &= ~EXTENT_FIRST_DELALLOC;
		else if (!(*bits & EXTENT_DO_ACCOUNTING))
			atomic_dec(&BTRFS_I(inode)->outstanding_extents);

		if (*bits & EXTENT_DO_ACCOUNTING)
			btrfs_delalloc_release_metadata(inode, len);

		if (root->root_key.objectid != BTRFS_DATA_RELOC_TREE_OBJECTID
		    && do_list)
			btrfs_free_reserved_data_space(inode, len);

		spin_lock(&root->fs_info->delalloc_lock);
		root->fs_info->delalloc_bytes -= len;
		BTRFS_I(inode)->delalloc_bytes -= len;

		if (do_list && BTRFS_I(inode)->delalloc_bytes == 0 &&
		    !list_empty(&BTRFS_I(inode)->delalloc_inodes)) {
			list_del_init(&BTRFS_I(inode)->delalloc_inodes);
		}
		spin_unlock(&root->fs_info->delalloc_lock);
	}
	return 0;
}

/*
 * extent_io.c merge_bio_hook, this must check the chunk tree to make sure
 * we don't create bios that span stripes or chunks
 */
int btrfs_merge_bio_hook(struct page *page, unsigned long offset,
			 size_t size, struct bio *bio,
			 unsigned long bio_flags)
{
	struct btrfs_root *root = BTRFS_I(page->mapping->host)->root;
	struct btrfs_mapping_tree *map_tree;
	u64 logical = (u64)bio->bi_sector << 9;
	u64 length = 0;
	u64 map_length;
	int ret;

	if (bio_flags & EXTENT_BIO_COMPRESSED)
		return 0;

	length = bio->bi_size;
	map_tree = &root->fs_info->mapping_tree;
	map_length = length;
	ret = btrfs_map_block(map_tree, READ, logical,
			      &map_length, NULL, 0);

	if (map_length < length + size)
		return 1;
	return ret;
}

/*
 * in order to insert checksums into the metadata in large chunks,
 * we wait until bio submission time.   All the pages in the bio are
 * checksummed and sums are attached onto the ordered extent record.
 *
 * At IO completion time the cums attached on the ordered extent record
 * are inserted into the btree
 */
static int __btrfs_submit_bio_start(struct inode *inode, int rw,
				    struct bio *bio, int mirror_num,
				    unsigned long bio_flags,
				    u64 bio_offset)
{
	struct btrfs_root *root = BTRFS_I(inode)->root;
	int ret = 0;

	ret = btrfs_csum_one_bio(root, inode, bio, 0, 0);
	BUG_ON(ret);
	return 0;
}

/*
 * in order to insert checksums into the metadata in large chunks,
 * we wait until bio submission time.   All the pages in the bio are
 * checksummed and sums are attached onto the ordered extent record.
 *
 * At IO completion time the cums attached on the ordered extent record
 * are inserted into the btree
 */
static int __btrfs_submit_bio_done(struct inode *inode, int rw, struct bio *bio,
			  int mirror_num, unsigned long bio_flags,
			  u64 bio_offset)
{
	struct btrfs_root *root = BTRFS_I(inode)->root;
	return btrfs_map_bio(root, rw, bio, mirror_num, 1);
}

/*
 * extent_io.c submission hook. This does the right thing for csum calculation
 * on write, or reading the csums from the tree before a read
 */
static int btrfs_submit_bio_hook(struct inode *inode, int rw, struct bio *bio,
			  int mirror_num, unsigned long bio_flags,
			  u64 bio_offset)
{
	struct btrfs_root *root = BTRFS_I(inode)->root;
	int ret = 0;
	int skip_sum;

	skip_sum = BTRFS_I(inode)->flags & BTRFS_INODE_NODATASUM;

	if (is_free_space_inode(root, inode))
		ret = btrfs_bio_wq_end_io(root->fs_info, bio, 2);
	else
		ret = btrfs_bio_wq_end_io(root->fs_info, bio, 0);
	BUG_ON(ret);

	if (!(rw & REQ_WRITE)) {
		if (bio_flags & EXTENT_BIO_COMPRESSED) {
			return btrfs_submit_compressed_read(inode, bio,
						    mirror_num, bio_flags);
		} else if (!skip_sum) {
			ret = btrfs_lookup_bio_sums(root, inode, bio, NULL);
			if (ret)
				return ret;
		}
		goto mapit;
	} else if (!skip_sum) {
		/* csum items have already been cloned */
		if (root->root_key.objectid == BTRFS_DATA_RELOC_TREE_OBJECTID)
			goto mapit;
		/* we're doing a write, do the async checksumming */
		return btrfs_wq_submit_bio(BTRFS_I(inode)->root->fs_info,
				   inode, rw, bio, mirror_num,
				   bio_flags, bio_offset,
				   __btrfs_submit_bio_start,
				   __btrfs_submit_bio_done);
	}

mapit:
	return btrfs_map_bio(root, rw, bio, mirror_num, 0);
}

/*
 * given a list of ordered sums record them in the inode.  This happens
 * at IO completion time based on sums calculated at bio submission time.
 */
static noinline int add_pending_csums(struct btrfs_trans_handle *trans,
			     struct inode *inode, u64 file_offset,
			     struct list_head *list)
{
	struct btrfs_ordered_sum *sum;

	list_for_each_entry(sum, list, list) {
		btrfs_csum_file_blocks(trans,
		       BTRFS_I(inode)->root->fs_info->csum_root, sum);
	}
	return 0;
}

int btrfs_set_extent_delalloc(struct inode *inode, u64 start, u64 end,
			      struct extent_state **cached_state)
{
	if ((end & (PAGE_CACHE_SIZE - 1)) == 0)
		WARN_ON(1);
	return set_extent_delalloc(&BTRFS_I(inode)->io_tree, start, end,
				   cached_state, GFP_NOFS);
}

/* see btrfs_writepage_start_hook for details on why this is required */
struct btrfs_writepage_fixup {
	struct page *page;
	struct btrfs_work work;
};

static void btrfs_writepage_fixup_worker(struct btrfs_work *work)
{
	struct btrfs_writepage_fixup *fixup;
	struct btrfs_ordered_extent *ordered;
	struct extent_state *cached_state = NULL;
	struct page *page;
	struct inode *inode;
	u64 page_start;
	u64 page_end;

	fixup = container_of(work, struct btrfs_writepage_fixup, work);
	page = fixup->page;
again:
	lock_page(page);
	if (!page->mapping || !PageDirty(page) || !PageChecked(page)) {
		ClearPageChecked(page);
		goto out_page;
	}

	inode = page->mapping->host;
	page_start = page_offset(page);
	page_end = page_offset(page) + PAGE_CACHE_SIZE - 1;

	lock_extent_bits(&BTRFS_I(inode)->io_tree, page_start, page_end, 0,
			 &cached_state, GFP_NOFS);

	/* already ordered? We're done */
	if (PagePrivate2(page))
		goto out;

	ordered = btrfs_lookup_ordered_extent(inode, page_start);
	if (ordered) {
		unlock_extent_cached(&BTRFS_I(inode)->io_tree, page_start,
				     page_end, &cached_state, GFP_NOFS);
		unlock_page(page);
		btrfs_start_ordered_extent(inode, ordered, 1);
		goto again;
	}

	BUG();
	btrfs_set_extent_delalloc(inode, page_start, page_end, &cached_state);
	ClearPageChecked(page);
out:
	unlock_extent_cached(&BTRFS_I(inode)->io_tree, page_start, page_end,
			     &cached_state, GFP_NOFS);
out_page:
	unlock_page(page);
	page_cache_release(page);
	kfree(fixup);
}

/*
 * There are a few paths in the higher layers of the kernel that directly
 * set the page dirty bit without asking the filesystem if it is a
 * good idea.  This causes problems because we want to make sure COW
 * properly happens and the data=ordered rules are followed.
 *
 * In our case any range that doesn't have the ORDERED bit set
 * hasn't been properly setup for IO.  We kick off an async process
 * to fix it up.  The async helper will wait for ordered extents, set
 * the delalloc bit and make it safe to write the page.
 */
static int btrfs_writepage_start_hook(struct page *page, u64 start, u64 end)
{
	struct inode *inode = page->mapping->host;
	struct btrfs_writepage_fixup *fixup;
	struct btrfs_root *root = BTRFS_I(inode)->root;

	/* this page is properly in the ordered list */
	if (TestClearPagePrivate2(page))
		return 0;

	if (PageChecked(page))
		return -EAGAIN;

	fixup = kzalloc(sizeof(*fixup), GFP_NOFS);
	if (!fixup)
		return -EAGAIN;

	SetPageChecked(page);
	page_cache_get(page);
	fixup->work.func = btrfs_writepage_fixup_worker;
	fixup->page = page;
	btrfs_queue_worker(&root->fs_info->fixup_workers, &fixup->work);
	return -EAGAIN;
}

static int insert_reserved_file_extent(struct btrfs_trans_handle *trans,
				       struct inode *inode, u64 file_pos,
				       u64 disk_bytenr, u64 disk_num_bytes,
				       u64 num_bytes, u64 ram_bytes,
				       u8 compression, u8 encryption,
				       u16 other_encoding, int extent_type)
{
	struct btrfs_root *root = BTRFS_I(inode)->root;
	struct btrfs_file_extent_item *fi;
	struct btrfs_path *path;
	struct extent_buffer *leaf;
	struct btrfs_key ins;
	u64 hint;
	int ret;

	path = btrfs_alloc_path();
	BUG_ON(!path);

	path->leave_spinning = 1;

	/*
	 * we may be replacing one extent in the tree with another.
	 * The new extent is pinned in the extent map, and we don't want
	 * to drop it from the cache until it is completely in the btree.
	 *
	 * So, tell btrfs_drop_extents to leave this extent in the cache.
	 * the caller is expected to unpin it and allow it to be merged
	 * with the others.
	 */
	ret = btrfs_drop_extents(trans, inode, file_pos, file_pos + num_bytes,
				 &hint, 0);
	BUG_ON(ret);

	ins.objectid = btrfs_ino(inode);
	ins.offset = file_pos;
	ins.type = BTRFS_EXTENT_DATA_KEY;
	ret = btrfs_insert_empty_item(trans, root, path, &ins, sizeof(*fi));
	BUG_ON(ret);
	leaf = path->nodes[0];
	fi = btrfs_item_ptr(leaf, path->slots[0],
			    struct btrfs_file_extent_item);
	btrfs_set_file_extent_generation(leaf, fi, trans->transid);
	btrfs_set_file_extent_type(leaf, fi, extent_type);
	btrfs_set_file_extent_disk_bytenr(leaf, fi, disk_bytenr);
	btrfs_set_file_extent_disk_num_bytes(leaf, fi, disk_num_bytes);
	btrfs_set_file_extent_offset(leaf, fi, 0);
	btrfs_set_file_extent_num_bytes(leaf, fi, num_bytes);
	btrfs_set_file_extent_ram_bytes(leaf, fi, ram_bytes);
	btrfs_set_file_extent_compression(leaf, fi, compression);
	btrfs_set_file_extent_encryption(leaf, fi, encryption);
	btrfs_set_file_extent_other_encoding(leaf, fi, other_encoding);

	btrfs_unlock_up_safe(path, 1);
	btrfs_set_lock_blocking(leaf);

	btrfs_mark_buffer_dirty(leaf);

	inode_add_bytes(inode, num_bytes);

	ins.objectid = disk_bytenr;
	ins.offset = disk_num_bytes;
	ins.type = BTRFS_EXTENT_ITEM_KEY;
	ret = btrfs_alloc_reserved_file_extent(trans, root,
					root->root_key.objectid,
					btrfs_ino(inode), file_pos, &ins);
	BUG_ON(ret);
	btrfs_free_path(path);

	return 0;
}

/*
 * helper function for btrfs_finish_ordered_io, this
 * just reads in some of the csum leaves to prime them into ram
 * before we start the transaction.  It limits the amount of btree
 * reads required while inside the transaction.
 */
/* as ordered data IO finishes, this gets called so we can finish
 * an ordered extent if the range of bytes in the file it covers are
 * fully written.
 */
static int btrfs_finish_ordered_io(struct inode *inode, u64 start, u64 end)
{
	struct btrfs_root *root = BTRFS_I(inode)->root;
	struct btrfs_trans_handle *trans = NULL;
	struct btrfs_ordered_extent *ordered_extent = NULL;
	struct extent_io_tree *io_tree = &BTRFS_I(inode)->io_tree;
	struct extent_state *cached_state = NULL;
	int compress_type = 0;
	int ret;
	bool nolock;

	ret = btrfs_dec_test_ordered_pending(inode, &ordered_extent, start,
					     end - start + 1);
	if (!ret)
		return 0;
	BUG_ON(!ordered_extent);

	nolock = is_free_space_inode(root, inode);

	if (test_bit(BTRFS_ORDERED_NOCOW, &ordered_extent->flags)) {
		BUG_ON(!list_empty(&ordered_extent->list));
		ret = btrfs_ordered_update_i_size(inode, 0, ordered_extent);
		if (!ret) {
			if (nolock)
				trans = btrfs_join_transaction_nolock(root);
			else
				trans = btrfs_join_transaction(root);
			BUG_ON(IS_ERR(trans));
			trans->block_rsv = &root->fs_info->delalloc_block_rsv;
			ret = btrfs_update_inode(trans, root, inode);
			BUG_ON(ret);
		}
		goto out;
	}

	lock_extent_bits(io_tree, ordered_extent->file_offset,
			 ordered_extent->file_offset + ordered_extent->len - 1,
			 0, &cached_state, GFP_NOFS);

	if (nolock)
		trans = btrfs_join_transaction_nolock(root);
	else
		trans = btrfs_join_transaction(root);
	BUG_ON(IS_ERR(trans));
	trans->block_rsv = &root->fs_info->delalloc_block_rsv;

	if (test_bit(BTRFS_ORDERED_COMPRESSED, &ordered_extent->flags))
		compress_type = ordered_extent->compress_type;
	if (test_bit(BTRFS_ORDERED_PREALLOC, &ordered_extent->flags)) {
		BUG_ON(compress_type);
		ret = btrfs_mark_extent_written(trans, inode,
						ordered_extent->file_offset,
						ordered_extent->file_offset +
						ordered_extent->len);
		BUG_ON(ret);
	} else {
		BUG_ON(root == root->fs_info->tree_root);
		ret = insert_reserved_file_extent(trans, inode,
						ordered_extent->file_offset,
						ordered_extent->start,
						ordered_extent->disk_len,
						ordered_extent->len,
						ordered_extent->len,
						compress_type, 0, 0,
						BTRFS_FILE_EXTENT_REG);
		unpin_extent_cache(&BTRFS_I(inode)->extent_tree,
				   ordered_extent->file_offset,
				   ordered_extent->len);
		BUG_ON(ret);
	}
	unlock_extent_cached(io_tree, ordered_extent->file_offset,
			     ordered_extent->file_offset +
			     ordered_extent->len - 1, &cached_state, GFP_NOFS);

	add_pending_csums(trans, inode, ordered_extent->file_offset,
			  &ordered_extent->list);

	ret = btrfs_ordered_update_i_size(inode, 0, ordered_extent);
	if (!ret) {
		ret = btrfs_update_inode(trans, root, inode);
		BUG_ON(ret);
	}
	ret = 0;
out:
	if (nolock) {
		if (trans)
			btrfs_end_transaction_nolock(trans, root);
	} else {
		btrfs_delalloc_release_metadata(inode, ordered_extent->len);
		if (trans)
			btrfs_end_transaction(trans, root);
	}

	/* once for us */
	btrfs_put_ordered_extent(ordered_extent);
	/* once for the tree */
	btrfs_put_ordered_extent(ordered_extent);

	return 0;
}

static int btrfs_writepage_end_io_hook(struct page *page, u64 start, u64 end,
				struct extent_state *state, int uptodate)
{
	trace_btrfs_writepage_end_io_hook(page, start, end, uptodate);

	ClearPagePrivate2(page);
	return btrfs_finish_ordered_io(page->mapping->host, start, end);
}

/*
 * When IO fails, either with EIO or csum verification fails, we
 * try other mirrors that might have a good copy of the data.  This
 * io_failure_record is used to record state as we go through all the
 * mirrors.  If another mirror has good data, the page is set up to date
 * and things continue.  If a good mirror can't be found, the original
 * bio end_io callback is called to indicate things have failed.
 */
struct io_failure_record {
	struct page *page;
	u64 start;
	u64 len;
	u64 logical;
	unsigned long bio_flags;
	int last_mirror;
};

static int btrfs_io_failed_hook(struct bio *failed_bio,
			 struct page *page, u64 start, u64 end,
			 struct extent_state *state)
{
	struct io_failure_record *failrec = NULL;
	u64 private;
	struct extent_map *em;
	struct inode *inode = page->mapping->host;
	struct extent_io_tree *failure_tree = &BTRFS_I(inode)->io_failure_tree;
	struct extent_map_tree *em_tree = &BTRFS_I(inode)->extent_tree;
	struct bio *bio;
	int num_copies;
	int ret;
	int rw;
	u64 logical;

	ret = get_state_private(failure_tree, start, &private);
	if (ret) {
		failrec = kmalloc(sizeof(*failrec), GFP_NOFS);
		if (!failrec)
			return -ENOMEM;
		failrec->start = start;
		failrec->len = end - start + 1;
		failrec->last_mirror = 0;
		failrec->bio_flags = 0;

		read_lock(&em_tree->lock);
		em = lookup_extent_mapping(em_tree, start, failrec->len);
		if (em->start > start || em->start + em->len < start) {
			free_extent_map(em);
			em = NULL;
		}
		read_unlock(&em_tree->lock);

		if (IS_ERR_OR_NULL(em)) {
			kfree(failrec);
			return -EIO;
		}
		logical = start - em->start;
		logical = em->block_start + logical;
		if (test_bit(EXTENT_FLAG_COMPRESSED, &em->flags)) {
			logical = em->block_start;
			failrec->bio_flags = EXTENT_BIO_COMPRESSED;
			extent_set_compress_type(&failrec->bio_flags,
						 em->compress_type);
		}
		failrec->logical = logical;
		free_extent_map(em);
		set_extent_bits(failure_tree, start, end, EXTENT_LOCKED |
				EXTENT_DIRTY, GFP_NOFS);
		set_state_private(failure_tree, start,
				 (u64)(unsigned long)failrec);
	} else {
		failrec = (struct io_failure_record *)(unsigned long)private;
	}
	num_copies = btrfs_num_copies(
			      &BTRFS_I(inode)->root->fs_info->mapping_tree,
			      failrec->logical, failrec->len);
	failrec->last_mirror++;
	if (!state) {
		spin_lock(&BTRFS_I(inode)->io_tree.lock);
		state = find_first_extent_bit_state(&BTRFS_I(inode)->io_tree,
						    failrec->start,
						    EXTENT_LOCKED);
		if (state && state->start != failrec->start)
			state = NULL;
		spin_unlock(&BTRFS_I(inode)->io_tree.lock);
	}
	if (!state || failrec->last_mirror > num_copies) {
		set_state_private(failure_tree, failrec->start, 0);
		clear_extent_bits(failure_tree, failrec->start,
				  failrec->start + failrec->len - 1,
				  EXTENT_LOCKED | EXTENT_DIRTY, GFP_NOFS);
		kfree(failrec);
		return -EIO;
	}
	bio = bio_alloc(GFP_NOFS, 1);
	bio->bi_private = state;
	bio->bi_end_io = failed_bio->bi_end_io;
	bio->bi_sector = failrec->logical >> 9;
	bio->bi_bdev = failed_bio->bi_bdev;
	bio->bi_size = 0;

	bio_add_page(bio, page, failrec->len, start - page_offset(page));
	if (failed_bio->bi_rw & REQ_WRITE)
		rw = WRITE;
	else
		rw = READ;

	ret = BTRFS_I(inode)->io_tree.ops->submit_bio_hook(inode, rw, bio,
						      failrec->last_mirror,
						      failrec->bio_flags, 0);
	return ret;
}

/*
 * each time an IO finishes, we do a fast check in the IO failure tree
 * to see if we need to process or clean up an io_failure_record
 */
static int btrfs_clean_io_failures(struct inode *inode, u64 start)
{
	u64 private;
	u64 private_failure;
	struct io_failure_record *failure;
	int ret;

	private = 0;
	if (count_range_bits(&BTRFS_I(inode)->io_failure_tree, &private,
			     (u64)-1, 1, EXTENT_DIRTY, 0)) {
		ret = get_state_private(&BTRFS_I(inode)->io_failure_tree,
					start, &private_failure);
		if (ret == 0) {
			failure = (struct io_failure_record *)(unsigned long)
				   private_failure;
			set_state_private(&BTRFS_I(inode)->io_failure_tree,
					  failure->start, 0);
			clear_extent_bits(&BTRFS_I(inode)->io_failure_tree,
					  failure->start,
					  failure->start + failure->len - 1,
					  EXTENT_DIRTY | EXTENT_LOCKED,
					  GFP_NOFS);
			kfree(failure);
		}
	}
	return 0;
}

/*
 * when reads are done, we need to check csums to verify the data is correct
 * if there's a match, we allow the bio to finish.  If not, we go through
 * the io_failure_record routines to find good copies
 */
static int btrfs_readpage_end_io_hook(struct page *page, u64 start, u64 end,
			       struct extent_state *state)
{
	size_t offset = start - ((u64)page->index << PAGE_CACHE_SHIFT);
	struct inode *inode = page->mapping->host;
	struct extent_io_tree *io_tree = &BTRFS_I(inode)->io_tree;
	char *kaddr;
	u64 private = ~(u32)0;
	int ret;
	struct btrfs_root *root = BTRFS_I(inode)->root;
	u32 csum = ~(u32)0;

	if (PageChecked(page)) {
		ClearPageChecked(page);
		goto good;
	}

	if (BTRFS_I(inode)->flags & BTRFS_INODE_NODATASUM)
		goto good;

	if (root->root_key.objectid == BTRFS_DATA_RELOC_TREE_OBJECTID &&
	    test_range_bit(io_tree, start, end, EXTENT_NODATASUM, 1, NULL)) {
		clear_extent_bits(io_tree, start, end, EXTENT_NODATASUM,
				  GFP_NOFS);
		return 0;
	}

	if (state && state->start == start) {
		private = state->private;
		ret = 0;
	} else {
		ret = get_state_private(io_tree, start, &private);
	}
	kaddr = kmap_atomic(page, KM_USER0);
	if (ret)
		goto zeroit;

	csum = btrfs_csum_data(root, kaddr + offset, csum,  end - start + 1);
	btrfs_csum_final(csum, (char *)&csum);
	if (csum != private)
		goto zeroit;

	kunmap_atomic(kaddr, KM_USER0);
good:
	/* if the io failure tree for this inode is non-empty,
	 * check to see if we've recovered from a failed IO
	 */
	btrfs_clean_io_failures(inode, start);
	return 0;

zeroit:
	printk_ratelimited(KERN_INFO "btrfs csum failed ino %llu off %llu csum %u "
		       "private %llu\n",
		       (unsigned long long)btrfs_ino(page->mapping->host),
		       (unsigned long long)start, csum,
		       (unsigned long long)private);
	memset(kaddr + offset, 1, end - start + 1);
	flush_dcache_page(page);
	kunmap_atomic(kaddr, KM_USER0);
	if (private == 0)
		return 0;
	return -EIO;
}

struct delayed_iput {
	struct list_head list;
	struct inode *inode;
};

void btrfs_add_delayed_iput(struct inode *inode)
{
	struct btrfs_fs_info *fs_info = BTRFS_I(inode)->root->fs_info;
	struct delayed_iput *delayed;

	if (atomic_add_unless(&inode->i_count, -1, 1))
		return;

	delayed = kmalloc(sizeof(*delayed), GFP_NOFS | __GFP_NOFAIL);
	delayed->inode = inode;

	spin_lock(&fs_info->delayed_iput_lock);
	list_add_tail(&delayed->list, &fs_info->delayed_iputs);
	spin_unlock(&fs_info->delayed_iput_lock);
}

void btrfs_run_delayed_iputs(struct btrfs_root *root)
{
	LIST_HEAD(list);
	struct btrfs_fs_info *fs_info = root->fs_info;
	struct delayed_iput *delayed;
	int empty;

	spin_lock(&fs_info->delayed_iput_lock);
	empty = list_empty(&fs_info->delayed_iputs);
	spin_unlock(&fs_info->delayed_iput_lock);
	if (empty)
		return;

	down_read(&root->fs_info->cleanup_work_sem);
	spin_lock(&fs_info->delayed_iput_lock);
	list_splice_init(&fs_info->delayed_iputs, &list);
	spin_unlock(&fs_info->delayed_iput_lock);

	while (!list_empty(&list)) {
		delayed = list_entry(list.next, struct delayed_iput, list);
		list_del(&delayed->list);
		iput(delayed->inode);
		kfree(delayed);
	}
	up_read(&root->fs_info->cleanup_work_sem);
}

/*
 * calculate extra metadata reservation when snapshotting a subvolume
 * contains orphan files.
 */
void btrfs_orphan_pre_snapshot(struct btrfs_trans_handle *trans,
				struct btrfs_pending_snapshot *pending,
				u64 *bytes_to_reserve)
{
	struct btrfs_root *root;
	struct btrfs_block_rsv *block_rsv;
	u64 num_bytes;
	int index;

	root = pending->root;
	if (!root->orphan_block_rsv || list_empty(&root->orphan_list))
		return;

	block_rsv = root->orphan_block_rsv;

	/* orphan block reservation for the snapshot */
	num_bytes = block_rsv->size;

	/*
	 * after the snapshot is created, COWing tree blocks may use more
	 * space than it frees. So we should make sure there is enough
	 * reserved space.
	 */
	index = trans->transid & 0x1;
	if (block_rsv->reserved + block_rsv->freed[index] < block_rsv->size) {
		num_bytes += block_rsv->size -
			     (block_rsv->reserved + block_rsv->freed[index]);
	}

	*bytes_to_reserve += num_bytes;
}

void btrfs_orphan_post_snapshot(struct btrfs_trans_handle *trans,
				struct btrfs_pending_snapshot *pending)
{
	struct btrfs_root *root = pending->root;
	struct btrfs_root *snap = pending->snap;
	struct btrfs_block_rsv *block_rsv;
	u64 num_bytes;
	int index;
	int ret;

	if (!root->orphan_block_rsv || list_empty(&root->orphan_list))
		return;

	/* refill source subvolume's orphan block reservation */
	block_rsv = root->orphan_block_rsv;
	index = trans->transid & 0x1;
	if (block_rsv->reserved + block_rsv->freed[index] < block_rsv->size) {
		num_bytes = block_rsv->size -
			    (block_rsv->reserved + block_rsv->freed[index]);
		ret = btrfs_block_rsv_migrate(&pending->block_rsv,
					      root->orphan_block_rsv,
					      num_bytes);
		BUG_ON(ret);
	}

	/* setup orphan block reservation for the snapshot */
	block_rsv = btrfs_alloc_block_rsv(snap);
	BUG_ON(!block_rsv);

	btrfs_add_durable_block_rsv(root->fs_info, block_rsv);
	snap->orphan_block_rsv = block_rsv;

	num_bytes = root->orphan_block_rsv->size;
	ret = btrfs_block_rsv_migrate(&pending->block_rsv,
				      block_rsv, num_bytes);
	BUG_ON(ret);

#if 0
	/* insert orphan item for the snapshot */
	WARN_ON(!root->orphan_item_inserted);
	ret = btrfs_insert_orphan_item(trans, root->fs_info->tree_root,
				       snap->root_key.objectid);
	BUG_ON(ret);
	snap->orphan_item_inserted = 1;
#endif
}

enum btrfs_orphan_cleanup_state {
	ORPHAN_CLEANUP_STARTED	= 1,
	ORPHAN_CLEANUP_DONE	= 2,
};

/*
 * This is called in transaction commmit time. If there are no orphan
 * files in the subvolume, it removes orphan item and frees block_rsv
 * structure.
 */
void btrfs_orphan_commit_root(struct btrfs_trans_handle *trans,
			      struct btrfs_root *root)
{
	int ret;

	if (!list_empty(&root->orphan_list) ||
	    root->orphan_cleanup_state != ORPHAN_CLEANUP_DONE)
		return;

	if (root->orphan_item_inserted &&
	    btrfs_root_refs(&root->root_item) > 0) {
		ret = btrfs_del_orphan_item(trans, root->fs_info->tree_root,
					    root->root_key.objectid);
		BUG_ON(ret);
		root->orphan_item_inserted = 0;
	}

	if (root->orphan_block_rsv) {
		WARN_ON(root->orphan_block_rsv->size > 0);
		btrfs_free_block_rsv(root, root->orphan_block_rsv);
		root->orphan_block_rsv = NULL;
	}
}

/*
 * This creates an orphan entry for the given inode in case something goes
 * wrong in the middle of an unlink/truncate.
 *
 * NOTE: caller of this function should reserve 5 units of metadata for
 *	 this function.
 */
int btrfs_orphan_add(struct btrfs_trans_handle *trans, struct inode *inode)
{
	struct btrfs_root *root = BTRFS_I(inode)->root;
	struct btrfs_block_rsv *block_rsv = NULL;
	int reserve = 0;
	int insert = 0;
	int ret;

	if (!root->orphan_block_rsv) {
		block_rsv = btrfs_alloc_block_rsv(root);
		BUG_ON(!block_rsv);
	}

	spin_lock(&root->orphan_lock);
	if (!root->orphan_block_rsv) {
		root->orphan_block_rsv = block_rsv;
	} else if (block_rsv) {
		btrfs_free_block_rsv(root, block_rsv);
		block_rsv = NULL;
	}

	if (list_empty(&BTRFS_I(inode)->i_orphan)) {
		list_add(&BTRFS_I(inode)->i_orphan, &root->orphan_list);
#if 0
		/*
		 * For proper ENOSPC handling, we should do orphan
		 * cleanup when mounting. But this introduces backward
		 * compatibility issue.
		 */
		if (!xchg(&root->orphan_item_inserted, 1))
			insert = 2;
		else
			insert = 1;
#endif
		insert = 1;
	}

	if (!BTRFS_I(inode)->orphan_meta_reserved) {
		BTRFS_I(inode)->orphan_meta_reserved = 1;
		reserve = 1;
	}
	spin_unlock(&root->orphan_lock);

	if (block_rsv)
		btrfs_add_durable_block_rsv(root->fs_info, block_rsv);

	/* grab metadata reservation from transaction handle */
	if (reserve) {
		ret = btrfs_orphan_reserve_metadata(trans, inode);
		BUG_ON(ret);
	}

	/* insert an orphan item to track this unlinked/truncated file */
	if (insert >= 1) {
		ret = btrfs_insert_orphan_item(trans, root, btrfs_ino(inode));
		BUG_ON(ret);
	}

	/* insert an orphan item to track subvolume contains orphan files */
	if (insert >= 2) {
		ret = btrfs_insert_orphan_item(trans, root->fs_info->tree_root,
					       root->root_key.objectid);
		BUG_ON(ret);
	}
	return 0;
}

/*
 * We have done the truncate/delete so we can go ahead and remove the orphan
 * item for this particular inode.
 */
int btrfs_orphan_del(struct btrfs_trans_handle *trans, struct inode *inode)
{
	struct btrfs_root *root = BTRFS_I(inode)->root;
	int delete_item = 0;
	int release_rsv = 0;
	int ret = 0;

	spin_lock(&root->orphan_lock);
	if (!list_empty(&BTRFS_I(inode)->i_orphan)) {
		list_del_init(&BTRFS_I(inode)->i_orphan);
		delete_item = 1;
	}

	if (BTRFS_I(inode)->orphan_meta_reserved) {
		BTRFS_I(inode)->orphan_meta_reserved = 0;
		release_rsv = 1;
	}
	spin_unlock(&root->orphan_lock);

	if (trans && delete_item) {
		ret = btrfs_del_orphan_item(trans, root, btrfs_ino(inode));
		BUG_ON(ret);
	}

	if (release_rsv)
		btrfs_orphan_release_metadata(inode);

	return 0;
}

/*
 * this cleans up any orphans that may be left on the list from the last use
 * of this root.
 */
int btrfs_orphan_cleanup(struct btrfs_root *root)
{
	struct btrfs_path *path;
	struct extent_buffer *leaf;
	struct btrfs_key key, found_key;
	struct btrfs_trans_handle *trans;
	struct inode *inode;
	int ret = 0, nr_unlink = 0, nr_truncate = 0;

	if (cmpxchg(&root->orphan_cleanup_state, 0, ORPHAN_CLEANUP_STARTED))
		return 0;

	path = btrfs_alloc_path();
	if (!path) {
		ret = -ENOMEM;
		goto out;
	}
	path->reada = -1;

	key.objectid = BTRFS_ORPHAN_OBJECTID;
	btrfs_set_key_type(&key, BTRFS_ORPHAN_ITEM_KEY);
	key.offset = (u64)-1;

	while (1) {
		ret = btrfs_search_slot(NULL, root, &key, path, 0, 0);
		if (ret < 0)
			goto out;

		/*
		 * if ret == 0 means we found what we were searching for, which
		 * is weird, but possible, so only screw with path if we didn't
		 * find the key and see if we have stuff that matches
		 */
		if (ret > 0) {
			ret = 0;
			if (path->slots[0] == 0)
				break;
			path->slots[0]--;
		}

		/* pull out the item */
		leaf = path->nodes[0];
		btrfs_item_key_to_cpu(leaf, &found_key, path->slots[0]);

		/* make sure the item matches what we want */
		if (found_key.objectid != BTRFS_ORPHAN_OBJECTID)
			break;
		if (btrfs_key_type(&found_key) != BTRFS_ORPHAN_ITEM_KEY)
			break;

		/* release the path since we're done with it */
		btrfs_release_path(path);

		/*
		 * this is where we are basically btrfs_lookup, without the
		 * crossing root thing.  we store the inode number in the
		 * offset of the orphan item.
		 */
		found_key.objectid = found_key.offset;
		found_key.type = BTRFS_INODE_ITEM_KEY;
		found_key.offset = 0;
		inode = btrfs_iget(root->fs_info->sb, &found_key, root, NULL);
		if (IS_ERR(inode)) {
			ret = PTR_ERR(inode);
			goto out;
		}

		/*
		 * add this inode to the orphan list so btrfs_orphan_del does
		 * the proper thing when we hit it
		 */
		spin_lock(&root->orphan_lock);
		list_add(&BTRFS_I(inode)->i_orphan, &root->orphan_list);
		spin_unlock(&root->orphan_lock);

		/*
		 * if this is a bad inode, means we actually succeeded in
		 * removing the inode, but not the orphan record, which means
		 * we need to manually delete the orphan since iput will just
		 * do a destroy_inode
		 */
		if (is_bad_inode(inode)) {
			trans = btrfs_start_transaction(root, 0);
			if (IS_ERR(trans)) {
				ret = PTR_ERR(trans);
				goto out;
			}
			btrfs_orphan_del(trans, inode);
			btrfs_end_transaction(trans, root);
			iput(inode);
			continue;
		}

		/* if we have links, this was a truncate, lets do that */
		if (inode->i_nlink) {
			if (!S_ISREG(inode->i_mode)) {
				WARN_ON(1);
				iput(inode);
				continue;
			}
			nr_truncate++;
			ret = btrfs_truncate(inode);
		} else {
			nr_unlink++;
		}

		/* this will do delete_inode and everything for us */
		iput(inode);
		if (ret)
			goto out;
	}
	root->orphan_cleanup_state = ORPHAN_CLEANUP_DONE;

	if (root->orphan_block_rsv)
		btrfs_block_rsv_release(root, root->orphan_block_rsv,
					(u64)-1);

	if (root->orphan_block_rsv || root->orphan_item_inserted) {
		trans = btrfs_join_transaction(root);
		if (!IS_ERR(trans))
			btrfs_end_transaction(trans, root);
	}

	if (nr_unlink)
		printk(KERN_INFO "btrfs: unlinked %d orphans\n", nr_unlink);
	if (nr_truncate)
		printk(KERN_INFO "btrfs: truncated %d orphans\n", nr_truncate);

out:
	if (ret)
		printk(KERN_CRIT "btrfs: could not do orphan cleanup %d\n", ret);
	btrfs_free_path(path);
	return ret;
}

/*
 * very simple check to peek ahead in the leaf looking for xattrs.  If we
 * don't find any xattrs, we know there can't be any acls.
 *
 * slot is the slot the inode is in, objectid is the objectid of the inode
 */
static noinline int acls_after_inode_item(struct extent_buffer *leaf,
					  int slot, u64 objectid)
{
	u32 nritems = btrfs_header_nritems(leaf);
	struct btrfs_key found_key;
	int scanned = 0;

	slot++;
	while (slot < nritems) {
		btrfs_item_key_to_cpu(leaf, &found_key, slot);

		/* we found a different objectid, there must not be acls */
		if (found_key.objectid != objectid)
			return 0;

		/* we found an xattr, assume we've got an acl */
		if (found_key.type == BTRFS_XATTR_ITEM_KEY)
			return 1;

		/*
		 * we found a key greater than an xattr key, there can't
		 * be any acls later on
		 */
		if (found_key.type > BTRFS_XATTR_ITEM_KEY)
			return 0;

		slot++;
		scanned++;

		/*
		 * it goes inode, inode backrefs, xattrs, extents,
		 * so if there are a ton of hard links to an inode there can
		 * be a lot of backrefs.  Don't waste time searching too hard,
		 * this is just an optimization
		 */
		if (scanned >= 8)
			break;
	}
	/* we hit the end of the leaf before we found an xattr or
	 * something larger than an xattr.  We have to assume the inode
	 * has acls
	 */
	return 1;
}

/*
 * read an inode from the btree into the in-memory inode
 */
static void btrfs_read_locked_inode(struct inode *inode)
{
	struct btrfs_path *path;
	struct extent_buffer *leaf;
	struct btrfs_inode_item *inode_item;
	struct btrfs_timespec *tspec;
	struct btrfs_root *root = BTRFS_I(inode)->root;
	struct btrfs_key location;
	int maybe_acls;
	u32 rdev;
	int ret;

	path = btrfs_alloc_path();
	BUG_ON(!path);
	path->leave_spinning = 1;
	memcpy(&location, &BTRFS_I(inode)->location, sizeof(location));

	ret = btrfs_lookup_inode(NULL, root, path, &location, 0);
	if (ret)
		goto make_bad;

	leaf = path->nodes[0];
	inode_item = btrfs_item_ptr(leaf, path->slots[0],
				    struct btrfs_inode_item);
	if (!leaf->map_token)
		map_private_extent_buffer(leaf, (unsigned long)inode_item,
					  sizeof(struct btrfs_inode_item),
					  &leaf->map_token, &leaf->kaddr,
					  &leaf->map_start, &leaf->map_len,
					  KM_USER1);

	inode->i_mode = btrfs_inode_mode(leaf, inode_item);
	inode->i_nlink = btrfs_inode_nlink(leaf, inode_item);
	inode->i_uid = btrfs_inode_uid(leaf, inode_item);
	inode->i_gid = btrfs_inode_gid(leaf, inode_item);
	btrfs_i_size_write(inode, btrfs_inode_size(leaf, inode_item));

	tspec = btrfs_inode_atime(inode_item);
	inode->i_atime.tv_sec = btrfs_timespec_sec(leaf, tspec);
	inode->i_atime.tv_nsec = btrfs_timespec_nsec(leaf, tspec);

	tspec = btrfs_inode_mtime(inode_item);
	inode->i_mtime.tv_sec = btrfs_timespec_sec(leaf, tspec);
	inode->i_mtime.tv_nsec = btrfs_timespec_nsec(leaf, tspec);

	tspec = btrfs_inode_ctime(inode_item);
	inode->i_ctime.tv_sec = btrfs_timespec_sec(leaf, tspec);
	inode->i_ctime.tv_nsec = btrfs_timespec_nsec(leaf, tspec);

	inode_set_bytes(inode, btrfs_inode_nbytes(leaf, inode_item));
	BTRFS_I(inode)->generation = btrfs_inode_generation(leaf, inode_item);
	BTRFS_I(inode)->sequence = btrfs_inode_sequence(leaf, inode_item);
	inode->i_generation = BTRFS_I(inode)->generation;
	inode->i_rdev = 0;
	rdev = btrfs_inode_rdev(leaf, inode_item);

	BTRFS_I(inode)->index_cnt = (u64)-1;
	BTRFS_I(inode)->flags = btrfs_inode_flags(leaf, inode_item);

	/*
	 * try to precache a NULL acl entry for files that don't have
	 * any xattrs or acls
	 */
	maybe_acls = acls_after_inode_item(leaf, path->slots[0],
					   btrfs_ino(inode));
	if (!maybe_acls)
		cache_no_acl(inode);

	if (leaf->map_token) {
		unmap_extent_buffer(leaf, leaf->map_token, KM_USER1);
		leaf->map_token = NULL;
	}

	btrfs_free_path(path);
	inode_item = NULL;

	switch (inode->i_mode & S_IFMT) {
	case S_IFREG:
		inode->i_mapping->a_ops = &btrfs_aops;
		inode->i_mapping->backing_dev_info = &root->fs_info->bdi;
		BTRFS_I(inode)->io_tree.ops = &btrfs_extent_io_ops;
		inode->i_fop = &btrfs_file_operations;
		inode->i_op = &btrfs_file_inode_operations;
		break;
	case S_IFDIR:
		inode->i_fop = &btrfs_dir_file_operations;
		if (root == root->fs_info->tree_root)
			inode->i_op = &btrfs_dir_ro_inode_operations;
		else
			inode->i_op = &btrfs_dir_inode_operations;
		break;
	case S_IFLNK:
		inode->i_op = &btrfs_symlink_inode_operations;
		inode->i_mapping->a_ops = &btrfs_symlink_aops;
		inode->i_mapping->backing_dev_info = &root->fs_info->bdi;
		break;
	default:
		inode->i_op = &btrfs_special_inode_operations;
		init_special_inode(inode, inode->i_mode, rdev);
		break;
	}

	btrfs_update_iflags(inode);
	return;

make_bad:
	btrfs_free_path(path);
	make_bad_inode(inode);
}

/*
 * given a leaf and an inode, copy the inode fields into the leaf
 */
static void fill_inode_item(struct btrfs_trans_handle *trans,
			    struct extent_buffer *leaf,
			    struct btrfs_inode_item *item,
			    struct inode *inode)
{
	if (!leaf->map_token)
		map_private_extent_buffer(leaf, (unsigned long)item,
					  sizeof(struct btrfs_inode_item),
					  &leaf->map_token, &leaf->kaddr,
					  &leaf->map_start, &leaf->map_len,
					  KM_USER1);

	btrfs_set_inode_uid(leaf, item, inode->i_uid);
	btrfs_set_inode_gid(leaf, item, inode->i_gid);
	btrfs_set_inode_size(leaf, item, BTRFS_I(inode)->disk_i_size);
	btrfs_set_inode_mode(leaf, item, inode->i_mode);
	btrfs_set_inode_nlink(leaf, item, inode->i_nlink);

	btrfs_set_timespec_sec(leaf, btrfs_inode_atime(item),
			       inode->i_atime.tv_sec);
	btrfs_set_timespec_nsec(leaf, btrfs_inode_atime(item),
				inode->i_atime.tv_nsec);

	btrfs_set_timespec_sec(leaf, btrfs_inode_mtime(item),
			       inode->i_mtime.tv_sec);
	btrfs_set_timespec_nsec(leaf, btrfs_inode_mtime(item),
				inode->i_mtime.tv_nsec);

	btrfs_set_timespec_sec(leaf, btrfs_inode_ctime(item),
			       inode->i_ctime.tv_sec);
	btrfs_set_timespec_nsec(leaf, btrfs_inode_ctime(item),
				inode->i_ctime.tv_nsec);

	btrfs_set_inode_nbytes(leaf, item, inode_get_bytes(inode));
	btrfs_set_inode_generation(leaf, item, BTRFS_I(inode)->generation);
	btrfs_set_inode_sequence(leaf, item, BTRFS_I(inode)->sequence);
	btrfs_set_inode_transid(leaf, item, trans->transid);
	btrfs_set_inode_rdev(leaf, item, inode->i_rdev);
	btrfs_set_inode_flags(leaf, item, BTRFS_I(inode)->flags);
	btrfs_set_inode_block_group(leaf, item, 0);

	if (leaf->map_token) {
		unmap_extent_buffer(leaf, leaf->map_token, KM_USER1);
		leaf->map_token = NULL;
	}
}

/*
 * copy everything in the in-memory inode into the btree.
 */
noinline int btrfs_update_inode(struct btrfs_trans_handle *trans,
				struct btrfs_root *root, struct inode *inode)
{
	struct btrfs_inode_item *inode_item;
	struct btrfs_path *path;
	struct extent_buffer *leaf;
	int ret;

	/*
	 * If root is tree root, it means this inode is used to
	 * store free space information. And these inodes are updated
	 * when committing the transaction, so they needn't delaye to
	 * be updated, or deadlock will occured.
	 */
	if (!is_free_space_inode(root, inode)) {
		ret = btrfs_delayed_update_inode(trans, root, inode);
		if (!ret)
			btrfs_set_inode_last_trans(trans, inode);
		return ret;
	}

	path = btrfs_alloc_path();
	if (!path)
		return -ENOMEM;

	path->leave_spinning = 1;
	ret = btrfs_lookup_inode(trans, root, path, &BTRFS_I(inode)->location,
				 1);
	if (ret) {
		if (ret > 0)
			ret = -ENOENT;
		goto failed;
	}

	btrfs_unlock_up_safe(path, 1);
	leaf = path->nodes[0];
	inode_item = btrfs_item_ptr(leaf, path->slots[0],
				    struct btrfs_inode_item);

	fill_inode_item(trans, leaf, inode_item, inode);
	btrfs_mark_buffer_dirty(leaf);
	btrfs_set_inode_last_trans(trans, inode);
	ret = 0;
failed:
	btrfs_free_path(path);
	return ret;
}

/*
 * unlink helper that gets used here in inode.c and in the tree logging
 * recovery code.  It remove a link in a directory with a given name, and
 * also drops the back refs in the inode to the directory
 */
static int __btrfs_unlink_inode(struct btrfs_trans_handle *trans,
				struct btrfs_root *root,
				struct inode *dir, struct inode *inode,
				const char *name, int name_len)
{
	struct btrfs_path *path;
	int ret = 0;
	struct extent_buffer *leaf;
	struct btrfs_dir_item *di;
	struct btrfs_key key;
	u64 index;
	u64 ino = btrfs_ino(inode);
	u64 dir_ino = btrfs_ino(dir);

	path = btrfs_alloc_path();
	if (!path) {
		ret = -ENOMEM;
		goto out;
	}

	path->leave_spinning = 1;
	di = btrfs_lookup_dir_item(trans, root, path, dir_ino,
				    name, name_len, -1);
	if (IS_ERR(di)) {
		ret = PTR_ERR(di);
		goto err;
	}
	if (!di) {
		ret = -ENOENT;
		goto err;
	}
	leaf = path->nodes[0];
	btrfs_dir_item_key_to_cpu(leaf, di, &key);
	ret = btrfs_delete_one_dir_name(trans, root, path, di);
	if (ret)
		goto err;
	btrfs_release_path(path);

	ret = btrfs_del_inode_ref(trans, root, name, name_len, ino,
				  dir_ino, &index);
	if (ret) {
		printk(KERN_INFO "btrfs failed to delete reference to %.*s, "
		       "inode %llu parent %llu\n", name_len, name,
		       (unsigned long long)ino, (unsigned long long)dir_ino);
		goto err;
	}

	ret = btrfs_delete_delayed_dir_index(trans, root, dir, index);
	if (ret)
		goto err;

	ret = btrfs_del_inode_ref_in_log(trans, root, name, name_len,
					 inode, dir_ino);
	BUG_ON(ret != 0 && ret != -ENOENT);

	ret = btrfs_del_dir_entries_in_log(trans, root, name, name_len,
					   dir, index);
	if (ret == -ENOENT)
		ret = 0;
err:
	btrfs_free_path(path);
	if (ret)
		goto out;

	btrfs_i_size_write(dir, dir->i_size - name_len * 2);
	inode->i_ctime = dir->i_mtime = dir->i_ctime = CURRENT_TIME;
	btrfs_update_inode(trans, root, dir);
out:
	return ret;
}

int btrfs_unlink_inode(struct btrfs_trans_handle *trans,
		       struct btrfs_root *root,
		       struct inode *dir, struct inode *inode,
		       const char *name, int name_len)
{
	int ret;
	ret = __btrfs_unlink_inode(trans, root, dir, inode, name, name_len);
	if (!ret) {
		btrfs_drop_nlink(inode);
		ret = btrfs_update_inode(trans, root, inode);
	}
	return ret;
}
		

/* helper to check if there is any shared block in the path */
static int check_path_shared(struct btrfs_root *root,
			     struct btrfs_path *path)
{
	struct extent_buffer *eb;
	int level;
	u64 refs = 1;

	for (level = 0; level < BTRFS_MAX_LEVEL; level++) {
		int ret;

		if (!path->nodes[level])
			break;
		eb = path->nodes[level];
		if (!btrfs_block_can_be_shared(root, eb))
			continue;
		ret = btrfs_lookup_extent_info(NULL, root, eb->start, eb->len,
					       &refs, NULL);
		if (refs > 1)
			return 1;
	}
	return 0;
}

/*
 * helper to start transaction for unlink and rmdir.
 *
 * unlink and rmdir are special in btrfs, they do not always free space.
 * so in enospc case, we should make sure they will free space before
 * allowing them to use the global metadata reservation.
 */
static struct btrfs_trans_handle *__unlink_start_trans(struct inode *dir,
						       struct dentry *dentry)
{
	struct btrfs_trans_handle *trans;
	struct btrfs_root *root = BTRFS_I(dir)->root;
	struct btrfs_path *path;
	struct btrfs_inode_ref *ref;
	struct btrfs_dir_item *di;
	struct inode *inode = dentry->d_inode;
	u64 index;
	int check_link = 1;
	int err = -ENOSPC;
	int ret;
	u64 ino = btrfs_ino(inode);
	u64 dir_ino = btrfs_ino(dir);

	trans = btrfs_start_transaction(root, 10);
	if (!IS_ERR(trans) || PTR_ERR(trans) != -ENOSPC)
		return trans;

	if (ino == BTRFS_EMPTY_SUBVOL_DIR_OBJECTID)
		return ERR_PTR(-ENOSPC);

	/* check if there is someone else holds reference */
	if (S_ISDIR(inode->i_mode) && atomic_read(&inode->i_count) > 1)
		return ERR_PTR(-ENOSPC);

	if (atomic_read(&inode->i_count) > 2)
		return ERR_PTR(-ENOSPC);

	if (xchg(&root->fs_info->enospc_unlink, 1))
		return ERR_PTR(-ENOSPC);

	path = btrfs_alloc_path();
	if (!path) {
		root->fs_info->enospc_unlink = 0;
		return ERR_PTR(-ENOMEM);
	}

	trans = btrfs_start_transaction(root, 0);
	if (IS_ERR(trans)) {
		btrfs_free_path(path);
		root->fs_info->enospc_unlink = 0;
		return trans;
	}

	path->skip_locking = 1;
	path->search_commit_root = 1;

	ret = btrfs_lookup_inode(trans, root, path,
				&BTRFS_I(dir)->location, 0);
	if (ret < 0) {
		err = ret;
		goto out;
	}
	if (ret == 0) {
		if (check_path_shared(root, path))
			goto out;
	} else {
		check_link = 0;
	}
	btrfs_release_path(path);

	ret = btrfs_lookup_inode(trans, root, path,
				&BTRFS_I(inode)->location, 0);
	if (ret < 0) {
		err = ret;
		goto out;
	}
	if (ret == 0) {
		if (check_path_shared(root, path))
			goto out;
	} else {
		check_link = 0;
	}
	btrfs_release_path(path);

	if (ret == 0 && S_ISREG(inode->i_mode)) {
		ret = btrfs_lookup_file_extent(trans, root, path,
					       ino, (u64)-1, 0);
		if (ret < 0) {
			err = ret;
			goto out;
		}
		BUG_ON(ret == 0);
		if (check_path_shared(root, path))
			goto out;
		btrfs_release_path(path);
	}

	if (!check_link) {
		err = 0;
		goto out;
	}

	di = btrfs_lookup_dir_item(trans, root, path, dir_ino,
				dentry->d_name.name, dentry->d_name.len, 0);
	if (IS_ERR(di)) {
		err = PTR_ERR(di);
		goto out;
	}
	if (di) {
		if (check_path_shared(root, path))
			goto out;
	} else {
		err = 0;
		goto out;
	}
	btrfs_release_path(path);

	ref = btrfs_lookup_inode_ref(trans, root, path,
				dentry->d_name.name, dentry->d_name.len,
				ino, dir_ino, 0);
	if (IS_ERR(ref)) {
		err = PTR_ERR(ref);
		goto out;
	}
	BUG_ON(!ref);
	if (check_path_shared(root, path))
		goto out;
	index = btrfs_inode_ref_index(path->nodes[0], ref);
	btrfs_release_path(path);

	/*
	 * This is a commit root search, if we can lookup inode item and other
	 * relative items in the commit root, it means the transaction of
	 * dir/file creation has been committed, and the dir index item that we
	 * delay to insert has also been inserted into the commit root. So
	 * we needn't worry about the delayed insertion of the dir index item
	 * here.
	 */
	di = btrfs_lookup_dir_index_item(trans, root, path, dir_ino, index,
				dentry->d_name.name, dentry->d_name.len, 0);
	if (IS_ERR(di)) {
		err = PTR_ERR(di);
		goto out;
	}
	BUG_ON(ret == -ENOENT);
	if (check_path_shared(root, path))
		goto out;

	err = 0;
out:
	btrfs_free_path(path);
	if (err) {
		btrfs_end_transaction(trans, root);
		root->fs_info->enospc_unlink = 0;
		return ERR_PTR(err);
	}

	trans->block_rsv = &root->fs_info->global_block_rsv;
	return trans;
}

static void __unlink_end_trans(struct btrfs_trans_handle *trans,
			       struct btrfs_root *root)
{
	if (trans->block_rsv == &root->fs_info->global_block_rsv) {
		BUG_ON(!root->fs_info->enospc_unlink);
		root->fs_info->enospc_unlink = 0;
	}
	btrfs_end_transaction_throttle(trans, root);
}

static int btrfs_unlink(struct inode *dir, struct dentry *dentry)
{
	struct btrfs_root *root = BTRFS_I(dir)->root;
	struct btrfs_trans_handle *trans;
	struct inode *inode = dentry->d_inode;
	int ret;
	unsigned long nr = 0;

	trans = __unlink_start_trans(dir, dentry);
	if (IS_ERR(trans))
		return PTR_ERR(trans);

	btrfs_record_unlink_dir(trans, dir, dentry->d_inode, 0);

	ret = btrfs_unlink_inode(trans, root, dir, dentry->d_inode,
				 dentry->d_name.name, dentry->d_name.len);
	BUG_ON(ret);

	if (inode->i_nlink == 0) {
		ret = btrfs_orphan_add(trans, inode);
		BUG_ON(ret);
	}

	nr = trans->blocks_used;
	__unlink_end_trans(trans, root);
	btrfs_btree_balance_dirty(root, nr);
	return ret;
}

int btrfs_unlink_subvol(struct btrfs_trans_handle *trans,
			struct btrfs_root *root,
			struct inode *dir, u64 objectid,
			const char *name, int name_len)
{
	struct btrfs_path *path;
	struct extent_buffer *leaf;
	struct btrfs_dir_item *di;
	struct btrfs_key key;
	u64 index;
	int ret;
	u64 dir_ino = btrfs_ino(dir);

	path = btrfs_alloc_path();
	if (!path)
		return -ENOMEM;

	di = btrfs_lookup_dir_item(trans, root, path, dir_ino,
				   name, name_len, -1);
	BUG_ON(IS_ERR_OR_NULL(di));

	leaf = path->nodes[0];
	btrfs_dir_item_key_to_cpu(leaf, di, &key);
	WARN_ON(key.type != BTRFS_ROOT_ITEM_KEY || key.objectid != objectid);
	ret = btrfs_delete_one_dir_name(trans, root, path, di);
	BUG_ON(ret);
	btrfs_release_path(path);

	ret = btrfs_del_root_ref(trans, root->fs_info->tree_root,
				 objectid, root->root_key.objectid,
				 dir_ino, &index, name, name_len);
	if (ret < 0) {
		BUG_ON(ret != -ENOENT);
		di = btrfs_search_dir_index_item(root, path, dir_ino,
						 name, name_len);
		BUG_ON(IS_ERR_OR_NULL(di));

		leaf = path->nodes[0];
		btrfs_item_key_to_cpu(leaf, &key, path->slots[0]);
		btrfs_release_path(path);
		index = key.offset;
	}
	btrfs_release_path(path);

	ret = btrfs_delete_delayed_dir_index(trans, root, dir, index);
	BUG_ON(ret);

	btrfs_i_size_write(dir, dir->i_size - name_len * 2);
	dir->i_mtime = dir->i_ctime = CURRENT_TIME;
	ret = btrfs_update_inode(trans, root, dir);
	BUG_ON(ret);

	return 0;
}

static int btrfs_rmdir(struct inode *dir, struct dentry *dentry)
{
	struct inode *inode = dentry->d_inode;
	int err = 0;
	struct btrfs_root *root = BTRFS_I(dir)->root;
	struct btrfs_trans_handle *trans;
	unsigned long nr = 0;

	if (inode->i_size > BTRFS_EMPTY_DIR_SIZE ||
	    btrfs_ino(inode) == BTRFS_FIRST_FREE_OBJECTID)
		return -ENOTEMPTY;

	trans = __unlink_start_trans(dir, dentry);
	if (IS_ERR(trans))
		return PTR_ERR(trans);

<<<<<<< HEAD
	btrfs_set_trans_block_group(trans, dir);

=======
>>>>>>> 56299378
	if (unlikely(btrfs_ino(inode) == BTRFS_EMPTY_SUBVOL_DIR_OBJECTID)) {
		err = btrfs_unlink_subvol(trans, root, dir,
					  BTRFS_I(inode)->location.objectid,
					  dentry->d_name.name,
					  dentry->d_name.len);
		goto out;
	}

	err = btrfs_orphan_add(trans, inode);
	if (err)
		goto out;

	/* now the directory is empty */
	err = btrfs_unlink_inode(trans, root, dir, dentry->d_inode,
				 dentry->d_name.name, dentry->d_name.len);
	if (!err)
		btrfs_i_size_write(inode, 0);
out:
	nr = trans->blocks_used;
	__unlink_end_trans(trans, root);
	btrfs_btree_balance_dirty(root, nr);

	return err;
}

/*
 * this can truncate away extent items, csum items and directory items.
 * It starts at a high offset and removes keys until it can't find
 * any higher than new_size
 *
 * csum items that cross the new i_size are truncated to the new size
 * as well.
 *
 * min_type is the minimum key type to truncate down to.  If set to 0, this
 * will kill all the items on this inode, including the INODE_ITEM_KEY.
 */
int btrfs_truncate_inode_items(struct btrfs_trans_handle *trans,
			       struct btrfs_root *root,
			       struct inode *inode,
			       u64 new_size, u32 min_type)
{
	struct btrfs_path *path;
	struct extent_buffer *leaf;
	struct btrfs_file_extent_item *fi;
	struct btrfs_key key;
	struct btrfs_key found_key;
	u64 extent_start = 0;
	u64 extent_num_bytes = 0;
	u64 extent_offset = 0;
	u64 item_end = 0;
	u64 mask = root->sectorsize - 1;
	u32 found_type = (u8)-1;
	int found_extent;
	int del_item;
	int pending_del_nr = 0;
	int pending_del_slot = 0;
	int extent_type = -1;
	int encoding;
	int ret;
	int err = 0;
	u64 ino = btrfs_ino(inode);

	BUG_ON(new_size > 0 && min_type != BTRFS_EXTENT_DATA_KEY);

	if (root->ref_cows || root == root->fs_info->tree_root)
		btrfs_drop_extent_cache(inode, new_size & (~mask), (u64)-1, 0);

	/*
	 * This function is also used to drop the items in the log tree before
	 * we relog the inode, so if root != BTRFS_I(inode)->root, it means
	 * it is used to drop the loged items. So we shouldn't kill the delayed
	 * items.
	 */
	if (min_type == 0 && root == BTRFS_I(inode)->root)
		btrfs_kill_delayed_inode_items(inode);

	path = btrfs_alloc_path();
	BUG_ON(!path);
	path->reada = -1;

	key.objectid = ino;
	key.offset = (u64)-1;
	key.type = (u8)-1;

search_again:
	path->leave_spinning = 1;
	ret = btrfs_search_slot(trans, root, &key, path, -1, 1);
	if (ret < 0) {
		err = ret;
		goto out;
	}

	if (ret > 0) {
		/* there are no items in the tree for us to truncate, we're
		 * done
		 */
		if (path->slots[0] == 0)
			goto out;
		path->slots[0]--;
	}

	while (1) {
		fi = NULL;
		leaf = path->nodes[0];
		btrfs_item_key_to_cpu(leaf, &found_key, path->slots[0]);
		found_type = btrfs_key_type(&found_key);
		encoding = 0;

		if (found_key.objectid != ino)
			break;

		if (found_type < min_type)
			break;

		item_end = found_key.offset;
		if (found_type == BTRFS_EXTENT_DATA_KEY) {
			fi = btrfs_item_ptr(leaf, path->slots[0],
					    struct btrfs_file_extent_item);
			extent_type = btrfs_file_extent_type(leaf, fi);
			encoding = btrfs_file_extent_compression(leaf, fi);
			encoding |= btrfs_file_extent_encryption(leaf, fi);
			encoding |= btrfs_file_extent_other_encoding(leaf, fi);

			if (extent_type != BTRFS_FILE_EXTENT_INLINE) {
				item_end +=
				    btrfs_file_extent_num_bytes(leaf, fi);
			} else if (extent_type == BTRFS_FILE_EXTENT_INLINE) {
				item_end += btrfs_file_extent_inline_len(leaf,
									 fi);
			}
			item_end--;
		}
		if (found_type > min_type) {
			del_item = 1;
		} else {
			if (item_end < new_size)
				break;
			if (found_key.offset >= new_size)
				del_item = 1;
			else
				del_item = 0;
		}
		found_extent = 0;
		/* FIXME, shrink the extent if the ref count is only 1 */
		if (found_type != BTRFS_EXTENT_DATA_KEY)
			goto delete;

		if (extent_type != BTRFS_FILE_EXTENT_INLINE) {
			u64 num_dec;
			extent_start = btrfs_file_extent_disk_bytenr(leaf, fi);
			if (!del_item && !encoding) {
				u64 orig_num_bytes =
					btrfs_file_extent_num_bytes(leaf, fi);
				extent_num_bytes = new_size -
					found_key.offset + root->sectorsize - 1;
				extent_num_bytes = extent_num_bytes &
					~((u64)root->sectorsize - 1);
				btrfs_set_file_extent_num_bytes(leaf, fi,
							 extent_num_bytes);
				num_dec = (orig_num_bytes -
					   extent_num_bytes);
				if (root->ref_cows && extent_start != 0)
					inode_sub_bytes(inode, num_dec);
				btrfs_mark_buffer_dirty(leaf);
			} else {
				extent_num_bytes =
					btrfs_file_extent_disk_num_bytes(leaf,
									 fi);
				extent_offset = found_key.offset -
					btrfs_file_extent_offset(leaf, fi);

				/* FIXME blocksize != 4096 */
				num_dec = btrfs_file_extent_num_bytes(leaf, fi);
				if (extent_start != 0) {
					found_extent = 1;
					if (root->ref_cows)
						inode_sub_bytes(inode, num_dec);
				}
			}
		} else if (extent_type == BTRFS_FILE_EXTENT_INLINE) {
			/*
			 * we can't truncate inline items that have had
			 * special encodings
			 */
			if (!del_item &&
			    btrfs_file_extent_compression(leaf, fi) == 0 &&
			    btrfs_file_extent_encryption(leaf, fi) == 0 &&
			    btrfs_file_extent_other_encoding(leaf, fi) == 0) {
				u32 size = new_size - found_key.offset;

				if (root->ref_cows) {
					inode_sub_bytes(inode, item_end + 1 -
							new_size);
				}
				size =
				    btrfs_file_extent_calc_inline_size(size);
				ret = btrfs_truncate_item(trans, root, path,
							  size, 1);
			} else if (root->ref_cows) {
				inode_sub_bytes(inode, item_end + 1 -
						found_key.offset);
			}
		}
delete:
		if (del_item) {
			if (!pending_del_nr) {
				/* no pending yet, add ourselves */
				pending_del_slot = path->slots[0];
				pending_del_nr = 1;
			} else if (pending_del_nr &&
				   path->slots[0] + 1 == pending_del_slot) {
				/* hop on the pending chunk */
				pending_del_nr++;
				pending_del_slot = path->slots[0];
			} else {
				BUG();
			}
		} else {
			break;
		}
		if (found_extent && (root->ref_cows ||
				     root == root->fs_info->tree_root)) {
			btrfs_set_path_blocking(path);
			ret = btrfs_free_extent(trans, root, extent_start,
						extent_num_bytes, 0,
						btrfs_header_owner(leaf),
						ino, extent_offset);
			BUG_ON(ret);
		}

		if (found_type == BTRFS_INODE_ITEM_KEY)
			break;

		if (path->slots[0] == 0 ||
		    path->slots[0] != pending_del_slot) {
			if (root->ref_cows &&
			    BTRFS_I(inode)->location.objectid !=
						BTRFS_FREE_INO_OBJECTID) {
				err = -EAGAIN;
				goto out;
			}
			if (pending_del_nr) {
				ret = btrfs_del_items(trans, root, path,
						pending_del_slot,
						pending_del_nr);
				BUG_ON(ret);
				pending_del_nr = 0;
			}
			btrfs_release_path(path);
			goto search_again;
		} else {
			path->slots[0]--;
		}
	}
out:
	if (pending_del_nr) {
		ret = btrfs_del_items(trans, root, path, pending_del_slot,
				      pending_del_nr);
		BUG_ON(ret);
	}
	btrfs_free_path(path);
	return err;
}

/*
 * taken from block_truncate_page, but does cow as it zeros out
 * any bytes left in the last page in the file.
 */
static int btrfs_truncate_page(struct address_space *mapping, loff_t from)
{
	struct inode *inode = mapping->host;
	struct btrfs_root *root = BTRFS_I(inode)->root;
	struct extent_io_tree *io_tree = &BTRFS_I(inode)->io_tree;
	struct btrfs_ordered_extent *ordered;
	struct extent_state *cached_state = NULL;
	char *kaddr;
	u32 blocksize = root->sectorsize;
	pgoff_t index = from >> PAGE_CACHE_SHIFT;
	unsigned offset = from & (PAGE_CACHE_SIZE-1);
	struct page *page;
	int ret = 0;
	u64 page_start;
	u64 page_end;

	if ((offset & (blocksize - 1)) == 0)
		goto out;
	ret = btrfs_delalloc_reserve_space(inode, PAGE_CACHE_SIZE);
	if (ret)
		goto out;

	ret = -ENOMEM;
again:
	page = grab_cache_page(mapping, index);
	if (!page) {
		btrfs_delalloc_release_space(inode, PAGE_CACHE_SIZE);
		goto out;
	}

	page_start = page_offset(page);
	page_end = page_start + PAGE_CACHE_SIZE - 1;

	if (!PageUptodate(page)) {
		ret = btrfs_readpage(NULL, page);
		lock_page(page);
		if (page->mapping != mapping) {
			unlock_page(page);
			page_cache_release(page);
			goto again;
		}
		if (!PageUptodate(page)) {
			ret = -EIO;
			goto out_unlock;
		}
	}
	wait_on_page_writeback(page);

	lock_extent_bits(io_tree, page_start, page_end, 0, &cached_state,
			 GFP_NOFS);
	set_page_extent_mapped(page);

	ordered = btrfs_lookup_ordered_extent(inode, page_start);
	if (ordered) {
		unlock_extent_cached(io_tree, page_start, page_end,
				     &cached_state, GFP_NOFS);
		unlock_page(page);
		page_cache_release(page);
		btrfs_start_ordered_extent(inode, ordered, 1);
		btrfs_put_ordered_extent(ordered);
		goto again;
	}

	clear_extent_bit(&BTRFS_I(inode)->io_tree, page_start, page_end,
			  EXTENT_DIRTY | EXTENT_DELALLOC | EXTENT_DO_ACCOUNTING,
			  0, 0, &cached_state, GFP_NOFS);

	ret = btrfs_set_extent_delalloc(inode, page_start, page_end,
					&cached_state);
	if (ret) {
		unlock_extent_cached(io_tree, page_start, page_end,
				     &cached_state, GFP_NOFS);
		goto out_unlock;
	}

	ret = 0;
	if (offset != PAGE_CACHE_SIZE) {
		kaddr = kmap(page);
		memset(kaddr + offset, 0, PAGE_CACHE_SIZE - offset);
		flush_dcache_page(page);
		kunmap(page);
	}
	ClearPageChecked(page);
	set_page_dirty(page);
	unlock_extent_cached(io_tree, page_start, page_end, &cached_state,
			     GFP_NOFS);

out_unlock:
	if (ret)
		btrfs_delalloc_release_space(inode, PAGE_CACHE_SIZE);
	unlock_page(page);
	page_cache_release(page);
out:
	return ret;
}

/*
 * This function puts in dummy file extents for the area we're creating a hole
 * for.  So if we are truncating this file to a larger size we need to insert
 * these file extents so that btrfs_get_extent will return a EXTENT_MAP_HOLE for
 * the range between oldsize and size
 */
int btrfs_cont_expand(struct inode *inode, loff_t oldsize, loff_t size)
{
	struct btrfs_trans_handle *trans;
	struct btrfs_root *root = BTRFS_I(inode)->root;
	struct extent_io_tree *io_tree = &BTRFS_I(inode)->io_tree;
	struct extent_map *em = NULL;
	struct extent_state *cached_state = NULL;
	u64 mask = root->sectorsize - 1;
	u64 hole_start = (oldsize + mask) & ~mask;
	u64 block_end = (size + mask) & ~mask;
	u64 last_byte;
	u64 cur_offset;
	u64 hole_size;
	int err = 0;

	if (size <= hole_start)
		return 0;

	while (1) {
		struct btrfs_ordered_extent *ordered;
		btrfs_wait_ordered_range(inode, hole_start,
					 block_end - hole_start);
		lock_extent_bits(io_tree, hole_start, block_end - 1, 0,
				 &cached_state, GFP_NOFS);
		ordered = btrfs_lookup_ordered_extent(inode, hole_start);
		if (!ordered)
			break;
		unlock_extent_cached(io_tree, hole_start, block_end - 1,
				     &cached_state, GFP_NOFS);
		btrfs_put_ordered_extent(ordered);
	}

	cur_offset = hole_start;
	while (1) {
		em = btrfs_get_extent(inode, NULL, 0, cur_offset,
				block_end - cur_offset, 0);
		BUG_ON(IS_ERR_OR_NULL(em));
		last_byte = min(extent_map_end(em), block_end);
		last_byte = (last_byte + mask) & ~mask;
		if (!test_bit(EXTENT_FLAG_PREALLOC, &em->flags)) {
			u64 hint_byte = 0;
			hole_size = last_byte - cur_offset;

			trans = btrfs_start_transaction(root, 2);
			if (IS_ERR(trans)) {
				err = PTR_ERR(trans);
				break;
			}

			err = btrfs_drop_extents(trans, inode, cur_offset,
						 cur_offset + hole_size,
						 &hint_byte, 1);
			if (err)
				break;

			err = btrfs_insert_file_extent(trans, root,
					btrfs_ino(inode), cur_offset, 0,
					0, hole_size, 0, hole_size,
					0, 0, 0);
			if (err)
				break;

			btrfs_drop_extent_cache(inode, hole_start,
					last_byte - 1, 0);

			btrfs_end_transaction(trans, root);
		}
		free_extent_map(em);
		em = NULL;
		cur_offset = last_byte;
		if (cur_offset >= block_end)
			break;
	}

	free_extent_map(em);
	unlock_extent_cached(io_tree, hole_start, block_end - 1, &cached_state,
			     GFP_NOFS);
	return err;
}

static int btrfs_setsize(struct inode *inode, loff_t newsize)
{
	loff_t oldsize = i_size_read(inode);
	int ret;

	if (newsize == oldsize)
		return 0;

	if (newsize > oldsize) {
		i_size_write(inode, newsize);
		btrfs_ordered_update_i_size(inode, i_size_read(inode), NULL);
		truncate_pagecache(inode, oldsize, newsize);
		ret = btrfs_cont_expand(inode, oldsize, newsize);
		if (ret) {
			btrfs_setsize(inode, oldsize);
			return ret;
		}

		mark_inode_dirty(inode);
	} else {

		/*
		 * We're truncating a file that used to have good data down to
		 * zero. Make sure it gets into the ordered flush list so that
		 * any new writes get down to disk quickly.
		 */
		if (newsize == 0)
			BTRFS_I(inode)->ordered_data_close = 1;

		/* we don't support swapfiles, so vmtruncate shouldn't fail */
		truncate_setsize(inode, newsize);
		ret = btrfs_truncate(inode);
	}

	return ret;
}

static int btrfs_setattr(struct dentry *dentry, struct iattr *attr)
{
	struct inode *inode = dentry->d_inode;
	struct btrfs_root *root = BTRFS_I(inode)->root;
	int err;

	if (btrfs_root_readonly(root))
		return -EROFS;

	err = inode_change_ok(inode, attr);
	if (err)
		return err;

	if (S_ISREG(inode->i_mode) && (attr->ia_valid & ATTR_SIZE)) {
		err = btrfs_setsize(inode, attr->ia_size);
		if (err)
			return err;
	}

	if (attr->ia_valid) {
		setattr_copy(inode, attr);
		mark_inode_dirty(inode);

		if (attr->ia_valid & ATTR_MODE)
			err = btrfs_acl_chmod(inode);
	}

	return err;
}

void btrfs_evict_inode(struct inode *inode)
{
	struct btrfs_trans_handle *trans;
	struct btrfs_root *root = BTRFS_I(inode)->root;
	unsigned long nr;
	int ret;

	trace_btrfs_inode_evict(inode);

	truncate_inode_pages(&inode->i_data, 0);
	if (inode->i_nlink && (btrfs_root_refs(&root->root_item) != 0 ||
			       is_free_space_inode(root, inode)))
		goto no_delete;

	if (is_bad_inode(inode)) {
		btrfs_orphan_del(NULL, inode);
		goto no_delete;
	}
	/* do we really want it for ->i_nlink > 0 and zero btrfs_root_refs? */
	btrfs_wait_ordered_range(inode, 0, (u64)-1);

	if (root->fs_info->log_root_recovering) {
		BUG_ON(!list_empty(&BTRFS_I(inode)->i_orphan));
		goto no_delete;
	}

	if (inode->i_nlink > 0) {
		BUG_ON(btrfs_root_refs(&root->root_item) != 0);
		goto no_delete;
	}

	btrfs_i_size_write(inode, 0);

	while (1) {
		trans = btrfs_join_transaction(root);
		BUG_ON(IS_ERR(trans));
		trans->block_rsv = root->orphan_block_rsv;

		ret = btrfs_block_rsv_check(trans, root,
					    root->orphan_block_rsv, 0, 5);
		if (ret) {
			BUG_ON(ret != -EAGAIN);
			ret = btrfs_commit_transaction(trans, root);
			BUG_ON(ret);
			continue;
		}

		ret = btrfs_truncate_inode_items(trans, root, inode, 0, 0);
		if (ret != -EAGAIN)
			break;

		nr = trans->blocks_used;
		btrfs_end_transaction(trans, root);
		trans = NULL;
		btrfs_btree_balance_dirty(root, nr);

	}

	if (ret == 0) {
		ret = btrfs_orphan_del(trans, inode);
		BUG_ON(ret);
	}

	if (!(root == root->fs_info->tree_root ||
	      root->root_key.objectid == BTRFS_TREE_RELOC_OBJECTID))
		btrfs_return_ino(root, btrfs_ino(inode));

	nr = trans->blocks_used;
	btrfs_end_transaction(trans, root);
	btrfs_btree_balance_dirty(root, nr);
no_delete:
	end_writeback(inode);
	return;
}

/*
 * this returns the key found in the dir entry in the location pointer.
 * If no dir entries were found, location->objectid is 0.
 */
static int btrfs_inode_by_name(struct inode *dir, struct dentry *dentry,
			       struct btrfs_key *location)
{
	const char *name = dentry->d_name.name;
	int namelen = dentry->d_name.len;
	struct btrfs_dir_item *di;
	struct btrfs_path *path;
	struct btrfs_root *root = BTRFS_I(dir)->root;
	int ret = 0;

	path = btrfs_alloc_path();
	BUG_ON(!path);

	di = btrfs_lookup_dir_item(NULL, root, path, btrfs_ino(dir), name,
				    namelen, 0);
	if (IS_ERR(di))
		ret = PTR_ERR(di);

	if (IS_ERR_OR_NULL(di))
		goto out_err;

	btrfs_dir_item_key_to_cpu(path->nodes[0], di, location);
out:
	btrfs_free_path(path);
	return ret;
out_err:
	location->objectid = 0;
	goto out;
}

/*
 * when we hit a tree root in a directory, the btrfs part of the inode
 * needs to be changed to reflect the root directory of the tree root.  This
 * is kind of like crossing a mount point.
 */
static int fixup_tree_root_location(struct btrfs_root *root,
				    struct inode *dir,
				    struct dentry *dentry,
				    struct btrfs_key *location,
				    struct btrfs_root **sub_root)
{
	struct btrfs_path *path;
	struct btrfs_root *new_root;
	struct btrfs_root_ref *ref;
	struct extent_buffer *leaf;
	int ret;
	int err = 0;

	path = btrfs_alloc_path();
	if (!path) {
		err = -ENOMEM;
		goto out;
	}

	err = -ENOENT;
	ret = btrfs_find_root_ref(root->fs_info->tree_root, path,
				  BTRFS_I(dir)->root->root_key.objectid,
				  location->objectid);
	if (ret) {
		if (ret < 0)
			err = ret;
		goto out;
	}

	leaf = path->nodes[0];
	ref = btrfs_item_ptr(leaf, path->slots[0], struct btrfs_root_ref);
	if (btrfs_root_ref_dirid(leaf, ref) != btrfs_ino(dir) ||
	    btrfs_root_ref_name_len(leaf, ref) != dentry->d_name.len)
		goto out;

	ret = memcmp_extent_buffer(leaf, dentry->d_name.name,
				   (unsigned long)(ref + 1),
				   dentry->d_name.len);
	if (ret)
		goto out;

	btrfs_release_path(path);

	new_root = btrfs_read_fs_root_no_name(root->fs_info, location);
	if (IS_ERR(new_root)) {
		err = PTR_ERR(new_root);
		goto out;
	}

	if (btrfs_root_refs(&new_root->root_item) == 0) {
		err = -ENOENT;
		goto out;
	}

	*sub_root = new_root;
	location->objectid = btrfs_root_dirid(&new_root->root_item);
	location->type = BTRFS_INODE_ITEM_KEY;
	location->offset = 0;
	err = 0;
out:
	btrfs_free_path(path);
	return err;
}

static void inode_tree_add(struct inode *inode)
{
	struct btrfs_root *root = BTRFS_I(inode)->root;
	struct btrfs_inode *entry;
	struct rb_node **p;
	struct rb_node *parent;
	u64 ino = btrfs_ino(inode);
again:
	p = &root->inode_tree.rb_node;
	parent = NULL;

	if (inode_unhashed(inode))
		return;

	spin_lock(&root->inode_lock);
	while (*p) {
		parent = *p;
		entry = rb_entry(parent, struct btrfs_inode, rb_node);

		if (ino < btrfs_ino(&entry->vfs_inode))
			p = &parent->rb_left;
		else if (ino > btrfs_ino(&entry->vfs_inode))
			p = &parent->rb_right;
		else {
			WARN_ON(!(entry->vfs_inode.i_state &
				  (I_WILL_FREE | I_FREEING)));
			rb_erase(parent, &root->inode_tree);
			RB_CLEAR_NODE(parent);
			spin_unlock(&root->inode_lock);
			goto again;
		}
	}
	rb_link_node(&BTRFS_I(inode)->rb_node, parent, p);
	rb_insert_color(&BTRFS_I(inode)->rb_node, &root->inode_tree);
	spin_unlock(&root->inode_lock);
}

static void inode_tree_del(struct inode *inode)
{
	struct btrfs_root *root = BTRFS_I(inode)->root;
	int empty = 0;

	spin_lock(&root->inode_lock);
	if (!RB_EMPTY_NODE(&BTRFS_I(inode)->rb_node)) {
		rb_erase(&BTRFS_I(inode)->rb_node, &root->inode_tree);
		RB_CLEAR_NODE(&BTRFS_I(inode)->rb_node);
		empty = RB_EMPTY_ROOT(&root->inode_tree);
	}
	spin_unlock(&root->inode_lock);

	/*
	 * Free space cache has inodes in the tree root, but the tree root has a
	 * root_refs of 0, so this could end up dropping the tree root as a
	 * snapshot, so we need the extra !root->fs_info->tree_root check to
	 * make sure we don't drop it.
	 */
	if (empty && btrfs_root_refs(&root->root_item) == 0 &&
	    root != root->fs_info->tree_root) {
		synchronize_srcu(&root->fs_info->subvol_srcu);
		spin_lock(&root->inode_lock);
		empty = RB_EMPTY_ROOT(&root->inode_tree);
		spin_unlock(&root->inode_lock);
		if (empty)
			btrfs_add_dead_root(root);
	}
}

int btrfs_invalidate_inodes(struct btrfs_root *root)
{
	struct rb_node *node;
	struct rb_node *prev;
	struct btrfs_inode *entry;
	struct inode *inode;
	u64 objectid = 0;

	WARN_ON(btrfs_root_refs(&root->root_item) != 0);

	spin_lock(&root->inode_lock);
again:
	node = root->inode_tree.rb_node;
	prev = NULL;
	while (node) {
		prev = node;
		entry = rb_entry(node, struct btrfs_inode, rb_node);

		if (objectid < btrfs_ino(&entry->vfs_inode))
			node = node->rb_left;
		else if (objectid > btrfs_ino(&entry->vfs_inode))
			node = node->rb_right;
		else
			break;
	}
	if (!node) {
		while (prev) {
			entry = rb_entry(prev, struct btrfs_inode, rb_node);
			if (objectid <= btrfs_ino(&entry->vfs_inode)) {
				node = prev;
				break;
			}
			prev = rb_next(prev);
		}
	}
	while (node) {
		entry = rb_entry(node, struct btrfs_inode, rb_node);
		objectid = btrfs_ino(&entry->vfs_inode) + 1;
		inode = igrab(&entry->vfs_inode);
		if (inode) {
			spin_unlock(&root->inode_lock);
			if (atomic_read(&inode->i_count) > 1)
				d_prune_aliases(inode);
			/*
			 * btrfs_drop_inode will have it removed from
			 * the inode cache when its usage count
			 * hits zero.
			 */
			iput(inode);
			cond_resched();
			spin_lock(&root->inode_lock);
			goto again;
		}

		if (cond_resched_lock(&root->inode_lock))
			goto again;

		node = rb_next(node);
	}
	spin_unlock(&root->inode_lock);
	return 0;
}

static int btrfs_init_locked_inode(struct inode *inode, void *p)
{
	struct btrfs_iget_args *args = p;
	inode->i_ino = args->ino;
	BTRFS_I(inode)->root = args->root;
	btrfs_set_inode_space_info(args->root, inode);
	return 0;
}

static int btrfs_find_actor(struct inode *inode, void *opaque)
{
	struct btrfs_iget_args *args = opaque;
	return args->ino == btrfs_ino(inode) &&
		args->root == BTRFS_I(inode)->root;
}

static struct inode *btrfs_iget_locked(struct super_block *s,
				       u64 objectid,
				       struct btrfs_root *root)
{
	struct inode *inode;
	struct btrfs_iget_args args;
	args.ino = objectid;
	args.root = root;

	inode = iget5_locked(s, objectid, btrfs_find_actor,
			     btrfs_init_locked_inode,
			     (void *)&args);
	return inode;
}

/* Get an inode object given its location and corresponding root.
 * Returns in *is_new if the inode was read from disk
 */
struct inode *btrfs_iget(struct super_block *s, struct btrfs_key *location,
			 struct btrfs_root *root, int *new)
{
	struct inode *inode;

	inode = btrfs_iget_locked(s, location->objectid, root);
	if (!inode)
		return ERR_PTR(-ENOMEM);

	if (inode->i_state & I_NEW) {
		BTRFS_I(inode)->root = root;
		memcpy(&BTRFS_I(inode)->location, location, sizeof(*location));
		btrfs_read_locked_inode(inode);
		inode_tree_add(inode);
		unlock_new_inode(inode);
		if (new)
			*new = 1;
	}

	return inode;
}

static struct inode *new_simple_dir(struct super_block *s,
				    struct btrfs_key *key,
				    struct btrfs_root *root)
{
	struct inode *inode = new_inode(s);

	if (!inode)
		return ERR_PTR(-ENOMEM);

	BTRFS_I(inode)->root = root;
	memcpy(&BTRFS_I(inode)->location, key, sizeof(*key));
	BTRFS_I(inode)->dummy_inode = 1;

	inode->i_ino = BTRFS_EMPTY_SUBVOL_DIR_OBJECTID;
	inode->i_op = &simple_dir_inode_operations;
	inode->i_fop = &simple_dir_operations;
	inode->i_mode = S_IFDIR | S_IRUGO | S_IWUSR | S_IXUGO;
	inode->i_mtime = inode->i_atime = inode->i_ctime = CURRENT_TIME;

	return inode;
}

struct inode *btrfs_lookup_dentry(struct inode *dir, struct dentry *dentry)
{
	struct inode *inode;
	struct btrfs_root *root = BTRFS_I(dir)->root;
	struct btrfs_root *sub_root = root;
	struct btrfs_key location;
	int index;
	int ret;

	if (dentry->d_name.len > BTRFS_NAME_LEN)
		return ERR_PTR(-ENAMETOOLONG);

	ret = btrfs_inode_by_name(dir, dentry, &location);

	if (ret < 0)
		return ERR_PTR(ret);

	if (location.objectid == 0)
		return NULL;

	if (location.type == BTRFS_INODE_ITEM_KEY) {
		inode = btrfs_iget(dir->i_sb, &location, root, NULL);
		return inode;
	}

	BUG_ON(location.type != BTRFS_ROOT_ITEM_KEY);

	index = srcu_read_lock(&root->fs_info->subvol_srcu);
	ret = fixup_tree_root_location(root, dir, dentry,
				       &location, &sub_root);
	if (ret < 0) {
		if (ret != -ENOENT)
			inode = ERR_PTR(ret);
		else
			inode = new_simple_dir(dir->i_sb, &location, sub_root);
	} else {
		inode = btrfs_iget(dir->i_sb, &location, sub_root, NULL);
	}
	srcu_read_unlock(&root->fs_info->subvol_srcu, index);

	if (!IS_ERR(inode) && root != sub_root) {
		down_read(&root->fs_info->cleanup_work_sem);
		if (!(inode->i_sb->s_flags & MS_RDONLY))
			ret = btrfs_orphan_cleanup(sub_root);
		up_read(&root->fs_info->cleanup_work_sem);
		if (ret)
			inode = ERR_PTR(ret);
	}

	return inode;
}

static int btrfs_dentry_delete(const struct dentry *dentry)
{
	struct btrfs_root *root;

	if (!dentry->d_inode && !IS_ROOT(dentry))
		dentry = dentry->d_parent;

	if (dentry->d_inode) {
		root = BTRFS_I(dentry->d_inode)->root;
		if (btrfs_root_refs(&root->root_item) == 0)
			return 1;
	}
	return 0;
}

static struct dentry *btrfs_lookup(struct inode *dir, struct dentry *dentry,
				   struct nameidata *nd)
{
	struct inode *inode;

	inode = btrfs_lookup_dentry(dir, dentry);
	if (IS_ERR(inode))
		return ERR_CAST(inode);

	return d_splice_alias(inode, dentry);
}

unsigned char btrfs_filetype_table[] = {
	DT_UNKNOWN, DT_REG, DT_DIR, DT_CHR, DT_BLK, DT_FIFO, DT_SOCK, DT_LNK
};

static int btrfs_real_readdir(struct file *filp, void *dirent,
			      filldir_t filldir)
{
	struct inode *inode = filp->f_dentry->d_inode;
	struct btrfs_root *root = BTRFS_I(inode)->root;
	struct btrfs_item *item;
	struct btrfs_dir_item *di;
	struct btrfs_key key;
	struct btrfs_key found_key;
	struct btrfs_path *path;
	struct list_head ins_list;
	struct list_head del_list;
	int ret;
	struct extent_buffer *leaf;
	int slot;
	unsigned char d_type;
	int over = 0;
	u32 di_cur;
	u32 di_total;
	u32 di_len;
	int key_type = BTRFS_DIR_INDEX_KEY;
	char tmp_name[32];
	char *name_ptr;
	int name_len;
	int is_curr = 0;	/* filp->f_pos points to the current index? */

	/* FIXME, use a real flag for deciding about the key type */
	if (root->fs_info->tree_root == root)
		key_type = BTRFS_DIR_ITEM_KEY;

	/* special case for "." */
	if (filp->f_pos == 0) {
		over = filldir(dirent, ".", 1, 1, btrfs_ino(inode), DT_DIR);
		if (over)
			return 0;
		filp->f_pos = 1;
	}
	/* special case for .., just use the back ref */
	if (filp->f_pos == 1) {
		u64 pino = parent_ino(filp->f_path.dentry);
		over = filldir(dirent, "..", 2,
			       2, pino, DT_DIR);
		if (over)
			return 0;
		filp->f_pos = 2;
	}
	path = btrfs_alloc_path();
	if (!path)
		return -ENOMEM;
<<<<<<< HEAD
	path->reada = 2;
=======

	path->reada = 1;

	if (key_type == BTRFS_DIR_INDEX_KEY) {
		INIT_LIST_HEAD(&ins_list);
		INIT_LIST_HEAD(&del_list);
		btrfs_get_delayed_items(inode, &ins_list, &del_list);
	}
>>>>>>> 56299378

	if (key_type == BTRFS_DIR_INDEX_KEY) {
		INIT_LIST_HEAD(&ins_list);
		INIT_LIST_HEAD(&del_list);
		btrfs_get_delayed_items(inode, &ins_list, &del_list);
	}

	btrfs_set_key_type(&key, key_type);
	key.offset = filp->f_pos;
	key.objectid = btrfs_ino(inode);

	ret = btrfs_search_slot(NULL, root, &key, path, 0, 0);
	if (ret < 0)
		goto err;

	while (1) {
		leaf = path->nodes[0];
		slot = path->slots[0];
		if (slot >= btrfs_header_nritems(leaf)) {
			ret = btrfs_next_leaf(root, path);
			if (ret < 0)
				goto err;
			else if (ret > 0)
				break;
			continue;
		}

		item = btrfs_item_nr(leaf, slot);
		btrfs_item_key_to_cpu(leaf, &found_key, slot);

		if (found_key.objectid != key.objectid)
			break;
		if (btrfs_key_type(&found_key) != key_type)
			break;
		if (found_key.offset < filp->f_pos)
			goto next;
		if (key_type == BTRFS_DIR_INDEX_KEY &&
		    btrfs_should_delete_dir_index(&del_list,
						  found_key.offset))
			goto next;

		filp->f_pos = found_key.offset;
		is_curr = 1;

		di = btrfs_item_ptr(leaf, slot, struct btrfs_dir_item);
		di_cur = 0;
		di_total = btrfs_item_size(leaf, item);

		while (di_cur < di_total) {
			struct btrfs_key location;

			if (verify_dir_item(root, leaf, di))
				break;

			name_len = btrfs_dir_name_len(leaf, di);
			if (name_len <= sizeof(tmp_name)) {
				name_ptr = tmp_name;
			} else {
				name_ptr = kmalloc(name_len, GFP_NOFS);
				if (!name_ptr) {
					ret = -ENOMEM;
					goto err;
				}
			}
			read_extent_buffer(leaf, name_ptr,
					   (unsigned long)(di + 1), name_len);

			d_type = btrfs_filetype_table[btrfs_dir_type(leaf, di)];
			btrfs_dir_item_key_to_cpu(leaf, di, &location);

			/* is this a reference to our own snapshot? If so
			 * skip it
			 */
			if (location.type == BTRFS_ROOT_ITEM_KEY &&
			    location.objectid == root->root_key.objectid) {
				over = 0;
				goto skip;
			}
			over = filldir(dirent, name_ptr, name_len,
				       found_key.offset, location.objectid,
				       d_type);

skip:
			if (name_ptr != tmp_name)
				kfree(name_ptr);

			if (over)
				goto nopos;
			di_len = btrfs_dir_name_len(leaf, di) +
				 btrfs_dir_data_len(leaf, di) + sizeof(*di);
			di_cur += di_len;
			di = (struct btrfs_dir_item *)((char *)di + di_len);
		}
next:
		path->slots[0]++;
	}

	if (key_type == BTRFS_DIR_INDEX_KEY) {
		if (is_curr)
			filp->f_pos++;
		ret = btrfs_readdir_delayed_dir_index(filp, dirent, filldir,
						      &ins_list);
		if (ret)
			goto nopos;
	}

	/* Reached end of directory/root. Bump pos past the last item. */
	if (key_type == BTRFS_DIR_INDEX_KEY)
		/*
		 * 32-bit glibc will use getdents64, but then strtol -
		 * so the last number we can serve is this.
		 */
		filp->f_pos = 0x7fffffff;
	else
		filp->f_pos++;
nopos:
	ret = 0;
err:
	if (key_type == BTRFS_DIR_INDEX_KEY)
		btrfs_put_delayed_items(&ins_list, &del_list);
	btrfs_free_path(path);
	return ret;
}

int btrfs_write_inode(struct inode *inode, struct writeback_control *wbc)
{
	struct btrfs_root *root = BTRFS_I(inode)->root;
	struct btrfs_trans_handle *trans;
	int ret = 0;
	bool nolock = false;

	if (BTRFS_I(inode)->dummy_inode)
		return 0;

<<<<<<< HEAD
	smp_mb();
	if (root->fs_info->closing && is_free_space_inode(root, inode))
=======
	if (btrfs_fs_closing(root->fs_info) && is_free_space_inode(root, inode))
>>>>>>> 56299378
		nolock = true;

	if (wbc->sync_mode == WB_SYNC_ALL) {
		if (nolock)
			trans = btrfs_join_transaction_nolock(root);
		else
			trans = btrfs_join_transaction(root);
		if (IS_ERR(trans))
			return PTR_ERR(trans);
		if (nolock)
			ret = btrfs_end_transaction_nolock(trans, root);
		else
			ret = btrfs_commit_transaction(trans, root);
	}
	return ret;
}

/*
 * This is somewhat expensive, updating the tree every time the
 * inode changes.  But, it is most likely to find the inode in cache.
 * FIXME, needs more benchmarking...there are no reasons other than performance
 * to keep or drop this code.
 */
void btrfs_dirty_inode(struct inode *inode, int flags)
{
	struct btrfs_root *root = BTRFS_I(inode)->root;
	struct btrfs_trans_handle *trans;
	int ret;

	if (BTRFS_I(inode)->dummy_inode)
		return;

	trans = btrfs_join_transaction(root);
	BUG_ON(IS_ERR(trans));

	ret = btrfs_update_inode(trans, root, inode);
	if (ret && ret == -ENOSPC) {
		/* whoops, lets try again with the full transaction */
		btrfs_end_transaction(trans, root);
		trans = btrfs_start_transaction(root, 1);
		if (IS_ERR(trans)) {
			printk_ratelimited(KERN_ERR "btrfs: fail to "
				       "dirty  inode %llu error %ld\n",
				       (unsigned long long)btrfs_ino(inode),
				       PTR_ERR(trans));
			return;
		}

		ret = btrfs_update_inode(trans, root, inode);
		if (ret) {
			printk_ratelimited(KERN_ERR "btrfs: fail to "
				       "dirty  inode %llu error %d\n",
				       (unsigned long long)btrfs_ino(inode),
				       ret);
		}
	}
	btrfs_end_transaction(trans, root);
	if (BTRFS_I(inode)->delayed_node)
		btrfs_balance_delayed_items(root);
}

/*
 * find the highest existing sequence number in a directory
 * and then set the in-memory index_cnt variable to reflect
 * free sequence numbers
 */
static int btrfs_set_inode_index_count(struct inode *inode)
{
	struct btrfs_root *root = BTRFS_I(inode)->root;
	struct btrfs_key key, found_key;
	struct btrfs_path *path;
	struct extent_buffer *leaf;
	int ret;

	key.objectid = btrfs_ino(inode);
	btrfs_set_key_type(&key, BTRFS_DIR_INDEX_KEY);
	key.offset = (u64)-1;

	path = btrfs_alloc_path();
	if (!path)
		return -ENOMEM;

	ret = btrfs_search_slot(NULL, root, &key, path, 0, 0);
	if (ret < 0)
		goto out;
	/* FIXME: we should be able to handle this */
	if (ret == 0)
		goto out;
	ret = 0;

	/*
	 * MAGIC NUMBER EXPLANATION:
	 * since we search a directory based on f_pos we have to start at 2
	 * since '.' and '..' have f_pos of 0 and 1 respectively, so everybody
	 * else has to start at 2
	 */
	if (path->slots[0] == 0) {
		BTRFS_I(inode)->index_cnt = 2;
		goto out;
	}

	path->slots[0]--;

	leaf = path->nodes[0];
	btrfs_item_key_to_cpu(leaf, &found_key, path->slots[0]);

	if (found_key.objectid != btrfs_ino(inode) ||
	    btrfs_key_type(&found_key) != BTRFS_DIR_INDEX_KEY) {
		BTRFS_I(inode)->index_cnt = 2;
		goto out;
	}

	BTRFS_I(inode)->index_cnt = found_key.offset + 1;
out:
	btrfs_free_path(path);
	return ret;
}

/*
 * helper to find a free sequence number in a given directory.  This current
 * code is very simple, later versions will do smarter things in the btree
 */
int btrfs_set_inode_index(struct inode *dir, u64 *index)
{
	int ret = 0;

	if (BTRFS_I(dir)->index_cnt == (u64)-1) {
		ret = btrfs_inode_delayed_dir_index_count(dir);
		if (ret) {
			ret = btrfs_set_inode_index_count(dir);
			if (ret)
				return ret;
		}
	}

	*index = BTRFS_I(dir)->index_cnt;
	BTRFS_I(dir)->index_cnt++;

	return ret;
}

static struct inode *btrfs_new_inode(struct btrfs_trans_handle *trans,
				     struct btrfs_root *root,
				     struct inode *dir,
				     const char *name, int name_len,
				     u64 ref_objectid, u64 objectid, int mode,
				     u64 *index)
{
	struct inode *inode;
	struct btrfs_inode_item *inode_item;
	struct btrfs_key *location;
	struct btrfs_path *path;
	struct btrfs_inode_ref *ref;
	struct btrfs_key key[2];
	u32 sizes[2];
	unsigned long ptr;
	int ret;
	int owner;

	path = btrfs_alloc_path();
	BUG_ON(!path);

	inode = new_inode(root->fs_info->sb);
	if (!inode) {
		btrfs_free_path(path);
		return ERR_PTR(-ENOMEM);
	}

	/*
	 * we have to initialize this early, so we can reclaim the inode
	 * number if we fail afterwards in this function.
	 */
	inode->i_ino = objectid;

	if (dir) {
		trace_btrfs_inode_request(dir);

		ret = btrfs_set_inode_index(dir, index);
		if (ret) {
			btrfs_free_path(path);
			iput(inode);
			return ERR_PTR(ret);
		}
	}
	/*
	 * index_cnt is ignored for everything but a dir,
	 * btrfs_get_inode_index_count has an explanation for the magic
	 * number
	 */
	BTRFS_I(inode)->index_cnt = 2;
	BTRFS_I(inode)->root = root;
	BTRFS_I(inode)->generation = trans->transid;
	inode->i_generation = BTRFS_I(inode)->generation;
	btrfs_set_inode_space_info(root, inode);

	if (mode & S_IFDIR)
		owner = 0;
	else
		owner = 1;

	key[0].objectid = objectid;
	btrfs_set_key_type(&key[0], BTRFS_INODE_ITEM_KEY);
	key[0].offset = 0;

	key[1].objectid = objectid;
	btrfs_set_key_type(&key[1], BTRFS_INODE_REF_KEY);
	key[1].offset = ref_objectid;

	sizes[0] = sizeof(struct btrfs_inode_item);
	sizes[1] = name_len + sizeof(*ref);

	path->leave_spinning = 1;
	ret = btrfs_insert_empty_items(trans, root, path, key, sizes, 2);
	if (ret != 0)
		goto fail;

	inode_init_owner(inode, dir, mode);
	inode_set_bytes(inode, 0);
	inode->i_mtime = inode->i_atime = inode->i_ctime = CURRENT_TIME;
	inode_item = btrfs_item_ptr(path->nodes[0], path->slots[0],
				  struct btrfs_inode_item);
	fill_inode_item(trans, path->nodes[0], inode_item, inode);

	ref = btrfs_item_ptr(path->nodes[0], path->slots[0] + 1,
			     struct btrfs_inode_ref);
	btrfs_set_inode_ref_name_len(path->nodes[0], ref, name_len);
	btrfs_set_inode_ref_index(path->nodes[0], ref, *index);
	ptr = (unsigned long)(ref + 1);
	write_extent_buffer(path->nodes[0], name, ptr, name_len);

	btrfs_mark_buffer_dirty(path->nodes[0]);
	btrfs_free_path(path);

	location = &BTRFS_I(inode)->location;
	location->objectid = objectid;
	location->offset = 0;
	btrfs_set_key_type(location, BTRFS_INODE_ITEM_KEY);

	btrfs_inherit_iflags(inode, dir);

	if ((mode & S_IFREG)) {
		if (btrfs_test_opt(root, NODATASUM))
			BTRFS_I(inode)->flags |= BTRFS_INODE_NODATASUM;
		if (btrfs_test_opt(root, NODATACOW) ||
		    (BTRFS_I(dir)->flags & BTRFS_INODE_NODATACOW))
			BTRFS_I(inode)->flags |= BTRFS_INODE_NODATACOW;
	}

	insert_inode_hash(inode);
	inode_tree_add(inode);

	trace_btrfs_inode_new(inode);

	return inode;
fail:
	if (dir)
		BTRFS_I(dir)->index_cnt--;
	btrfs_free_path(path);
	iput(inode);
	return ERR_PTR(ret);
}

static inline u8 btrfs_inode_type(struct inode *inode)
{
	return btrfs_type_by_mode[(inode->i_mode & S_IFMT) >> S_SHIFT];
}

/*
 * utility function to add 'inode' into 'parent_inode' with
 * a give name and a given sequence number.
 * if 'add_backref' is true, also insert a backref from the
 * inode to the parent directory.
 */
int btrfs_add_link(struct btrfs_trans_handle *trans,
		   struct inode *parent_inode, struct inode *inode,
		   const char *name, int name_len, int add_backref, u64 index)
{
	int ret = 0;
	struct btrfs_key key;
	struct btrfs_root *root = BTRFS_I(parent_inode)->root;
	u64 ino = btrfs_ino(inode);
	u64 parent_ino = btrfs_ino(parent_inode);

	if (unlikely(ino == BTRFS_FIRST_FREE_OBJECTID)) {
		memcpy(&key, &BTRFS_I(inode)->root->root_key, sizeof(key));
	} else {
		key.objectid = ino;
		btrfs_set_key_type(&key, BTRFS_INODE_ITEM_KEY);
		key.offset = 0;
	}

	if (unlikely(ino == BTRFS_FIRST_FREE_OBJECTID)) {
		ret = btrfs_add_root_ref(trans, root->fs_info->tree_root,
					 key.objectid, root->root_key.objectid,
					 parent_ino, index, name, name_len);
	} else if (add_backref) {
		ret = btrfs_insert_inode_ref(trans, root, name, name_len, ino,
					     parent_ino, index);
	}

	if (ret == 0) {
		ret = btrfs_insert_dir_item(trans, root, name, name_len,
					    parent_inode, &key,
					    btrfs_inode_type(inode), index);
		BUG_ON(ret);

		btrfs_i_size_write(parent_inode, parent_inode->i_size +
				   name_len * 2);
		parent_inode->i_mtime = parent_inode->i_ctime = CURRENT_TIME;
		ret = btrfs_update_inode(trans, root, parent_inode);
	}
	return ret;
}

static int btrfs_add_nondir(struct btrfs_trans_handle *trans,
			    struct inode *dir, struct dentry *dentry,
			    struct inode *inode, int backref, u64 index)
{
	int err = btrfs_add_link(trans, dir, inode,
				 dentry->d_name.name, dentry->d_name.len,
				 backref, index);
	if (!err) {
		d_instantiate(dentry, inode);
		return 0;
	}
	if (err > 0)
		err = -EEXIST;
	return err;
}

static int btrfs_mknod(struct inode *dir, struct dentry *dentry,
			int mode, dev_t rdev)
{
	struct btrfs_trans_handle *trans;
	struct btrfs_root *root = BTRFS_I(dir)->root;
	struct inode *inode = NULL;
	int err;
	int drop_inode = 0;
	u64 objectid;
	unsigned long nr = 0;
	u64 index = 0;

	if (!new_valid_dev(rdev))
		return -EINVAL;

	/*
	 * 2 for inode item and ref
	 * 2 for dir items
	 * 1 for xattr if selinux is on
	 */
	trans = btrfs_start_transaction(root, 5);
	if (IS_ERR(trans))
		return PTR_ERR(trans);

	err = btrfs_find_free_ino(root, &objectid);
	if (err)
		goto out_unlock;

	err = btrfs_find_free_ino(root, &objectid);
	if (err)
		goto out_unlock;

	inode = btrfs_new_inode(trans, root, dir, dentry->d_name.name,
				dentry->d_name.len, btrfs_ino(dir), objectid,
<<<<<<< HEAD
				BTRFS_I(dir)->block_group, mode, &index);
=======
				mode, &index);
>>>>>>> 56299378
	if (IS_ERR(inode)) {
		err = PTR_ERR(inode);
		goto out_unlock;
	}

	err = btrfs_init_inode_security(trans, inode, dir, &dentry->d_name);
	if (err) {
		drop_inode = 1;
		goto out_unlock;
	}

	err = btrfs_add_nondir(trans, dir, dentry, inode, 0, index);
	if (err)
		drop_inode = 1;
	else {
		inode->i_op = &btrfs_special_inode_operations;
		init_special_inode(inode, inode->i_mode, rdev);
		btrfs_update_inode(trans, root, inode);
	}
out_unlock:
	nr = trans->blocks_used;
	btrfs_end_transaction_throttle(trans, root);
	btrfs_btree_balance_dirty(root, nr);
	if (drop_inode) {
		inode_dec_link_count(inode);
		iput(inode);
	}
	return err;
}

static int btrfs_create(struct inode *dir, struct dentry *dentry,
			int mode, struct nameidata *nd)
{
	struct btrfs_trans_handle *trans;
	struct btrfs_root *root = BTRFS_I(dir)->root;
	struct inode *inode = NULL;
	int drop_inode = 0;
	int err;
	unsigned long nr = 0;
	u64 objectid;
	u64 index = 0;

	/*
	 * 2 for inode item and ref
	 * 2 for dir items
	 * 1 for xattr if selinux is on
	 */
	trans = btrfs_start_transaction(root, 5);
	if (IS_ERR(trans))
		return PTR_ERR(trans);

	err = btrfs_find_free_ino(root, &objectid);
	if (err)
		goto out_unlock;

	err = btrfs_find_free_ino(root, &objectid);
	if (err)
		goto out_unlock;

	inode = btrfs_new_inode(trans, root, dir, dentry->d_name.name,
				dentry->d_name.len, btrfs_ino(dir), objectid,
<<<<<<< HEAD
				BTRFS_I(dir)->block_group, mode, &index);
=======
				mode, &index);
>>>>>>> 56299378
	if (IS_ERR(inode)) {
		err = PTR_ERR(inode);
		goto out_unlock;
	}

	err = btrfs_init_inode_security(trans, inode, dir, &dentry->d_name);
	if (err) {
		drop_inode = 1;
		goto out_unlock;
	}

	err = btrfs_add_nondir(trans, dir, dentry, inode, 0, index);
	if (err)
		drop_inode = 1;
	else {
		inode->i_mapping->a_ops = &btrfs_aops;
		inode->i_mapping->backing_dev_info = &root->fs_info->bdi;
		inode->i_fop = &btrfs_file_operations;
		inode->i_op = &btrfs_file_inode_operations;
		BTRFS_I(inode)->io_tree.ops = &btrfs_extent_io_ops;
	}
out_unlock:
	nr = trans->blocks_used;
	btrfs_end_transaction_throttle(trans, root);
	if (drop_inode) {
		inode_dec_link_count(inode);
		iput(inode);
	}
	btrfs_btree_balance_dirty(root, nr);
	return err;
}

static int btrfs_link(struct dentry *old_dentry, struct inode *dir,
		      struct dentry *dentry)
{
	struct btrfs_trans_handle *trans;
	struct btrfs_root *root = BTRFS_I(dir)->root;
	struct inode *inode = old_dentry->d_inode;
	u64 index;
	unsigned long nr = 0;
	int err;
	int drop_inode = 0;

	/* do not allow sys_link's with other subvols of the same device */
	if (root->objectid != BTRFS_I(inode)->root->objectid)
		return -EXDEV;

	if (inode->i_nlink == ~0U)
		return -EMLINK;

	err = btrfs_set_inode_index(dir, &index);
	if (err)
		goto fail;

	/*
	 * 2 items for inode and inode ref
	 * 2 items for dir items
	 * 1 item for parent inode
	 */
	trans = btrfs_start_transaction(root, 5);
	if (IS_ERR(trans)) {
		err = PTR_ERR(trans);
		goto fail;
	}

	btrfs_inc_nlink(inode);
	inode->i_ctime = CURRENT_TIME;
	ihold(inode);

	err = btrfs_add_nondir(trans, dir, dentry, inode, 1, index);

	if (err) {
		drop_inode = 1;
	} else {
		struct dentry *parent = dget_parent(dentry);
		err = btrfs_update_inode(trans, root, inode);
		BUG_ON(err);
		btrfs_log_new_name(trans, inode, NULL, parent);
		dput(parent);
	}

	nr = trans->blocks_used;
	btrfs_end_transaction_throttle(trans, root);
fail:
	if (drop_inode) {
		inode_dec_link_count(inode);
		iput(inode);
	}
	btrfs_btree_balance_dirty(root, nr);
	return err;
}

static int btrfs_mkdir(struct inode *dir, struct dentry *dentry, int mode)
{
	struct inode *inode = NULL;
	struct btrfs_trans_handle *trans;
	struct btrfs_root *root = BTRFS_I(dir)->root;
	int err = 0;
	int drop_on_err = 0;
	u64 objectid = 0;
	u64 index = 0;
	unsigned long nr = 1;

	/*
	 * 2 items for inode and ref
	 * 2 items for dir items
	 * 1 for xattr if selinux is on
	 */
	trans = btrfs_start_transaction(root, 5);
	if (IS_ERR(trans))
		return PTR_ERR(trans);

	err = btrfs_find_free_ino(root, &objectid);
	if (err)
		goto out_fail;

	err = btrfs_find_free_ino(root, &objectid);
	if (err)
		goto out_fail;

	inode = btrfs_new_inode(trans, root, dir, dentry->d_name.name,
				dentry->d_name.len, btrfs_ino(dir), objectid,
<<<<<<< HEAD
				BTRFS_I(dir)->block_group, S_IFDIR | mode,
				&index);
=======
				S_IFDIR | mode, &index);
>>>>>>> 56299378
	if (IS_ERR(inode)) {
		err = PTR_ERR(inode);
		goto out_fail;
	}

	drop_on_err = 1;

	err = btrfs_init_inode_security(trans, inode, dir, &dentry->d_name);
	if (err)
		goto out_fail;

	inode->i_op = &btrfs_dir_inode_operations;
	inode->i_fop = &btrfs_dir_file_operations;

	btrfs_i_size_write(inode, 0);
	err = btrfs_update_inode(trans, root, inode);
	if (err)
		goto out_fail;

	err = btrfs_add_link(trans, dir, inode, dentry->d_name.name,
			     dentry->d_name.len, 0, index);
	if (err)
		goto out_fail;

	d_instantiate(dentry, inode);
	drop_on_err = 0;

out_fail:
	nr = trans->blocks_used;
	btrfs_end_transaction_throttle(trans, root);
	if (drop_on_err)
		iput(inode);
	btrfs_btree_balance_dirty(root, nr);
	return err;
}

/* helper for btfs_get_extent.  Given an existing extent in the tree,
 * and an extent that you want to insert, deal with overlap and insert
 * the new extent into the tree.
 */
static int merge_extent_mapping(struct extent_map_tree *em_tree,
				struct extent_map *existing,
				struct extent_map *em,
				u64 map_start, u64 map_len)
{
	u64 start_diff;

	BUG_ON(map_start < em->start || map_start >= extent_map_end(em));
	start_diff = map_start - em->start;
	em->start = map_start;
	em->len = map_len;
	if (em->block_start < EXTENT_MAP_LAST_BYTE &&
	    !test_bit(EXTENT_FLAG_COMPRESSED, &em->flags)) {
		em->block_start += start_diff;
		em->block_len -= start_diff;
	}
	return add_extent_mapping(em_tree, em);
}

static noinline int uncompress_inline(struct btrfs_path *path,
				      struct inode *inode, struct page *page,
				      size_t pg_offset, u64 extent_offset,
				      struct btrfs_file_extent_item *item)
{
	int ret;
	struct extent_buffer *leaf = path->nodes[0];
	char *tmp;
	size_t max_size;
	unsigned long inline_size;
	unsigned long ptr;
	int compress_type;

	WARN_ON(pg_offset != 0);
	compress_type = btrfs_file_extent_compression(leaf, item);
	max_size = btrfs_file_extent_ram_bytes(leaf, item);
	inline_size = btrfs_file_extent_inline_item_len(leaf,
					btrfs_item_nr(leaf, path->slots[0]));
	tmp = kmalloc(inline_size, GFP_NOFS);
	if (!tmp)
		return -ENOMEM;
	ptr = btrfs_file_extent_inline_start(item);

	read_extent_buffer(leaf, tmp, ptr, inline_size);

	max_size = min_t(unsigned long, PAGE_CACHE_SIZE, max_size);
	ret = btrfs_decompress(compress_type, tmp, page,
			       extent_offset, inline_size, max_size);
	if (ret) {
		char *kaddr = kmap_atomic(page, KM_USER0);
		unsigned long copy_size = min_t(u64,
				  PAGE_CACHE_SIZE - pg_offset,
				  max_size - extent_offset);
		memset(kaddr + pg_offset, 0, copy_size);
		kunmap_atomic(kaddr, KM_USER0);
	}
	kfree(tmp);
	return 0;
}

/*
 * a bit scary, this does extent mapping from logical file offset to the disk.
 * the ugly parts come from merging extents from the disk with the in-ram
 * representation.  This gets more complex because of the data=ordered code,
 * where the in-ram extents might be locked pending data=ordered completion.
 *
 * This also copies inline extents directly into the page.
 */

struct extent_map *btrfs_get_extent(struct inode *inode, struct page *page,
				    size_t pg_offset, u64 start, u64 len,
				    int create)
{
	int ret;
	int err = 0;
	u64 bytenr;
	u64 extent_start = 0;
	u64 extent_end = 0;
	u64 objectid = btrfs_ino(inode);
	u32 found_type;
	struct btrfs_path *path = NULL;
	struct btrfs_root *root = BTRFS_I(inode)->root;
	struct btrfs_file_extent_item *item;
	struct extent_buffer *leaf;
	struct btrfs_key found_key;
	struct extent_map *em = NULL;
	struct extent_map_tree *em_tree = &BTRFS_I(inode)->extent_tree;
	struct extent_io_tree *io_tree = &BTRFS_I(inode)->io_tree;
	struct btrfs_trans_handle *trans = NULL;
	int compress_type;

again:
	read_lock(&em_tree->lock);
	em = lookup_extent_mapping(em_tree, start, len);
	if (em)
		em->bdev = root->fs_info->fs_devices->latest_bdev;
	read_unlock(&em_tree->lock);

	if (em) {
		if (em->start > start || em->start + em->len <= start)
			free_extent_map(em);
		else if (em->block_start == EXTENT_MAP_INLINE && page)
			free_extent_map(em);
		else
			goto out;
	}
	em = alloc_extent_map();
	if (!em) {
		err = -ENOMEM;
		goto out;
	}
	em->bdev = root->fs_info->fs_devices->latest_bdev;
	em->start = EXTENT_MAP_HOLE;
	em->orig_start = EXTENT_MAP_HOLE;
	em->len = (u64)-1;
	em->block_len = (u64)-1;

	if (!path) {
		path = btrfs_alloc_path();
		if (!path) {
			err = -ENOMEM;
			goto out;
		}
		/*
		 * Chances are we'll be called again, so go ahead and do
		 * readahead
		 */
		path->reada = 1;
	}

	ret = btrfs_lookup_file_extent(trans, root, path,
				       objectid, start, trans != NULL);
	if (ret < 0) {
		err = ret;
		goto out;
	}

	if (ret != 0) {
		if (path->slots[0] == 0)
			goto not_found;
		path->slots[0]--;
	}

	leaf = path->nodes[0];
	item = btrfs_item_ptr(leaf, path->slots[0],
			      struct btrfs_file_extent_item);
	/* are we inside the extent that was found? */
	btrfs_item_key_to_cpu(leaf, &found_key, path->slots[0]);
	found_type = btrfs_key_type(&found_key);
	if (found_key.objectid != objectid ||
	    found_type != BTRFS_EXTENT_DATA_KEY) {
		goto not_found;
	}

	found_type = btrfs_file_extent_type(leaf, item);
	extent_start = found_key.offset;
	compress_type = btrfs_file_extent_compression(leaf, item);
	if (found_type == BTRFS_FILE_EXTENT_REG ||
	    found_type == BTRFS_FILE_EXTENT_PREALLOC) {
		extent_end = extent_start +
		       btrfs_file_extent_num_bytes(leaf, item);
	} else if (found_type == BTRFS_FILE_EXTENT_INLINE) {
		size_t size;
		size = btrfs_file_extent_inline_len(leaf, item);
		extent_end = (extent_start + size + root->sectorsize - 1) &
			~((u64)root->sectorsize - 1);
	}

	if (start >= extent_end) {
		path->slots[0]++;
		if (path->slots[0] >= btrfs_header_nritems(leaf)) {
			ret = btrfs_next_leaf(root, path);
			if (ret < 0) {
				err = ret;
				goto out;
			}
			if (ret > 0)
				goto not_found;
			leaf = path->nodes[0];
		}
		btrfs_item_key_to_cpu(leaf, &found_key, path->slots[0]);
		if (found_key.objectid != objectid ||
		    found_key.type != BTRFS_EXTENT_DATA_KEY)
			goto not_found;
		if (start + len <= found_key.offset)
			goto not_found;
		em->start = start;
		em->len = found_key.offset - start;
		goto not_found_em;
	}

	if (found_type == BTRFS_FILE_EXTENT_REG ||
	    found_type == BTRFS_FILE_EXTENT_PREALLOC) {
		em->start = extent_start;
		em->len = extent_end - extent_start;
		em->orig_start = extent_start -
				 btrfs_file_extent_offset(leaf, item);
		bytenr = btrfs_file_extent_disk_bytenr(leaf, item);
		if (bytenr == 0) {
			em->block_start = EXTENT_MAP_HOLE;
			goto insert;
		}
		if (compress_type != BTRFS_COMPRESS_NONE) {
			set_bit(EXTENT_FLAG_COMPRESSED, &em->flags);
			em->compress_type = compress_type;
			em->block_start = bytenr;
			em->block_len = btrfs_file_extent_disk_num_bytes(leaf,
									 item);
		} else {
			bytenr += btrfs_file_extent_offset(leaf, item);
			em->block_start = bytenr;
			em->block_len = em->len;
			if (found_type == BTRFS_FILE_EXTENT_PREALLOC)
				set_bit(EXTENT_FLAG_PREALLOC, &em->flags);
		}
		goto insert;
	} else if (found_type == BTRFS_FILE_EXTENT_INLINE) {
		unsigned long ptr;
		char *map;
		size_t size;
		size_t extent_offset;
		size_t copy_size;

		em->block_start = EXTENT_MAP_INLINE;
		if (!page || create) {
			em->start = extent_start;
			em->len = extent_end - extent_start;
			goto out;
		}

		size = btrfs_file_extent_inline_len(leaf, item);
		extent_offset = page_offset(page) + pg_offset - extent_start;
		copy_size = min_t(u64, PAGE_CACHE_SIZE - pg_offset,
				size - extent_offset);
		em->start = extent_start + extent_offset;
		em->len = (copy_size + root->sectorsize - 1) &
			~((u64)root->sectorsize - 1);
		em->orig_start = EXTENT_MAP_INLINE;
		if (compress_type) {
			set_bit(EXTENT_FLAG_COMPRESSED, &em->flags);
			em->compress_type = compress_type;
		}
		ptr = btrfs_file_extent_inline_start(item) + extent_offset;
		if (create == 0 && !PageUptodate(page)) {
			if (btrfs_file_extent_compression(leaf, item) !=
			    BTRFS_COMPRESS_NONE) {
				ret = uncompress_inline(path, inode, page,
							pg_offset,
							extent_offset, item);
				BUG_ON(ret);
			} else {
				map = kmap(page);
				read_extent_buffer(leaf, map + pg_offset, ptr,
						   copy_size);
				if (pg_offset + copy_size < PAGE_CACHE_SIZE) {
					memset(map + pg_offset + copy_size, 0,
					       PAGE_CACHE_SIZE - pg_offset -
					       copy_size);
				}
				kunmap(page);
			}
			flush_dcache_page(page);
		} else if (create && PageUptodate(page)) {
			WARN_ON(1);
			if (!trans) {
				kunmap(page);
				free_extent_map(em);
				em = NULL;
<<<<<<< HEAD
				btrfs_release_path(path);
				trans = btrfs_join_transaction(root, 1);
=======

				btrfs_release_path(path);
				trans = btrfs_join_transaction(root);

>>>>>>> 56299378
				if (IS_ERR(trans))
					return ERR_CAST(trans);
				goto again;
			}
			map = kmap(page);
			write_extent_buffer(leaf, map + pg_offset, ptr,
					    copy_size);
			kunmap(page);
			btrfs_mark_buffer_dirty(leaf);
		}
		set_extent_uptodate(io_tree, em->start,
				    extent_map_end(em) - 1, NULL, GFP_NOFS);
		goto insert;
	} else {
		printk(KERN_ERR "btrfs unknown found_type %d\n", found_type);
		WARN_ON(1);
	}
not_found:
	em->start = start;
	em->len = len;
not_found_em:
	em->block_start = EXTENT_MAP_HOLE;
	set_bit(EXTENT_FLAG_VACANCY, &em->flags);
insert:
	btrfs_release_path(path);
	if (em->start > start || extent_map_end(em) <= start) {
		printk(KERN_ERR "Btrfs: bad extent! em: [%llu %llu] passed "
		       "[%llu %llu]\n", (unsigned long long)em->start,
		       (unsigned long long)em->len,
		       (unsigned long long)start,
		       (unsigned long long)len);
		err = -EIO;
		goto out;
	}

	err = 0;
	write_lock(&em_tree->lock);
	ret = add_extent_mapping(em_tree, em);
	/* it is possible that someone inserted the extent into the tree
	 * while we had the lock dropped.  It is also possible that
	 * an overlapping map exists in the tree
	 */
	if (ret == -EEXIST) {
		struct extent_map *existing;

		ret = 0;

		existing = lookup_extent_mapping(em_tree, start, len);
		if (existing && (existing->start > start ||
		    existing->start + existing->len <= start)) {
			free_extent_map(existing);
			existing = NULL;
		}
		if (!existing) {
			existing = lookup_extent_mapping(em_tree, em->start,
							 em->len);
			if (existing) {
				err = merge_extent_mapping(em_tree, existing,
							   em, start,
							   root->sectorsize);
				free_extent_map(existing);
				if (err) {
					free_extent_map(em);
					em = NULL;
				}
			} else {
				err = -EIO;
				free_extent_map(em);
				em = NULL;
			}
		} else {
			free_extent_map(em);
			em = existing;
			err = 0;
		}
	}
	write_unlock(&em_tree->lock);
out:

	trace_btrfs_get_extent(root, em);

	if (path)
		btrfs_free_path(path);
	if (trans) {
		ret = btrfs_end_transaction(trans, root);
		if (!err)
			err = ret;
	}
	if (err) {
		free_extent_map(em);
		return ERR_PTR(err);
	}
	return em;
}

struct extent_map *btrfs_get_extent_fiemap(struct inode *inode, struct page *page,
					   size_t pg_offset, u64 start, u64 len,
					   int create)
{
	struct extent_map *em;
	struct extent_map *hole_em = NULL;
	u64 range_start = start;
	u64 end;
	u64 found;
	u64 found_end;
	int err = 0;

	em = btrfs_get_extent(inode, page, pg_offset, start, len, create);
	if (IS_ERR(em))
		return em;
	if (em) {
		/*
		 * if our em maps to a hole, there might
		 * actually be delalloc bytes behind it
		 */
		if (em->block_start != EXTENT_MAP_HOLE)
			return em;
		else
			hole_em = em;
	}

	/* check to see if we've wrapped (len == -1 or similar) */
	end = start + len;
	if (end < start)
		end = (u64)-1;
	else
		end -= 1;

	em = NULL;

	/* ok, we didn't find anything, lets look for delalloc */
	found = count_range_bits(&BTRFS_I(inode)->io_tree, &range_start,
				 end, len, EXTENT_DELALLOC, 1);
	found_end = range_start + found;
	if (found_end < range_start)
		found_end = (u64)-1;

	/*
	 * we didn't find anything useful, return
	 * the original results from get_extent()
	 */
	if (range_start > end || found_end <= start) {
		em = hole_em;
		hole_em = NULL;
		goto out;
	}

	/* adjust the range_start to make sure it doesn't
	 * go backwards from the start they passed in
	 */
	range_start = max(start,range_start);
	found = found_end - range_start;

	if (found > 0) {
		u64 hole_start = start;
		u64 hole_len = len;

		em = alloc_extent_map();
		if (!em) {
			err = -ENOMEM;
			goto out;
		}
		/*
		 * when btrfs_get_extent can't find anything it
		 * returns one huge hole
		 *
		 * make sure what it found really fits our range, and
		 * adjust to make sure it is based on the start from
		 * the caller
		 */
		if (hole_em) {
			u64 calc_end = extent_map_end(hole_em);

			if (calc_end <= start || (hole_em->start > end)) {
				free_extent_map(hole_em);
				hole_em = NULL;
			} else {
				hole_start = max(hole_em->start, start);
				hole_len = calc_end - hole_start;
			}
		}
		em->bdev = NULL;
		if (hole_em && range_start > hole_start) {
			/* our hole starts before our delalloc, so we
			 * have to return just the parts of the hole
			 * that go until  the delalloc starts
			 */
			em->len = min(hole_len,
				      range_start - hole_start);
			em->start = hole_start;
			em->orig_start = hole_start;
			/*
			 * don't adjust block start at all,
			 * it is fixed at EXTENT_MAP_HOLE
			 */
			em->block_start = hole_em->block_start;
			em->block_len = hole_len;
		} else {
			em->start = range_start;
			em->len = found;
			em->orig_start = range_start;
			em->block_start = EXTENT_MAP_DELALLOC;
			em->block_len = found;
		}
	} else if (hole_em) {
		return hole_em;
	}
out:

	free_extent_map(hole_em);
	if (err) {
		free_extent_map(em);
		return ERR_PTR(err);
	}
	return em;
}

static struct extent_map *btrfs_new_extent_direct(struct inode *inode,
						  struct extent_map *em,
						  u64 start, u64 len)
{
	struct btrfs_root *root = BTRFS_I(inode)->root;
	struct btrfs_trans_handle *trans;
	struct extent_map_tree *em_tree = &BTRFS_I(inode)->extent_tree;
	struct btrfs_key ins;
	u64 alloc_hint;
	int ret;
	bool insert = false;

	/*
	 * Ok if the extent map we looked up is a hole and is for the exact
	 * range we want, there is no reason to allocate a new one, however if
	 * it is not right then we need to free this one and drop the cache for
	 * our range.
	 */
	if (em->block_start != EXTENT_MAP_HOLE || em->start != start ||
	    em->len != len) {
		free_extent_map(em);
		em = NULL;
		insert = true;
		btrfs_drop_extent_cache(inode, start, start + len - 1, 0);
	}

	trans = btrfs_join_transaction(root);
	if (IS_ERR(trans))
		return ERR_CAST(trans);

	if (start <= BTRFS_I(inode)->disk_i_size && len < 64 * 1024)
		btrfs_add_inode_defrag(trans, inode);

	trans->block_rsv = &root->fs_info->delalloc_block_rsv;

	alloc_hint = get_extent_allocation_hint(inode, start, len);
	ret = btrfs_reserve_extent(trans, root, len, root->sectorsize, 0,
				   alloc_hint, (u64)-1, &ins, 1);
	if (ret) {
		em = ERR_PTR(ret);
		goto out;
	}

	if (!em) {
		em = alloc_extent_map();
		if (!em) {
			em = ERR_PTR(-ENOMEM);
			goto out;
		}
	}

	em->start = start;
	em->orig_start = em->start;
	em->len = ins.offset;

	em->block_start = ins.objectid;
	em->block_len = ins.offset;
	em->bdev = root->fs_info->fs_devices->latest_bdev;

	/*
	 * We need to do this because if we're using the original em we searched
	 * for, we could have EXTENT_FLAG_VACANCY set, and we don't want that.
	 */
	em->flags = 0;
	set_bit(EXTENT_FLAG_PINNED, &em->flags);

	while (insert) {
		write_lock(&em_tree->lock);
		ret = add_extent_mapping(em_tree, em);
		write_unlock(&em_tree->lock);
		if (ret != -EEXIST)
			break;
		btrfs_drop_extent_cache(inode, start, start + em->len - 1, 0);
	}

	ret = btrfs_add_ordered_extent_dio(inode, start, ins.objectid,
					   ins.offset, ins.offset, 0);
	if (ret) {
		btrfs_free_reserved_extent(root, ins.objectid, ins.offset);
		em = ERR_PTR(ret);
	}
out:
	btrfs_end_transaction(trans, root);
	return em;
}

/*
 * returns 1 when the nocow is safe, < 1 on error, 0 if the
 * block must be cow'd
 */
static noinline int can_nocow_odirect(struct btrfs_trans_handle *trans,
				      struct inode *inode, u64 offset, u64 len)
{
	struct btrfs_path *path;
	int ret;
	struct extent_buffer *leaf;
	struct btrfs_root *root = BTRFS_I(inode)->root;
	struct btrfs_file_extent_item *fi;
	struct btrfs_key key;
	u64 disk_bytenr;
	u64 backref_offset;
	u64 extent_end;
	u64 num_bytes;
	int slot;
	int found_type;

	path = btrfs_alloc_path();
	if (!path)
		return -ENOMEM;

	ret = btrfs_lookup_file_extent(trans, root, path, btrfs_ino(inode),
				       offset, 0);
	if (ret < 0)
		goto out;

	slot = path->slots[0];
	if (ret == 1) {
		if (slot == 0) {
			/* can't find the item, must cow */
			ret = 0;
			goto out;
		}
		slot--;
	}
	ret = 0;
	leaf = path->nodes[0];
	btrfs_item_key_to_cpu(leaf, &key, slot);
	if (key.objectid != btrfs_ino(inode) ||
	    key.type != BTRFS_EXTENT_DATA_KEY) {
		/* not our file or wrong item type, must cow */
		goto out;
	}

	if (key.offset > offset) {
		/* Wrong offset, must cow */
		goto out;
	}

	fi = btrfs_item_ptr(leaf, slot, struct btrfs_file_extent_item);
	found_type = btrfs_file_extent_type(leaf, fi);
	if (found_type != BTRFS_FILE_EXTENT_REG &&
	    found_type != BTRFS_FILE_EXTENT_PREALLOC) {
		/* not a regular extent, must cow */
		goto out;
	}
	disk_bytenr = btrfs_file_extent_disk_bytenr(leaf, fi);
	backref_offset = btrfs_file_extent_offset(leaf, fi);

	extent_end = key.offset + btrfs_file_extent_num_bytes(leaf, fi);
	if (extent_end < offset + len) {
		/* extent doesn't include our full range, must cow */
		goto out;
	}

	if (btrfs_extent_readonly(root, disk_bytenr))
		goto out;

	/*
	 * look for other files referencing this extent, if we
	 * find any we must cow
	 */
	if (btrfs_cross_ref_exist(trans, root, btrfs_ino(inode),
				  key.offset - backref_offset, disk_bytenr))
		goto out;

	/*
	 * adjust disk_bytenr and num_bytes to cover just the bytes
	 * in this extent we are about to write.  If there
	 * are any csums in that range we have to cow in order
	 * to keep the csums correct
	 */
	disk_bytenr += backref_offset;
	disk_bytenr += offset - key.offset;
	num_bytes = min(offset + len, extent_end) - offset;
	if (csum_exist_in_range(root, disk_bytenr, num_bytes))
				goto out;
	/*
	 * all of the above have passed, it is safe to overwrite this extent
	 * without cow
	 */
	ret = 1;
out:
	btrfs_free_path(path);
	return ret;
}

static int btrfs_get_blocks_direct(struct inode *inode, sector_t iblock,
				   struct buffer_head *bh_result, int create)
{
	struct extent_map *em;
	struct btrfs_root *root = BTRFS_I(inode)->root;
	u64 start = iblock << inode->i_blkbits;
	u64 len = bh_result->b_size;
	struct btrfs_trans_handle *trans;

	em = btrfs_get_extent(inode, NULL, 0, start, len, 0);
	if (IS_ERR(em))
		return PTR_ERR(em);

	/*
	 * Ok for INLINE and COMPRESSED extents we need to fallback on buffered
	 * io.  INLINE is special, and we could probably kludge it in here, but
	 * it's still buffered so for safety lets just fall back to the generic
	 * buffered path.
	 *
	 * For COMPRESSED we _have_ to read the entire extent in so we can
	 * decompress it, so there will be buffering required no matter what we
	 * do, so go ahead and fallback to buffered.
	 *
	 * We return -ENOTBLK because thats what makes DIO go ahead and go back
	 * to buffered IO.  Don't blame me, this is the price we pay for using
	 * the generic code.
	 */
	if (test_bit(EXTENT_FLAG_COMPRESSED, &em->flags) ||
	    em->block_start == EXTENT_MAP_INLINE) {
		free_extent_map(em);
		return -ENOTBLK;
	}

	/* Just a good old fashioned hole, return */
	if (!create && (em->block_start == EXTENT_MAP_HOLE ||
			test_bit(EXTENT_FLAG_PREALLOC, &em->flags))) {
		free_extent_map(em);
		/* DIO will do one hole at a time, so just unlock a sector */
		unlock_extent(&BTRFS_I(inode)->io_tree, start,
			      start + root->sectorsize - 1, GFP_NOFS);
		return 0;
	}

	/*
	 * We don't allocate a new extent in the following cases
	 *
	 * 1) The inode is marked as NODATACOW.  In this case we'll just use the
	 * existing extent.
	 * 2) The extent is marked as PREALLOC.  We're good to go here and can
	 * just use the extent.
	 *
	 */
	if (!create) {
		len = em->len - (start - em->start);
		goto map;
	}

	if (test_bit(EXTENT_FLAG_PREALLOC, &em->flags) ||
	    ((BTRFS_I(inode)->flags & BTRFS_INODE_NODATACOW) &&
	     em->block_start != EXTENT_MAP_HOLE)) {
		int type;
		int ret;
		u64 block_start;

		if (test_bit(EXTENT_FLAG_PREALLOC, &em->flags))
			type = BTRFS_ORDERED_PREALLOC;
		else
			type = BTRFS_ORDERED_NOCOW;
		len = min(len, em->len - (start - em->start));
		block_start = em->block_start + (start - em->start);

		/*
		 * we're not going to log anything, but we do need
		 * to make sure the current transaction stays open
		 * while we look for nocow cross refs
		 */
		trans = btrfs_join_transaction(root);
		if (IS_ERR(trans))
			goto must_cow;

		if (can_nocow_odirect(trans, inode, start, len) == 1) {
			ret = btrfs_add_ordered_extent_dio(inode, start,
					   block_start, len, len, type);
			btrfs_end_transaction(trans, root);
			if (ret) {
				free_extent_map(em);
				return ret;
			}
			goto unlock;
		}
		btrfs_end_transaction(trans, root);
	}
must_cow:
	/*
	 * this will cow the extent, reset the len in case we changed
	 * it above
	 */
	len = bh_result->b_size;
	em = btrfs_new_extent_direct(inode, em, start, len);
	if (IS_ERR(em))
		return PTR_ERR(em);
	len = min(len, em->len - (start - em->start));
unlock:
	clear_extent_bit(&BTRFS_I(inode)->io_tree, start, start + len - 1,
			  EXTENT_LOCKED | EXTENT_DELALLOC | EXTENT_DIRTY, 1,
			  0, NULL, GFP_NOFS);
map:
	bh_result->b_blocknr = (em->block_start + (start - em->start)) >>
		inode->i_blkbits;
	bh_result->b_size = len;
	bh_result->b_bdev = em->bdev;
	set_buffer_mapped(bh_result);
	if (create && !test_bit(EXTENT_FLAG_PREALLOC, &em->flags))
		set_buffer_new(bh_result);

	free_extent_map(em);

	return 0;
}

struct btrfs_dio_private {
	struct inode *inode;
	u64 logical_offset;
	u64 disk_bytenr;
	u64 bytes;
	u32 *csums;
	void *private;

	/* number of bios pending for this dio */
	atomic_t pending_bios;

	/* IO errors */
	int errors;

	struct bio *orig_bio;
};

static void btrfs_endio_direct_read(struct bio *bio, int err)
{
	struct btrfs_dio_private *dip = bio->bi_private;
	struct bio_vec *bvec_end = bio->bi_io_vec + bio->bi_vcnt - 1;
	struct bio_vec *bvec = bio->bi_io_vec;
	struct inode *inode = dip->inode;
	struct btrfs_root *root = BTRFS_I(inode)->root;
	u64 start;
	u32 *private = dip->csums;

	start = dip->logical_offset;
	do {
		if (!(BTRFS_I(inode)->flags & BTRFS_INODE_NODATASUM)) {
			struct page *page = bvec->bv_page;
			char *kaddr;
			u32 csum = ~(u32)0;
			unsigned long flags;

			local_irq_save(flags);
			kaddr = kmap_atomic(page, KM_IRQ0);
			csum = btrfs_csum_data(root, kaddr + bvec->bv_offset,
					       csum, bvec->bv_len);
			btrfs_csum_final(csum, (char *)&csum);
			kunmap_atomic(kaddr, KM_IRQ0);
			local_irq_restore(flags);

			flush_dcache_page(bvec->bv_page);
			if (csum != *private) {
				printk(KERN_ERR "btrfs csum failed ino %llu off"
				      " %llu csum %u private %u\n",
				      (unsigned long long)btrfs_ino(inode),
				      (unsigned long long)start,
				      csum, *private);
				err = -EIO;
			}
		}

		start += bvec->bv_len;
		private++;
		bvec++;
	} while (bvec <= bvec_end);

	unlock_extent(&BTRFS_I(inode)->io_tree, dip->logical_offset,
		      dip->logical_offset + dip->bytes - 1, GFP_NOFS);
	bio->bi_private = dip->private;

	kfree(dip->csums);
	kfree(dip);

	/* If we had a csum failure make sure to clear the uptodate flag */
	if (err)
		clear_bit(BIO_UPTODATE, &bio->bi_flags);
	dio_end_io(bio, err);
}

static void btrfs_endio_direct_write(struct bio *bio, int err)
{
	struct btrfs_dio_private *dip = bio->bi_private;
	struct inode *inode = dip->inode;
	struct btrfs_root *root = BTRFS_I(inode)->root;
	struct btrfs_trans_handle *trans;
	struct btrfs_ordered_extent *ordered = NULL;
	struct extent_state *cached_state = NULL;
	u64 ordered_offset = dip->logical_offset;
	u64 ordered_bytes = dip->bytes;
	int ret;

	if (err)
		goto out_done;
again:
	ret = btrfs_dec_test_first_ordered_pending(inode, &ordered,
						   &ordered_offset,
						   ordered_bytes);
	if (!ret)
		goto out_test;

	BUG_ON(!ordered);

	trans = btrfs_join_transaction(root);
	if (IS_ERR(trans)) {
		err = -ENOMEM;
		goto out;
	}
	trans->block_rsv = &root->fs_info->delalloc_block_rsv;

	if (test_bit(BTRFS_ORDERED_NOCOW, &ordered->flags)) {
		ret = btrfs_ordered_update_i_size(inode, 0, ordered);
		if (!ret)
			ret = btrfs_update_inode(trans, root, inode);
		err = ret;
		goto out;
	}

	lock_extent_bits(&BTRFS_I(inode)->io_tree, ordered->file_offset,
			 ordered->file_offset + ordered->len - 1, 0,
			 &cached_state, GFP_NOFS);

	if (test_bit(BTRFS_ORDERED_PREALLOC, &ordered->flags)) {
		ret = btrfs_mark_extent_written(trans, inode,
						ordered->file_offset,
						ordered->file_offset +
						ordered->len);
		if (ret) {
			err = ret;
			goto out_unlock;
		}
	} else {
		ret = insert_reserved_file_extent(trans, inode,
						  ordered->file_offset,
						  ordered->start,
						  ordered->disk_len,
						  ordered->len,
						  ordered->len,
						  0, 0, 0,
						  BTRFS_FILE_EXTENT_REG);
		unpin_extent_cache(&BTRFS_I(inode)->extent_tree,
				   ordered->file_offset, ordered->len);
		if (ret) {
			err = ret;
			WARN_ON(1);
			goto out_unlock;
		}
	}

	add_pending_csums(trans, inode, ordered->file_offset, &ordered->list);
	ret = btrfs_ordered_update_i_size(inode, 0, ordered);
	if (!ret)
		btrfs_update_inode(trans, root, inode);
	ret = 0;
out_unlock:
	unlock_extent_cached(&BTRFS_I(inode)->io_tree, ordered->file_offset,
			     ordered->file_offset + ordered->len - 1,
			     &cached_state, GFP_NOFS);
out:
	btrfs_delalloc_release_metadata(inode, ordered->len);
	btrfs_end_transaction(trans, root);
	ordered_offset = ordered->file_offset + ordered->len;
	btrfs_put_ordered_extent(ordered);
	btrfs_put_ordered_extent(ordered);

out_test:
	/*
	 * our bio might span multiple ordered extents.  If we haven't
	 * completed the accounting for the whole dio, go back and try again
	 */
	if (ordered_offset < dip->logical_offset + dip->bytes) {
		ordered_bytes = dip->logical_offset + dip->bytes -
			ordered_offset;
		goto again;
	}
out_done:
	bio->bi_private = dip->private;

	kfree(dip->csums);
	kfree(dip);

	/* If we had an error make sure to clear the uptodate flag */
	if (err)
		clear_bit(BIO_UPTODATE, &bio->bi_flags);
	dio_end_io(bio, err);
}

static int __btrfs_submit_bio_start_direct_io(struct inode *inode, int rw,
				    struct bio *bio, int mirror_num,
				    unsigned long bio_flags, u64 offset)
{
	int ret;
	struct btrfs_root *root = BTRFS_I(inode)->root;
	ret = btrfs_csum_one_bio(root, inode, bio, offset, 1);
	BUG_ON(ret);
	return 0;
}

static void btrfs_end_dio_bio(struct bio *bio, int err)
{
	struct btrfs_dio_private *dip = bio->bi_private;

	if (err) {
		printk(KERN_ERR "btrfs direct IO failed ino %llu rw %lu "
		      "sector %#Lx len %u err no %d\n",
		      (unsigned long long)btrfs_ino(dip->inode), bio->bi_rw,
		      (unsigned long long)bio->bi_sector, bio->bi_size, err);
		dip->errors = 1;

		/*
		 * before atomic variable goto zero, we must make sure
		 * dip->errors is perceived to be set.
		 */
		smp_mb__before_atomic_dec();
	}

	/* if there are more bios still pending for this dio, just exit */
	if (!atomic_dec_and_test(&dip->pending_bios))
		goto out;

	if (dip->errors)
		bio_io_error(dip->orig_bio);
	else {
		set_bit(BIO_UPTODATE, &dip->orig_bio->bi_flags);
		bio_endio(dip->orig_bio, 0);
	}
out:
	bio_put(bio);
}

static struct bio *btrfs_dio_bio_alloc(struct block_device *bdev,
				       u64 first_sector, gfp_t gfp_flags)
{
	int nr_vecs = bio_get_nr_vecs(bdev);
	return btrfs_bio_alloc(bdev, first_sector, nr_vecs, gfp_flags);
}

static inline int __btrfs_submit_dio_bio(struct bio *bio, struct inode *inode,
					 int rw, u64 file_offset, int skip_sum,
					 u32 *csums, int async_submit)
{
	int write = rw & REQ_WRITE;
	struct btrfs_root *root = BTRFS_I(inode)->root;
	int ret;

	bio_get(bio);
	ret = btrfs_bio_wq_end_io(root->fs_info, bio, 0);
	if (ret)
		goto err;

	if (skip_sum)
		goto map;

	if (write && async_submit) {
		ret = btrfs_wq_submit_bio(root->fs_info,
				   inode, rw, bio, 0, 0,
				   file_offset,
				   __btrfs_submit_bio_start_direct_io,
				   __btrfs_submit_bio_done);
		goto err;
	} else if (write) {
		/*
		 * If we aren't doing async submit, calculate the csum of the
		 * bio now.
		 */
		ret = btrfs_csum_one_bio(root, inode, bio, file_offset, 1);
		if (ret)
			goto err;
	} else if (!skip_sum) {
		ret = btrfs_lookup_bio_sums_dio(root, inode, bio,
					  file_offset, csums);
		if (ret)
			goto err;
	}

map:
	ret = btrfs_map_bio(root, rw, bio, 0, async_submit);
err:
	bio_put(bio);
	return ret;
}

static int btrfs_submit_direct_hook(int rw, struct btrfs_dio_private *dip,
				    int skip_sum)
{
	struct inode *inode = dip->inode;
	struct btrfs_root *root = BTRFS_I(inode)->root;
	struct btrfs_mapping_tree *map_tree = &root->fs_info->mapping_tree;
	struct bio *bio;
	struct bio *orig_bio = dip->orig_bio;
	struct bio_vec *bvec = orig_bio->bi_io_vec;
	u64 start_sector = orig_bio->bi_sector;
	u64 file_offset = dip->logical_offset;
	u64 submit_len = 0;
	u64 map_length;
	int nr_pages = 0;
	u32 *csums = dip->csums;
	int ret = 0;
	int async_submit = 0;
	int write = rw & REQ_WRITE;

	map_length = orig_bio->bi_size;
	ret = btrfs_map_block(map_tree, READ, start_sector << 9,
			      &map_length, NULL, 0);
	if (ret) {
		bio_put(orig_bio);
		return -EIO;
	}

	if (map_length >= orig_bio->bi_size) {
		bio = orig_bio;
		goto submit;
	}

	async_submit = 1;
	bio = btrfs_dio_bio_alloc(orig_bio->bi_bdev, start_sector, GFP_NOFS);
	if (!bio)
		return -ENOMEM;
	bio->bi_private = dip;
	bio->bi_end_io = btrfs_end_dio_bio;
	atomic_inc(&dip->pending_bios);

	while (bvec <= (orig_bio->bi_io_vec + orig_bio->bi_vcnt - 1)) {
		if (unlikely(map_length < submit_len + bvec->bv_len ||
		    bio_add_page(bio, bvec->bv_page, bvec->bv_len,
				 bvec->bv_offset) < bvec->bv_len)) {
			/*
			 * inc the count before we submit the bio so
			 * we know the end IO handler won't happen before
			 * we inc the count. Otherwise, the dip might get freed
			 * before we're done setting it up
			 */
			atomic_inc(&dip->pending_bios);
			ret = __btrfs_submit_dio_bio(bio, inode, rw,
						     file_offset, skip_sum,
						     csums, async_submit);
			if (ret) {
				bio_put(bio);
				atomic_dec(&dip->pending_bios);
				goto out_err;
			}

			/* Write's use the ordered csums */
			if (!write && !skip_sum)
				csums = csums + nr_pages;
			start_sector += submit_len >> 9;
			file_offset += submit_len;

			submit_len = 0;
			nr_pages = 0;

			bio = btrfs_dio_bio_alloc(orig_bio->bi_bdev,
						  start_sector, GFP_NOFS);
			if (!bio)
				goto out_err;
			bio->bi_private = dip;
			bio->bi_end_io = btrfs_end_dio_bio;

			map_length = orig_bio->bi_size;
			ret = btrfs_map_block(map_tree, READ, start_sector << 9,
					      &map_length, NULL, 0);
			if (ret) {
				bio_put(bio);
				goto out_err;
			}
		} else {
			submit_len += bvec->bv_len;
			nr_pages ++;
			bvec++;
		}
	}

submit:
	ret = __btrfs_submit_dio_bio(bio, inode, rw, file_offset, skip_sum,
				     csums, async_submit);
	if (!ret)
		return 0;

	bio_put(bio);
out_err:
	dip->errors = 1;
	/*
	 * before atomic variable goto zero, we must
	 * make sure dip->errors is perceived to be set.
	 */
	smp_mb__before_atomic_dec();
	if (atomic_dec_and_test(&dip->pending_bios))
		bio_io_error(dip->orig_bio);

	/* bio_end_io() will handle error, so we needn't return it */
	return 0;
}

static void btrfs_submit_direct(int rw, struct bio *bio, struct inode *inode,
				loff_t file_offset)
{
	struct btrfs_root *root = BTRFS_I(inode)->root;
	struct btrfs_dio_private *dip;
	struct bio_vec *bvec = bio->bi_io_vec;
	int skip_sum;
	int write = rw & REQ_WRITE;
	int ret = 0;

	skip_sum = BTRFS_I(inode)->flags & BTRFS_INODE_NODATASUM;

	dip = kmalloc(sizeof(*dip), GFP_NOFS);
	if (!dip) {
		ret = -ENOMEM;
		goto free_ordered;
	}
	dip->csums = NULL;

	/* Write's use the ordered csum stuff, so we don't need dip->csums */
	if (!write && !skip_sum) {
		dip->csums = kmalloc(sizeof(u32) * bio->bi_vcnt, GFP_NOFS);
		if (!dip->csums) {
			kfree(dip);
			ret = -ENOMEM;
			goto free_ordered;
		}
	}

	dip->private = bio->bi_private;
	dip->inode = inode;
	dip->logical_offset = file_offset;

	dip->bytes = 0;
	do {
		dip->bytes += bvec->bv_len;
		bvec++;
	} while (bvec <= (bio->bi_io_vec + bio->bi_vcnt - 1));

	dip->disk_bytenr = (u64)bio->bi_sector << 9;
	bio->bi_private = dip;
	dip->errors = 0;
	dip->orig_bio = bio;
	atomic_set(&dip->pending_bios, 0);

	if (write)
		bio->bi_end_io = btrfs_endio_direct_write;
	else
		bio->bi_end_io = btrfs_endio_direct_read;

	ret = btrfs_submit_direct_hook(rw, dip, skip_sum);
	if (!ret)
		return;
free_ordered:
	/*
	 * If this is a write, we need to clean up the reserved space and kill
	 * the ordered extent.
	 */
	if (write) {
		struct btrfs_ordered_extent *ordered;
		ordered = btrfs_lookup_ordered_extent(inode, file_offset);
		if (!test_bit(BTRFS_ORDERED_PREALLOC, &ordered->flags) &&
		    !test_bit(BTRFS_ORDERED_NOCOW, &ordered->flags))
			btrfs_free_reserved_extent(root, ordered->start,
						   ordered->disk_len);
		btrfs_put_ordered_extent(ordered);
		btrfs_put_ordered_extent(ordered);
	}
	bio_endio(bio, ret);
}

static ssize_t check_direct_IO(struct btrfs_root *root, int rw, struct kiocb *iocb,
			const struct iovec *iov, loff_t offset,
			unsigned long nr_segs)
{
	int seg;
	int i;
	size_t size;
	unsigned long addr;
	unsigned blocksize_mask = root->sectorsize - 1;
	ssize_t retval = -EINVAL;
	loff_t end = offset;

	if (offset & blocksize_mask)
		goto out;

	/* Check the memory alignment.  Blocks cannot straddle pages */
	for (seg = 0; seg < nr_segs; seg++) {
		addr = (unsigned long)iov[seg].iov_base;
		size = iov[seg].iov_len;
		end += size;
		if ((addr & blocksize_mask) || (size & blocksize_mask))
			goto out;

		/* If this is a write we don't need to check anymore */
		if (rw & WRITE)
			continue;

		/*
		 * Check to make sure we don't have duplicate iov_base's in this
		 * iovec, if so return EINVAL, otherwise we'll get csum errors
		 * when reading back.
		 */
		for (i = seg + 1; i < nr_segs; i++) {
			if (iov[seg].iov_base == iov[i].iov_base)
				goto out;
		}
	}
	retval = 0;
out:
	return retval;
}
static ssize_t btrfs_direct_IO(int rw, struct kiocb *iocb,
			const struct iovec *iov, loff_t offset,
			unsigned long nr_segs)
{
	struct file *file = iocb->ki_filp;
	struct inode *inode = file->f_mapping->host;
	struct btrfs_ordered_extent *ordered;
	struct extent_state *cached_state = NULL;
	u64 lockstart, lockend;
	ssize_t ret;
	int writing = rw & WRITE;
	int write_bits = 0;
	size_t count = iov_length(iov, nr_segs);

	if (check_direct_IO(BTRFS_I(inode)->root, rw, iocb, iov,
			    offset, nr_segs)) {
		return 0;
	}

	lockstart = offset;
	lockend = offset + count - 1;

	if (writing) {
		ret = btrfs_delalloc_reserve_space(inode, count);
		if (ret)
			goto out;
	}

	while (1) {
		lock_extent_bits(&BTRFS_I(inode)->io_tree, lockstart, lockend,
				 0, &cached_state, GFP_NOFS);
		/*
		 * We're concerned with the entire range that we're going to be
		 * doing DIO to, so we need to make sure theres no ordered
		 * extents in this range.
		 */
		ordered = btrfs_lookup_ordered_range(inode, lockstart,
						     lockend - lockstart + 1);
		if (!ordered)
			break;
		unlock_extent_cached(&BTRFS_I(inode)->io_tree, lockstart, lockend,
				     &cached_state, GFP_NOFS);
		btrfs_start_ordered_extent(inode, ordered, 1);
		btrfs_put_ordered_extent(ordered);
		cond_resched();
	}

	/*
	 * we don't use btrfs_set_extent_delalloc because we don't want
	 * the dirty or uptodate bits
	 */
	if (writing) {
		write_bits = EXTENT_DELALLOC | EXTENT_DO_ACCOUNTING;
		ret = set_extent_bit(&BTRFS_I(inode)->io_tree, lockstart, lockend,
				     EXTENT_DELALLOC, 0, NULL, &cached_state,
				     GFP_NOFS);
		if (ret) {
			clear_extent_bit(&BTRFS_I(inode)->io_tree, lockstart,
					 lockend, EXTENT_LOCKED | write_bits,
					 1, 0, &cached_state, GFP_NOFS);
			goto out;
		}
	}

	free_extent_state(cached_state);
	cached_state = NULL;

	ret = __blockdev_direct_IO(rw, iocb, inode,
		   BTRFS_I(inode)->root->fs_info->fs_devices->latest_bdev,
		   iov, offset, nr_segs, btrfs_get_blocks_direct, NULL,
		   btrfs_submit_direct, 0);

	if (ret < 0 && ret != -EIOCBQUEUED) {
		clear_extent_bit(&BTRFS_I(inode)->io_tree, offset,
			      offset + iov_length(iov, nr_segs) - 1,
			      EXTENT_LOCKED | write_bits, 1, 0,
			      &cached_state, GFP_NOFS);
	} else if (ret >= 0 && ret < iov_length(iov, nr_segs)) {
		/*
		 * We're falling back to buffered, unlock the section we didn't
		 * do IO on.
		 */
		clear_extent_bit(&BTRFS_I(inode)->io_tree, offset + ret,
			      offset + iov_length(iov, nr_segs) - 1,
			      EXTENT_LOCKED | write_bits, 1, 0,
			      &cached_state, GFP_NOFS);
	}
out:
	free_extent_state(cached_state);
	return ret;
}

static int btrfs_fiemap(struct inode *inode, struct fiemap_extent_info *fieinfo,
		__u64 start, __u64 len)
{
	return extent_fiemap(inode, fieinfo, start, len, btrfs_get_extent_fiemap);
}

int btrfs_readpage(struct file *file, struct page *page)
{
	struct extent_io_tree *tree;
	tree = &BTRFS_I(page->mapping->host)->io_tree;
	return extent_read_full_page(tree, page, btrfs_get_extent);
}

static int btrfs_writepage(struct page *page, struct writeback_control *wbc)
{
	struct extent_io_tree *tree;


	if (current->flags & PF_MEMALLOC) {
		redirty_page_for_writepage(wbc, page);
		unlock_page(page);
		return 0;
	}
	tree = &BTRFS_I(page->mapping->host)->io_tree;
	return extent_write_full_page(tree, page, btrfs_get_extent, wbc);
}

int btrfs_writepages(struct address_space *mapping,
		     struct writeback_control *wbc)
{
	struct extent_io_tree *tree;

	tree = &BTRFS_I(mapping->host)->io_tree;
	return extent_writepages(tree, mapping, btrfs_get_extent, wbc);
}

static int
btrfs_readpages(struct file *file, struct address_space *mapping,
		struct list_head *pages, unsigned nr_pages)
{
	struct extent_io_tree *tree;
	tree = &BTRFS_I(mapping->host)->io_tree;
	return extent_readpages(tree, mapping, pages, nr_pages,
				btrfs_get_extent);
}
static int __btrfs_releasepage(struct page *page, gfp_t gfp_flags)
{
	struct extent_io_tree *tree;
	struct extent_map_tree *map;
	int ret;

	tree = &BTRFS_I(page->mapping->host)->io_tree;
	map = &BTRFS_I(page->mapping->host)->extent_tree;
	ret = try_release_extent_mapping(map, tree, page, gfp_flags);
	if (ret == 1) {
		ClearPagePrivate(page);
		set_page_private(page, 0);
		page_cache_release(page);
	}
	return ret;
}

static int btrfs_releasepage(struct page *page, gfp_t gfp_flags)
{
	if (PageWriteback(page) || PageDirty(page))
		return 0;
	return __btrfs_releasepage(page, gfp_flags & GFP_NOFS);
}

static void btrfs_invalidatepage(struct page *page, unsigned long offset)
{
	struct extent_io_tree *tree;
	struct btrfs_ordered_extent *ordered;
	struct extent_state *cached_state = NULL;
	u64 page_start = page_offset(page);
	u64 page_end = page_start + PAGE_CACHE_SIZE - 1;


	/*
	 * we have the page locked, so new writeback can't start,
	 * and the dirty bit won't be cleared while we are here.
	 *
	 * Wait for IO on this page so that we can safely clear
	 * the PagePrivate2 bit and do ordered accounting
	 */
	wait_on_page_writeback(page);

	tree = &BTRFS_I(page->mapping->host)->io_tree;
	if (offset) {
		btrfs_releasepage(page, GFP_NOFS);
		return;
	}
	lock_extent_bits(tree, page_start, page_end, 0, &cached_state,
			 GFP_NOFS);
	ordered = btrfs_lookup_ordered_extent(page->mapping->host,
					   page_offset(page));
	if (ordered) {
		/*
		 * IO on this page will never be started, so we need
		 * to account for any ordered extents now
		 */
		clear_extent_bit(tree, page_start, page_end,
				 EXTENT_DIRTY | EXTENT_DELALLOC |
				 EXTENT_LOCKED | EXTENT_DO_ACCOUNTING, 1, 0,
				 &cached_state, GFP_NOFS);
		/*
		 * whoever cleared the private bit is responsible
		 * for the finish_ordered_io
		 */
		if (TestClearPagePrivate2(page)) {
			btrfs_finish_ordered_io(page->mapping->host,
						page_start, page_end);
		}
		btrfs_put_ordered_extent(ordered);
		cached_state = NULL;
		lock_extent_bits(tree, page_start, page_end, 0, &cached_state,
				 GFP_NOFS);
	}
	clear_extent_bit(tree, page_start, page_end,
		 EXTENT_LOCKED | EXTENT_DIRTY | EXTENT_DELALLOC |
		 EXTENT_DO_ACCOUNTING, 1, 1, &cached_state, GFP_NOFS);
	__btrfs_releasepage(page, GFP_NOFS);

	ClearPageChecked(page);
	if (PagePrivate(page)) {
		ClearPagePrivate(page);
		set_page_private(page, 0);
		page_cache_release(page);
	}
}

/*
 * btrfs_page_mkwrite() is not allowed to change the file size as it gets
 * called from a page fault handler when a page is first dirtied. Hence we must
 * be careful to check for EOF conditions here. We set the page up correctly
 * for a written page which means we get ENOSPC checking when writing into
 * holes and correct delalloc and unwritten extent mapping on filesystems that
 * support these features.
 *
 * We are not allowed to take the i_mutex here so we have to play games to
 * protect against truncate races as the page could now be beyond EOF.  Because
 * vmtruncate() writes the inode size before removing pages, once we have the
 * page lock we can determine safely if the page is beyond EOF. If it is not
 * beyond EOF, then the page is guaranteed safe against truncation until we
 * unlock the page.
 */
int btrfs_page_mkwrite(struct vm_area_struct *vma, struct vm_fault *vmf)
{
	struct page *page = vmf->page;
	struct inode *inode = fdentry(vma->vm_file)->d_inode;
	struct btrfs_root *root = BTRFS_I(inode)->root;
	struct extent_io_tree *io_tree = &BTRFS_I(inode)->io_tree;
	struct btrfs_ordered_extent *ordered;
	struct extent_state *cached_state = NULL;
	char *kaddr;
	unsigned long zero_start;
	loff_t size;
	int ret;
	u64 page_start;
	u64 page_end;

	ret  = btrfs_delalloc_reserve_space(inode, PAGE_CACHE_SIZE);
	if (ret) {
		if (ret == -ENOMEM)
			ret = VM_FAULT_OOM;
		else /* -ENOSPC, -EIO, etc */
			ret = VM_FAULT_SIGBUS;
		goto out;
	}

	ret = VM_FAULT_NOPAGE; /* make the VM retry the fault */
again:
	lock_page(page);
	size = i_size_read(inode);
	page_start = page_offset(page);
	page_end = page_start + PAGE_CACHE_SIZE - 1;

	if ((page->mapping != inode->i_mapping) ||
	    (page_start >= size)) {
		/* page got truncated out from underneath us */
		goto out_unlock;
	}
	wait_on_page_writeback(page);

	lock_extent_bits(io_tree, page_start, page_end, 0, &cached_state,
			 GFP_NOFS);
	set_page_extent_mapped(page);

	/*
	 * we can't set the delalloc bits if there are pending ordered
	 * extents.  Drop our locks and wait for them to finish
	 */
	ordered = btrfs_lookup_ordered_extent(inode, page_start);
	if (ordered) {
		unlock_extent_cached(io_tree, page_start, page_end,
				     &cached_state, GFP_NOFS);
		unlock_page(page);
		btrfs_start_ordered_extent(inode, ordered, 1);
		btrfs_put_ordered_extent(ordered);
		goto again;
	}

	/*
	 * XXX - page_mkwrite gets called every time the page is dirtied, even
	 * if it was already dirty, so for space accounting reasons we need to
	 * clear any delalloc bits for the range we are fixing to save.  There
	 * is probably a better way to do this, but for now keep consistent with
	 * prepare_pages in the normal write path.
	 */
	clear_extent_bit(&BTRFS_I(inode)->io_tree, page_start, page_end,
			  EXTENT_DIRTY | EXTENT_DELALLOC | EXTENT_DO_ACCOUNTING,
			  0, 0, &cached_state, GFP_NOFS);

	ret = btrfs_set_extent_delalloc(inode, page_start, page_end,
					&cached_state);
	if (ret) {
		unlock_extent_cached(io_tree, page_start, page_end,
				     &cached_state, GFP_NOFS);
		ret = VM_FAULT_SIGBUS;
		goto out_unlock;
	}
	ret = 0;

	/* page is wholly or partially inside EOF */
	if (page_start + PAGE_CACHE_SIZE > size)
		zero_start = size & ~PAGE_CACHE_MASK;
	else
		zero_start = PAGE_CACHE_SIZE;

	if (zero_start != PAGE_CACHE_SIZE) {
		kaddr = kmap(page);
		memset(kaddr + zero_start, 0, PAGE_CACHE_SIZE - zero_start);
		flush_dcache_page(page);
		kunmap(page);
	}
	ClearPageChecked(page);
	set_page_dirty(page);
	SetPageUptodate(page);

	BTRFS_I(inode)->last_trans = root->fs_info->generation;
	BTRFS_I(inode)->last_sub_trans = BTRFS_I(inode)->root->log_transid;

	unlock_extent_cached(io_tree, page_start, page_end, &cached_state, GFP_NOFS);

out_unlock:
	if (!ret)
		return VM_FAULT_LOCKED;
	unlock_page(page);
	btrfs_delalloc_release_space(inode, PAGE_CACHE_SIZE);
out:
	return ret;
}

static int btrfs_truncate(struct inode *inode)
{
	struct btrfs_root *root = BTRFS_I(inode)->root;
	struct btrfs_block_rsv *rsv;
	int ret;
	int err = 0;
	struct btrfs_trans_handle *trans;
	unsigned long nr;
	u64 mask = root->sectorsize - 1;

	ret = btrfs_truncate_page(inode->i_mapping, inode->i_size);
	if (ret)
		return ret;

	btrfs_wait_ordered_range(inode, inode->i_size & (~mask), (u64)-1);
	btrfs_ordered_update_i_size(inode, inode->i_size, NULL);

	/*
	 * Yes ladies and gentelment, this is indeed ugly.  The fact is we have
	 * 3 things going on here
	 *
	 * 1) We need to reserve space for our orphan item and the space to
	 * delete our orphan item.  Lord knows we don't want to have a dangling
	 * orphan item because we didn't reserve space to remove it.
	 *
	 * 2) We need to reserve space to update our inode.
	 *
	 * 3) We need to have something to cache all the space that is going to
	 * be free'd up by the truncate operation, but also have some slack
	 * space reserved in case it uses space during the truncate (thank you
	 * very much snapshotting).
	 *
	 * And we need these to all be seperate.  The fact is we can use alot of
	 * space doing the truncate, and we have no earthly idea how much space
	 * we will use, so we need the truncate reservation to be seperate so it
	 * doesn't end up using space reserved for updating the inode or
	 * removing the orphan item.  We also need to be able to stop the
	 * transaction and start a new one, which means we need to be able to
	 * update the inode several times, and we have no idea of knowing how
	 * many times that will be, so we can't just reserve 1 item for the
	 * entirety of the opration, so that has to be done seperately as well.
	 * Then there is the orphan item, which does indeed need to be held on
	 * to for the whole operation, and we need nobody to touch this reserved
	 * space except the orphan code.
	 *
	 * So that leaves us with
	 *
	 * 1) root->orphan_block_rsv - for the orphan deletion.
	 * 2) rsv - for the truncate reservation, which we will steal from the
	 * transaction reservation.
	 * 3) fs_info->trans_block_rsv - this will have 1 items worth left for
	 * updating the inode.
	 */
	rsv = btrfs_alloc_block_rsv(root);
	if (!rsv)
		return -ENOMEM;
	btrfs_add_durable_block_rsv(root->fs_info, rsv);

	trans = btrfs_start_transaction(root, 4);
	if (IS_ERR(trans)) {
		err = PTR_ERR(trans);
		goto out;
	}

	/*
	 * Reserve space for the truncate process.  Truncate should be adding
	 * space, but if there are snapshots it may end up using space.
	 */
	ret = btrfs_truncate_reserve_metadata(trans, root, rsv);
	BUG_ON(ret);

	ret = btrfs_orphan_add(trans, inode);
	if (ret) {
		btrfs_end_transaction(trans, root);
		goto out;
	}

	nr = trans->blocks_used;
	btrfs_end_transaction(trans, root);
	btrfs_btree_balance_dirty(root, nr);

	/*
	 * Ok so we've already migrated our bytes over for the truncate, so here
	 * just reserve the one slot we need for updating the inode.
	 */
	trans = btrfs_start_transaction(root, 1);
	if (IS_ERR(trans)) {
		err = PTR_ERR(trans);
		goto out;
	}
	trans->block_rsv = rsv;

	/*
	 * setattr is responsible for setting the ordered_data_close flag,
	 * but that is only tested during the last file release.  That
	 * could happen well after the next commit, leaving a great big
	 * window where new writes may get lost if someone chooses to write
	 * to this file after truncating to zero
	 *
	 * The inode doesn't have any dirty data here, and so if we commit
	 * this is a noop.  If someone immediately starts writing to the inode
	 * it is very likely we'll catch some of their writes in this
	 * transaction, and the commit will find this file on the ordered
	 * data list with good things to send down.
	 *
	 * This is a best effort solution, there is still a window where
	 * using truncate to replace the contents of the file will
	 * end up with a zero length file after a crash.
	 */
	if (inode->i_size == 0 && BTRFS_I(inode)->ordered_data_close)
		btrfs_add_ordered_operation(trans, root, inode);

	while (1) {
		if (!trans) {
			trans = btrfs_start_transaction(root, 3);
			if (IS_ERR(trans)) {
				err = PTR_ERR(trans);
				goto out;
			}

			ret = btrfs_truncate_reserve_metadata(trans, root,
							      rsv);
			BUG_ON(ret);

			trans->block_rsv = rsv;
		}

		ret = btrfs_truncate_inode_items(trans, root, inode,
						 inode->i_size,
						 BTRFS_EXTENT_DATA_KEY);
		if (ret != -EAGAIN) {
			err = ret;
			break;
		}

		trans->block_rsv = &root->fs_info->trans_block_rsv;
		ret = btrfs_update_inode(trans, root, inode);
		if (ret) {
			err = ret;
			break;
		}

		nr = trans->blocks_used;
		btrfs_end_transaction(trans, root);
		trans = NULL;
		btrfs_btree_balance_dirty(root, nr);
	}

	if (ret == 0 && inode->i_nlink > 0) {
		trans->block_rsv = root->orphan_block_rsv;
		ret = btrfs_orphan_del(trans, inode);
		if (ret)
			err = ret;
	} else if (ret && inode->i_nlink > 0) {
		/*
		 * Failed to do the truncate, remove us from the in memory
		 * orphan list.
		 */
		ret = btrfs_orphan_del(NULL, inode);
	}

	trans->block_rsv = &root->fs_info->trans_block_rsv;
	ret = btrfs_update_inode(trans, root, inode);
	if (ret && !err)
		err = ret;

	nr = trans->blocks_used;
	ret = btrfs_end_transaction_throttle(trans, root);
	btrfs_btree_balance_dirty(root, nr);

out:
	btrfs_free_block_rsv(root, rsv);

	if (ret && !err)
		err = ret;

	return err;
}

/*
 * create a new subvolume directory/inode (helper for the ioctl).
 */
int btrfs_create_subvol_root(struct btrfs_trans_handle *trans,
			     struct btrfs_root *new_root, u64 new_dirid)
{
	struct inode *inode;
	int err;
	u64 index = 0;

	inode = btrfs_new_inode(trans, new_root, NULL, "..", 2, new_dirid,
				new_dirid, S_IFDIR | 0700, &index);
	if (IS_ERR(inode))
		return PTR_ERR(inode);
	inode->i_op = &btrfs_dir_inode_operations;
	inode->i_fop = &btrfs_dir_file_operations;

	inode->i_nlink = 1;
	btrfs_i_size_write(inode, 0);

	err = btrfs_update_inode(trans, new_root, inode);
	BUG_ON(err);

	iput(inode);
	return 0;
}

/* helper function for file defrag and space balancing.  This
 * forces readahead on a given range of bytes in an inode
 */
unsigned long btrfs_force_ra(struct address_space *mapping,
			      struct file_ra_state *ra, struct file *file,
			      pgoff_t offset, pgoff_t last_index)
{
	pgoff_t req_size = last_index - offset + 1;

	page_cache_sync_readahead(mapping, ra, file, offset, req_size);
	return offset + req_size;
}

struct inode *btrfs_alloc_inode(struct super_block *sb)
{
	struct btrfs_inode *ei;
	struct inode *inode;

	ei = kmem_cache_alloc(btrfs_inode_cachep, GFP_NOFS);
	if (!ei)
		return NULL;

	ei->root = NULL;
	ei->space_info = NULL;
	ei->generation = 0;
	ei->sequence = 0;
	ei->last_trans = 0;
	ei->last_sub_trans = 0;
	ei->logged_trans = 0;
	ei->delalloc_bytes = 0;
	ei->reserved_bytes = 0;
	ei->disk_i_size = 0;
	ei->flags = 0;
	ei->index_cnt = (u64)-1;
	ei->last_unlink_trans = 0;

	atomic_set(&ei->outstanding_extents, 0);
	atomic_set(&ei->reserved_extents, 0);

	ei->ordered_data_close = 0;
	ei->orphan_meta_reserved = 0;
	ei->dummy_inode = 0;
	ei->in_defrag = 0;
	ei->force_compress = BTRFS_COMPRESS_NONE;

	ei->delayed_node = NULL;

	inode = &ei->vfs_inode;
	extent_map_tree_init(&ei->extent_tree);
	extent_io_tree_init(&ei->io_tree, &inode->i_data);
	extent_io_tree_init(&ei->io_failure_tree, &inode->i_data);
	mutex_init(&ei->log_mutex);
	btrfs_ordered_inode_tree_init(&ei->ordered_tree);
	INIT_LIST_HEAD(&ei->i_orphan);
	INIT_LIST_HEAD(&ei->delalloc_inodes);
	INIT_LIST_HEAD(&ei->ordered_operations);
	RB_CLEAR_NODE(&ei->rb_node);

	return inode;
}

static void btrfs_i_callback(struct rcu_head *head)
{
	struct inode *inode = container_of(head, struct inode, i_rcu);
	INIT_LIST_HEAD(&inode->i_dentry);
	kmem_cache_free(btrfs_inode_cachep, BTRFS_I(inode));
}

void btrfs_destroy_inode(struct inode *inode)
{
	struct btrfs_ordered_extent *ordered;
	struct btrfs_root *root = BTRFS_I(inode)->root;

	WARN_ON(!list_empty(&inode->i_dentry));
	WARN_ON(inode->i_data.nrpages);
	WARN_ON(atomic_read(&BTRFS_I(inode)->outstanding_extents));
	WARN_ON(atomic_read(&BTRFS_I(inode)->reserved_extents));

	/*
	 * This can happen where we create an inode, but somebody else also
	 * created the same inode and we need to destroy the one we already
	 * created.
	 */
	if (!root)
		goto free;

	/*
	 * Make sure we're properly removed from the ordered operation
	 * lists.
	 */
	smp_mb();
	if (!list_empty(&BTRFS_I(inode)->ordered_operations)) {
		spin_lock(&root->fs_info->ordered_extent_lock);
		list_del_init(&BTRFS_I(inode)->ordered_operations);
		spin_unlock(&root->fs_info->ordered_extent_lock);
	}

	spin_lock(&root->orphan_lock);
	if (!list_empty(&BTRFS_I(inode)->i_orphan)) {
		printk(KERN_INFO "BTRFS: inode %llu still on the orphan list\n",
		       (unsigned long long)btrfs_ino(inode));
		list_del_init(&BTRFS_I(inode)->i_orphan);
	}
	spin_unlock(&root->orphan_lock);

	while (1) {
		ordered = btrfs_lookup_first_ordered_extent(inode, (u64)-1);
		if (!ordered)
			break;
		else {
			printk(KERN_ERR "btrfs found ordered "
			       "extent %llu %llu on inode cleanup\n",
			       (unsigned long long)ordered->file_offset,
			       (unsigned long long)ordered->len);
			btrfs_remove_ordered_extent(inode, ordered);
			btrfs_put_ordered_extent(ordered);
			btrfs_put_ordered_extent(ordered);
		}
	}
	inode_tree_del(inode);
	btrfs_drop_extent_cache(inode, 0, (u64)-1, 0);
free:
	btrfs_remove_delayed_node(inode);
	call_rcu(&inode->i_rcu, btrfs_i_callback);
}

int btrfs_drop_inode(struct inode *inode)
{
	struct btrfs_root *root = BTRFS_I(inode)->root;

	if (btrfs_root_refs(&root->root_item) == 0 &&
	    !is_free_space_inode(root, inode))
		return 1;
	else
		return generic_drop_inode(inode);
}

static void init_once(void *foo)
{
	struct btrfs_inode *ei = (struct btrfs_inode *) foo;

	inode_init_once(&ei->vfs_inode);
}

void btrfs_destroy_cachep(void)
{
	if (btrfs_inode_cachep)
		kmem_cache_destroy(btrfs_inode_cachep);
	if (btrfs_trans_handle_cachep)
		kmem_cache_destroy(btrfs_trans_handle_cachep);
	if (btrfs_transaction_cachep)
		kmem_cache_destroy(btrfs_transaction_cachep);
	if (btrfs_path_cachep)
		kmem_cache_destroy(btrfs_path_cachep);
	if (btrfs_free_space_cachep)
		kmem_cache_destroy(btrfs_free_space_cachep);
}

int btrfs_init_cachep(void)
{
	btrfs_inode_cachep = kmem_cache_create("btrfs_inode_cache",
			sizeof(struct btrfs_inode), 0,
			SLAB_RECLAIM_ACCOUNT | SLAB_MEM_SPREAD, init_once);
	if (!btrfs_inode_cachep)
		goto fail;

	btrfs_trans_handle_cachep = kmem_cache_create("btrfs_trans_handle_cache",
			sizeof(struct btrfs_trans_handle), 0,
			SLAB_RECLAIM_ACCOUNT | SLAB_MEM_SPREAD, NULL);
	if (!btrfs_trans_handle_cachep)
		goto fail;

	btrfs_transaction_cachep = kmem_cache_create("btrfs_transaction_cache",
			sizeof(struct btrfs_transaction), 0,
			SLAB_RECLAIM_ACCOUNT | SLAB_MEM_SPREAD, NULL);
	if (!btrfs_transaction_cachep)
		goto fail;

	btrfs_path_cachep = kmem_cache_create("btrfs_path_cache",
			sizeof(struct btrfs_path), 0,
			SLAB_RECLAIM_ACCOUNT | SLAB_MEM_SPREAD, NULL);
	if (!btrfs_path_cachep)
		goto fail;

	btrfs_free_space_cachep = kmem_cache_create("btrfs_free_space_cache",
			sizeof(struct btrfs_free_space), 0,
			SLAB_RECLAIM_ACCOUNT | SLAB_MEM_SPREAD, NULL);
	if (!btrfs_free_space_cachep)
		goto fail;

	return 0;
fail:
	btrfs_destroy_cachep();
	return -ENOMEM;
}

static int btrfs_getattr(struct vfsmount *mnt,
			 struct dentry *dentry, struct kstat *stat)
{
	struct inode *inode = dentry->d_inode;
	generic_fillattr(inode, stat);
	stat->dev = BTRFS_I(inode)->root->anon_super.s_dev;
	stat->blksize = PAGE_CACHE_SIZE;
	stat->blocks = (inode_get_bytes(inode) +
			BTRFS_I(inode)->delalloc_bytes) >> 9;
	return 0;
}

/*
 * If a file is moved, it will inherit the cow and compression flags of the new
 * directory.
 */
static void fixup_inode_flags(struct inode *dir, struct inode *inode)
{
	struct btrfs_inode *b_dir = BTRFS_I(dir);
	struct btrfs_inode *b_inode = BTRFS_I(inode);

	if (b_dir->flags & BTRFS_INODE_NODATACOW)
		b_inode->flags |= BTRFS_INODE_NODATACOW;
	else
		b_inode->flags &= ~BTRFS_INODE_NODATACOW;

	if (b_dir->flags & BTRFS_INODE_COMPRESS)
		b_inode->flags |= BTRFS_INODE_COMPRESS;
	else
		b_inode->flags &= ~BTRFS_INODE_COMPRESS;
}

static int btrfs_rename(struct inode *old_dir, struct dentry *old_dentry,
			   struct inode *new_dir, struct dentry *new_dentry)
{
	struct btrfs_trans_handle *trans;
	struct btrfs_root *root = BTRFS_I(old_dir)->root;
	struct btrfs_root *dest = BTRFS_I(new_dir)->root;
	struct inode *new_inode = new_dentry->d_inode;
	struct inode *old_inode = old_dentry->d_inode;
	struct timespec ctime = CURRENT_TIME;
	u64 index = 0;
	u64 root_objectid;
	int ret;
	u64 old_ino = btrfs_ino(old_inode);

	if (btrfs_ino(new_dir) == BTRFS_EMPTY_SUBVOL_DIR_OBJECTID)
		return -EPERM;

	/* we only allow rename subvolume link between subvolumes */
	if (old_ino != BTRFS_FIRST_FREE_OBJECTID && root != dest)
		return -EXDEV;

	if (old_ino == BTRFS_EMPTY_SUBVOL_DIR_OBJECTID ||
	    (new_inode && btrfs_ino(new_inode) == BTRFS_FIRST_FREE_OBJECTID))
		return -ENOTEMPTY;

	if (S_ISDIR(old_inode->i_mode) && new_inode &&
	    new_inode->i_size > BTRFS_EMPTY_DIR_SIZE)
		return -ENOTEMPTY;
	/*
	 * we're using rename to replace one file with another.
	 * and the replacement file is large.  Start IO on it now so
	 * we don't add too much work to the end of the transaction
	 */
	if (new_inode && S_ISREG(old_inode->i_mode) && new_inode->i_size &&
	    old_inode->i_size > BTRFS_ORDERED_OPERATIONS_FLUSH_LIMIT)
		filemap_flush(old_inode->i_mapping);

	/* close the racy window with snapshot create/destroy ioctl */
	if (old_ino == BTRFS_FIRST_FREE_OBJECTID)
		down_read(&root->fs_info->subvol_sem);
	/*
	 * We want to reserve the absolute worst case amount of items.  So if
	 * both inodes are subvols and we need to unlink them then that would
	 * require 4 item modifications, but if they are both normal inodes it
	 * would require 5 item modifications, so we'll assume their normal
	 * inodes.  So 5 * 2 is 10, plus 1 for the new link, so 11 total items
	 * should cover the worst case number of items we'll modify.
	 */
	trans = btrfs_start_transaction(root, 20);
	if (IS_ERR(trans)) {
                ret = PTR_ERR(trans);
                goto out_notrans;
        }

	if (dest != root)
		btrfs_record_root_in_trans(trans, dest);

	ret = btrfs_set_inode_index(new_dir, &index);
	if (ret)
		goto out_fail;

	if (unlikely(old_ino == BTRFS_FIRST_FREE_OBJECTID)) {
		/* force full log commit if subvolume involved. */
		root->fs_info->last_trans_log_full_commit = trans->transid;
	} else {
		ret = btrfs_insert_inode_ref(trans, dest,
					     new_dentry->d_name.name,
					     new_dentry->d_name.len,
					     old_ino,
					     btrfs_ino(new_dir), index);
		if (ret)
			goto out_fail;
		/*
		 * this is an ugly little race, but the rename is required
		 * to make sure that if we crash, the inode is either at the
		 * old name or the new one.  pinning the log transaction lets
		 * us make sure we don't allow a log commit to come in after
		 * we unlink the name but before we add the new name back in.
		 */
		btrfs_pin_log_trans(root);
	}
	/*
	 * make sure the inode gets flushed if it is replacing
	 * something.
	 */
	if (new_inode && new_inode->i_size && S_ISREG(old_inode->i_mode))
		btrfs_add_ordered_operation(trans, root, old_inode);

	old_dir->i_ctime = old_dir->i_mtime = ctime;
	new_dir->i_ctime = new_dir->i_mtime = ctime;
	old_inode->i_ctime = ctime;

	if (old_dentry->d_parent != new_dentry->d_parent)
		btrfs_record_unlink_dir(trans, old_dir, old_inode, 1);

	if (unlikely(old_ino == BTRFS_FIRST_FREE_OBJECTID)) {
		root_objectid = BTRFS_I(old_inode)->root->root_key.objectid;
		ret = btrfs_unlink_subvol(trans, root, old_dir, root_objectid,
					old_dentry->d_name.name,
					old_dentry->d_name.len);
	} else {
		ret = __btrfs_unlink_inode(trans, root, old_dir,
					old_dentry->d_inode,
					old_dentry->d_name.name,
					old_dentry->d_name.len);
		if (!ret)
			ret = btrfs_update_inode(trans, root, old_inode);
	}
	BUG_ON(ret);

	if (new_inode) {
		new_inode->i_ctime = CURRENT_TIME;
		if (unlikely(btrfs_ino(new_inode) ==
			     BTRFS_EMPTY_SUBVOL_DIR_OBJECTID)) {
			root_objectid = BTRFS_I(new_inode)->location.objectid;
			ret = btrfs_unlink_subvol(trans, dest, new_dir,
						root_objectid,
						new_dentry->d_name.name,
						new_dentry->d_name.len);
			BUG_ON(new_inode->i_nlink == 0);
		} else {
			ret = btrfs_unlink_inode(trans, dest, new_dir,
						 new_dentry->d_inode,
						 new_dentry->d_name.name,
						 new_dentry->d_name.len);
		}
		BUG_ON(ret);
		if (new_inode->i_nlink == 0) {
			ret = btrfs_orphan_add(trans, new_dentry->d_inode);
			BUG_ON(ret);
		}
	}

	fixup_inode_flags(new_dir, old_inode);

	ret = btrfs_add_link(trans, new_dir, old_inode,
			     new_dentry->d_name.name,
			     new_dentry->d_name.len, 0, index);
	BUG_ON(ret);

	if (old_ino != BTRFS_FIRST_FREE_OBJECTID) {
		struct dentry *parent = dget_parent(new_dentry);
		btrfs_log_new_name(trans, old_inode, old_dir, parent);
		dput(parent);
		btrfs_end_log_trans(root);
	}
out_fail:
	btrfs_end_transaction_throttle(trans, root);
out_notrans:
	if (old_ino == BTRFS_FIRST_FREE_OBJECTID)
		up_read(&root->fs_info->subvol_sem);

	return ret;
}

/*
 * some fairly slow code that needs optimization. This walks the list
 * of all the inodes with pending delalloc and forces them to disk.
 */
int btrfs_start_delalloc_inodes(struct btrfs_root *root, int delay_iput)
{
	struct list_head *head = &root->fs_info->delalloc_inodes;
	struct btrfs_inode *binode;
	struct inode *inode;

	if (root->fs_info->sb->s_flags & MS_RDONLY)
		return -EROFS;

	spin_lock(&root->fs_info->delalloc_lock);
	while (!list_empty(head)) {
		binode = list_entry(head->next, struct btrfs_inode,
				    delalloc_inodes);
		inode = igrab(&binode->vfs_inode);
		if (!inode)
			list_del_init(&binode->delalloc_inodes);
		spin_unlock(&root->fs_info->delalloc_lock);
		if (inode) {
			filemap_flush(inode->i_mapping);
			if (delay_iput)
				btrfs_add_delayed_iput(inode);
			else
				iput(inode);
		}
		cond_resched();
		spin_lock(&root->fs_info->delalloc_lock);
	}
	spin_unlock(&root->fs_info->delalloc_lock);

	/* the filemap_flush will queue IO into the worker threads, but
	 * we have to make sure the IO is actually started and that
	 * ordered extents get created before we return
	 */
	atomic_inc(&root->fs_info->async_submit_draining);
	while (atomic_read(&root->fs_info->nr_async_submits) ||
	      atomic_read(&root->fs_info->async_delalloc_pages)) {
		wait_event(root->fs_info->async_submit_wait,
		   (atomic_read(&root->fs_info->nr_async_submits) == 0 &&
		    atomic_read(&root->fs_info->async_delalloc_pages) == 0));
	}
	atomic_dec(&root->fs_info->async_submit_draining);
	return 0;
}

static int btrfs_symlink(struct inode *dir, struct dentry *dentry,
			 const char *symname)
{
	struct btrfs_trans_handle *trans;
	struct btrfs_root *root = BTRFS_I(dir)->root;
	struct btrfs_path *path;
	struct btrfs_key key;
	struct inode *inode = NULL;
	int err;
	int drop_inode = 0;
	u64 objectid;
	u64 index = 0 ;
	int name_len;
	int datasize;
	unsigned long ptr;
	struct btrfs_file_extent_item *ei;
	struct extent_buffer *leaf;
	unsigned long nr = 0;

	name_len = strlen(symname) + 1;
	if (name_len > BTRFS_MAX_INLINE_DATA_SIZE(root))
		return -ENAMETOOLONG;

	/*
	 * 2 items for inode item and ref
	 * 2 items for dir items
	 * 1 item for xattr if selinux is on
	 */
	trans = btrfs_start_transaction(root, 5);
	if (IS_ERR(trans))
		return PTR_ERR(trans);

	err = btrfs_find_free_ino(root, &objectid);
	if (err)
		goto out_unlock;

	err = btrfs_find_free_ino(root, &objectid);
	if (err)
		goto out_unlock;

	inode = btrfs_new_inode(trans, root, dir, dentry->d_name.name,
				dentry->d_name.len, btrfs_ino(dir), objectid,
<<<<<<< HEAD
				BTRFS_I(dir)->block_group, S_IFLNK|S_IRWXUGO,
				&index);
=======
				S_IFLNK|S_IRWXUGO, &index);
>>>>>>> 56299378
	if (IS_ERR(inode)) {
		err = PTR_ERR(inode);
		goto out_unlock;
	}

	err = btrfs_init_inode_security(trans, inode, dir, &dentry->d_name);
	if (err) {
		drop_inode = 1;
		goto out_unlock;
	}

	err = btrfs_add_nondir(trans, dir, dentry, inode, 0, index);
	if (err)
		drop_inode = 1;
	else {
		inode->i_mapping->a_ops = &btrfs_aops;
		inode->i_mapping->backing_dev_info = &root->fs_info->bdi;
		inode->i_fop = &btrfs_file_operations;
		inode->i_op = &btrfs_file_inode_operations;
		BTRFS_I(inode)->io_tree.ops = &btrfs_extent_io_ops;
	}
	if (drop_inode)
		goto out_unlock;

	path = btrfs_alloc_path();
	BUG_ON(!path);
	key.objectid = btrfs_ino(inode);
	key.offset = 0;
	btrfs_set_key_type(&key, BTRFS_EXTENT_DATA_KEY);
	datasize = btrfs_file_extent_calc_inline_size(name_len);
	err = btrfs_insert_empty_item(trans, root, path, &key,
				      datasize);
	if (err) {
		drop_inode = 1;
		btrfs_free_path(path);
		goto out_unlock;
	}
	leaf = path->nodes[0];
	ei = btrfs_item_ptr(leaf, path->slots[0],
			    struct btrfs_file_extent_item);
	btrfs_set_file_extent_generation(leaf, ei, trans->transid);
	btrfs_set_file_extent_type(leaf, ei,
				   BTRFS_FILE_EXTENT_INLINE);
	btrfs_set_file_extent_encryption(leaf, ei, 0);
	btrfs_set_file_extent_compression(leaf, ei, 0);
	btrfs_set_file_extent_other_encoding(leaf, ei, 0);
	btrfs_set_file_extent_ram_bytes(leaf, ei, name_len);

	ptr = btrfs_file_extent_inline_start(ei);
	write_extent_buffer(leaf, symname, ptr, name_len);
	btrfs_mark_buffer_dirty(leaf);
	btrfs_free_path(path);

	inode->i_op = &btrfs_symlink_inode_operations;
	inode->i_mapping->a_ops = &btrfs_symlink_aops;
	inode->i_mapping->backing_dev_info = &root->fs_info->bdi;
	inode_set_bytes(inode, name_len);
	btrfs_i_size_write(inode, name_len - 1);
	err = btrfs_update_inode(trans, root, inode);
	if (err)
		drop_inode = 1;

out_unlock:
	nr = trans->blocks_used;
	btrfs_end_transaction_throttle(trans, root);
	if (drop_inode) {
		inode_dec_link_count(inode);
		iput(inode);
	}
	btrfs_btree_balance_dirty(root, nr);
	return err;
}

static int __btrfs_prealloc_file_range(struct inode *inode, int mode,
				       u64 start, u64 num_bytes, u64 min_size,
				       loff_t actual_len, u64 *alloc_hint,
				       struct btrfs_trans_handle *trans)
{
	struct btrfs_root *root = BTRFS_I(inode)->root;
	struct btrfs_key ins;
	u64 cur_offset = start;
	u64 i_size;
	int ret = 0;
	bool own_trans = true;

	if (trans)
		own_trans = false;
	while (num_bytes > 0) {
		if (own_trans) {
			trans = btrfs_start_transaction(root, 3);
			if (IS_ERR(trans)) {
				ret = PTR_ERR(trans);
				break;
			}
		}

		ret = btrfs_reserve_extent(trans, root, num_bytes, min_size,
					   0, *alloc_hint, (u64)-1, &ins, 1);
		if (ret) {
			if (own_trans)
				btrfs_end_transaction(trans, root);
			break;
		}

		ret = insert_reserved_file_extent(trans, inode,
						  cur_offset, ins.objectid,
						  ins.offset, ins.offset,
						  ins.offset, 0, 0, 0,
						  BTRFS_FILE_EXTENT_PREALLOC);
		BUG_ON(ret);
		btrfs_drop_extent_cache(inode, cur_offset,
					cur_offset + ins.offset -1, 0);

		num_bytes -= ins.offset;
		cur_offset += ins.offset;
		*alloc_hint = ins.objectid + ins.offset;

		inode->i_ctime = CURRENT_TIME;
		BTRFS_I(inode)->flags |= BTRFS_INODE_PREALLOC;
		if (!(mode & FALLOC_FL_KEEP_SIZE) &&
		    (actual_len > inode->i_size) &&
		    (cur_offset > inode->i_size)) {
			if (cur_offset > actual_len)
				i_size = actual_len;
			else
				i_size = cur_offset;
			i_size_write(inode, i_size);
			btrfs_ordered_update_i_size(inode, i_size, NULL);
		}

		ret = btrfs_update_inode(trans, root, inode);
		BUG_ON(ret);

		if (own_trans)
			btrfs_end_transaction(trans, root);
	}
	return ret;
}

int btrfs_prealloc_file_range(struct inode *inode, int mode,
			      u64 start, u64 num_bytes, u64 min_size,
			      loff_t actual_len, u64 *alloc_hint)
{
	return __btrfs_prealloc_file_range(inode, mode, start, num_bytes,
					   min_size, actual_len, alloc_hint,
					   NULL);
}

int btrfs_prealloc_file_range_trans(struct inode *inode,
				    struct btrfs_trans_handle *trans, int mode,
				    u64 start, u64 num_bytes, u64 min_size,
				    loff_t actual_len, u64 *alloc_hint)
{
	return __btrfs_prealloc_file_range(inode, mode, start, num_bytes,
					   min_size, actual_len, alloc_hint, trans);
}

static int btrfs_set_page_dirty(struct page *page)
{
	return __set_page_dirty_nobuffers(page);
}

static int btrfs_permission(struct inode *inode, int mask, unsigned int flags)
{
	struct btrfs_root *root = BTRFS_I(inode)->root;

	if (btrfs_root_readonly(root) && (mask & MAY_WRITE))
		return -EROFS;
	if ((BTRFS_I(inode)->flags & BTRFS_INODE_READONLY) && (mask & MAY_WRITE))
		return -EACCES;
	return generic_permission(inode, mask, flags, btrfs_check_acl);
}

static const struct inode_operations btrfs_dir_inode_operations = {
	.getattr	= btrfs_getattr,
	.lookup		= btrfs_lookup,
	.create		= btrfs_create,
	.unlink		= btrfs_unlink,
	.link		= btrfs_link,
	.mkdir		= btrfs_mkdir,
	.rmdir		= btrfs_rmdir,
	.rename		= btrfs_rename,
	.symlink	= btrfs_symlink,
	.setattr	= btrfs_setattr,
	.mknod		= btrfs_mknod,
	.setxattr	= btrfs_setxattr,
	.getxattr	= btrfs_getxattr,
	.listxattr	= btrfs_listxattr,
	.removexattr	= btrfs_removexattr,
	.permission	= btrfs_permission,
};
static const struct inode_operations btrfs_dir_ro_inode_operations = {
	.lookup		= btrfs_lookup,
	.permission	= btrfs_permission,
};

static const struct file_operations btrfs_dir_file_operations = {
	.llseek		= generic_file_llseek,
	.read		= generic_read_dir,
	.readdir	= btrfs_real_readdir,
	.unlocked_ioctl	= btrfs_ioctl,
#ifdef CONFIG_COMPAT
	.compat_ioctl	= btrfs_ioctl,
#endif
	.release        = btrfs_release_file,
	.fsync		= btrfs_sync_file,
};

static struct extent_io_ops btrfs_extent_io_ops = {
	.fill_delalloc = run_delalloc_range,
	.submit_bio_hook = btrfs_submit_bio_hook,
	.merge_bio_hook = btrfs_merge_bio_hook,
	.readpage_end_io_hook = btrfs_readpage_end_io_hook,
	.writepage_end_io_hook = btrfs_writepage_end_io_hook,
	.writepage_start_hook = btrfs_writepage_start_hook,
	.readpage_io_failed_hook = btrfs_io_failed_hook,
	.set_bit_hook = btrfs_set_bit_hook,
	.clear_bit_hook = btrfs_clear_bit_hook,
	.merge_extent_hook = btrfs_merge_extent_hook,
	.split_extent_hook = btrfs_split_extent_hook,
};

/*
 * btrfs doesn't support the bmap operation because swapfiles
 * use bmap to make a mapping of extents in the file.  They assume
 * these extents won't change over the life of the file and they
 * use the bmap result to do IO directly to the drive.
 *
 * the btrfs bmap call would return logical addresses that aren't
 * suitable for IO and they also will change frequently as COW
 * operations happen.  So, swapfile + btrfs == corruption.
 *
 * For now we're avoiding this by dropping bmap.
 */
static const struct address_space_operations btrfs_aops = {
	.readpage	= btrfs_readpage,
	.writepage	= btrfs_writepage,
	.writepages	= btrfs_writepages,
	.readpages	= btrfs_readpages,
	.direct_IO	= btrfs_direct_IO,
	.invalidatepage = btrfs_invalidatepage,
	.releasepage	= btrfs_releasepage,
	.set_page_dirty	= btrfs_set_page_dirty,
	.error_remove_page = generic_error_remove_page,
};

static const struct address_space_operations btrfs_symlink_aops = {
	.readpage	= btrfs_readpage,
	.writepage	= btrfs_writepage,
	.invalidatepage = btrfs_invalidatepage,
	.releasepage	= btrfs_releasepage,
};

static const struct inode_operations btrfs_file_inode_operations = {
	.getattr	= btrfs_getattr,
	.setattr	= btrfs_setattr,
	.setxattr	= btrfs_setxattr,
	.getxattr	= btrfs_getxattr,
	.listxattr      = btrfs_listxattr,
	.removexattr	= btrfs_removexattr,
	.permission	= btrfs_permission,
	.fiemap		= btrfs_fiemap,
};
static const struct inode_operations btrfs_special_inode_operations = {
	.getattr	= btrfs_getattr,
	.setattr	= btrfs_setattr,
	.permission	= btrfs_permission,
	.setxattr	= btrfs_setxattr,
	.getxattr	= btrfs_getxattr,
	.listxattr	= btrfs_listxattr,
	.removexattr	= btrfs_removexattr,
};
static const struct inode_operations btrfs_symlink_inode_operations = {
	.readlink	= generic_readlink,
	.follow_link	= page_follow_link_light,
	.put_link	= page_put_link,
	.getattr	= btrfs_getattr,
	.permission	= btrfs_permission,
	.setxattr	= btrfs_setxattr,
	.getxattr	= btrfs_getxattr,
	.listxattr	= btrfs_listxattr,
	.removexattr	= btrfs_removexattr,
};

const struct dentry_operations btrfs_dentry_operations = {
	.d_delete	= btrfs_dentry_delete,
};<|MERGE_RESOLUTION|>--- conflicted
+++ resolved
@@ -792,11 +792,7 @@
 	int ret = 0;
 
 	BUG_ON(is_free_space_inode(root, inode));
-<<<<<<< HEAD
-	trans = btrfs_join_transaction(root, 1);
-=======
 	trans = btrfs_join_transaction(root);
->>>>>>> 56299378
 	BUG_ON(IS_ERR(trans));
 	trans->block_rsv = &root->fs_info->delalloc_block_rsv;
 
@@ -1079,16 +1075,10 @@
 	nolock = is_free_space_inode(root, inode);
 
 	if (nolock)
-<<<<<<< HEAD
-		trans = btrfs_join_transaction_nolock(root, 1);
-	else
-		trans = btrfs_join_transaction(root, 1);
-=======
 		trans = btrfs_join_transaction_nolock(root);
 	else
 		trans = btrfs_join_transaction(root);
 
->>>>>>> 56299378
 	BUG_ON(IS_ERR(trans));
 	trans->block_rsv = &root->fs_info->delalloc_block_rsv;
 
@@ -3086,6 +3076,7 @@
 	ret = btrfs_update_inode(trans, root, dir);
 	BUG_ON(ret);
 
+	btrfs_free_path(path);
 	return 0;
 }
 
@@ -3105,11 +3096,6 @@
 	if (IS_ERR(trans))
 		return PTR_ERR(trans);
 
-<<<<<<< HEAD
-	btrfs_set_trans_block_group(trans, dir);
-
-=======
->>>>>>> 56299378
 	if (unlikely(btrfs_ino(inode) == BTRFS_EMPTY_SUBVOL_DIR_OBJECTID)) {
 		err = btrfs_unlink_subvol(trans, root, dir,
 					  BTRFS_I(inode)->location.objectid,
@@ -4145,18 +4131,8 @@
 	path = btrfs_alloc_path();
 	if (!path)
 		return -ENOMEM;
-<<<<<<< HEAD
-	path->reada = 2;
-=======
 
 	path->reada = 1;
-
-	if (key_type == BTRFS_DIR_INDEX_KEY) {
-		INIT_LIST_HEAD(&ins_list);
-		INIT_LIST_HEAD(&del_list);
-		btrfs_get_delayed_items(inode, &ins_list, &del_list);
-	}
->>>>>>> 56299378
 
 	if (key_type == BTRFS_DIR_INDEX_KEY) {
 		INIT_LIST_HEAD(&ins_list);
@@ -4291,12 +4267,7 @@
 	if (BTRFS_I(inode)->dummy_inode)
 		return 0;
 
-<<<<<<< HEAD
-	smp_mb();
-	if (root->fs_info->closing && is_free_space_inode(root, inode))
-=======
 	if (btrfs_fs_closing(root->fs_info) && is_free_space_inode(root, inode))
->>>>>>> 56299378
 		nolock = true;
 
 	if (wbc->sync_mode == WB_SYNC_ALL) {
@@ -4655,17 +4626,9 @@
 	if (err)
 		goto out_unlock;
 
-	err = btrfs_find_free_ino(root, &objectid);
-	if (err)
-		goto out_unlock;
-
 	inode = btrfs_new_inode(trans, root, dir, dentry->d_name.name,
 				dentry->d_name.len, btrfs_ino(dir), objectid,
-<<<<<<< HEAD
-				BTRFS_I(dir)->block_group, mode, &index);
-=======
 				mode, &index);
->>>>>>> 56299378
 	if (IS_ERR(inode)) {
 		err = PTR_ERR(inode);
 		goto out_unlock;
@@ -4721,17 +4684,9 @@
 	if (err)
 		goto out_unlock;
 
-	err = btrfs_find_free_ino(root, &objectid);
-	if (err)
-		goto out_unlock;
-
 	inode = btrfs_new_inode(trans, root, dir, dentry->d_name.name,
 				dentry->d_name.len, btrfs_ino(dir), objectid,
-<<<<<<< HEAD
-				BTRFS_I(dir)->block_group, mode, &index);
-=======
 				mode, &index);
->>>>>>> 56299378
 	if (IS_ERR(inode)) {
 		err = PTR_ERR(inode);
 		goto out_unlock;
@@ -4848,18 +4803,9 @@
 	if (err)
 		goto out_fail;
 
-	err = btrfs_find_free_ino(root, &objectid);
-	if (err)
-		goto out_fail;
-
 	inode = btrfs_new_inode(trans, root, dir, dentry->d_name.name,
 				dentry->d_name.len, btrfs_ino(dir), objectid,
-<<<<<<< HEAD
-				BTRFS_I(dir)->block_group, S_IFDIR | mode,
-				&index);
-=======
 				S_IFDIR | mode, &index);
->>>>>>> 56299378
 	if (IS_ERR(inode)) {
 		err = PTR_ERR(inode);
 		goto out_fail;
@@ -5167,15 +5113,10 @@
 				kunmap(page);
 				free_extent_map(em);
 				em = NULL;
-<<<<<<< HEAD
-				btrfs_release_path(path);
-				trans = btrfs_join_transaction(root, 1);
-=======
 
 				btrfs_release_path(path);
 				trans = btrfs_join_transaction(root);
 
->>>>>>> 56299378
 				if (IS_ERR(trans))
 					return ERR_CAST(trans);
 				goto again;
@@ -7214,18 +7155,9 @@
 	if (err)
 		goto out_unlock;
 
-	err = btrfs_find_free_ino(root, &objectid);
-	if (err)
-		goto out_unlock;
-
 	inode = btrfs_new_inode(trans, root, dir, dentry->d_name.name,
 				dentry->d_name.len, btrfs_ino(dir), objectid,
-<<<<<<< HEAD
-				BTRFS_I(dir)->block_group, S_IFLNK|S_IRWXUGO,
-				&index);
-=======
 				S_IFLNK|S_IRWXUGO, &index);
->>>>>>> 56299378
 	if (IS_ERR(inode)) {
 		err = PTR_ERR(inode);
 		goto out_unlock;
