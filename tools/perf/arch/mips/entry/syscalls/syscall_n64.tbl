# SPDX-License-Identifier: GPL-2.0 WITH Linux-syscall-note
#
# system call numbers and entry vectors for mips
#
# The format is:
# <number> <abi> <name> <entry point>
#
# The <abi> is always "n64" for this file.
#
0	n64	read				sys_read
1	n64	write				sys_write
2	n64	open				sys_open
3	n64	close				sys_close
4	n64	stat				sys_newstat
5	n64	fstat				sys_newfstat
6	n64	lstat				sys_newlstat
7	n64	poll				sys_poll
8	n64	lseek				sys_lseek
9	n64	mmap				sys_mips_mmap
10	n64	mprotect			sys_mprotect
11	n64	munmap				sys_munmap
12	n64	brk				sys_brk
13	n64	rt_sigaction			sys_rt_sigaction
14	n64	rt_sigprocmask			sys_rt_sigprocmask
15	n64	ioctl				sys_ioctl
16	n64	pread64				sys_pread64
17	n64	pwrite64			sys_pwrite64
18	n64	readv				sys_readv
19	n64	writev				sys_writev
20	n64	access				sys_access
21	n64	pipe				sysm_pipe
22	n64	_newselect			sys_select
23	n64	sched_yield			sys_sched_yield
24	n64	mremap				sys_mremap
25	n64	msync				sys_msync
26	n64	mincore				sys_mincore
27	n64	madvise				sys_madvise
28	n64	shmget				sys_shmget
29	n64	shmat				sys_shmat
30	n64	shmctl				sys_old_shmctl
31	n64	dup				sys_dup
32	n64	dup2				sys_dup2
33	n64	pause				sys_pause
34	n64	nanosleep			sys_nanosleep
35	n64	getitimer			sys_getitimer
36	n64	setitimer			sys_setitimer
37	n64	alarm				sys_alarm
38	n64	getpid				sys_getpid
39	n64	sendfile			sys_sendfile64
40	n64	socket				sys_socket
41	n64	connect				sys_connect
42	n64	accept				sys_accept
43	n64	sendto				sys_sendto
44	n64	recvfrom			sys_recvfrom
45	n64	sendmsg				sys_sendmsg
46	n64	recvmsg				sys_recvmsg
47	n64	shutdown			sys_shutdown
48	n64	bind				sys_bind
49	n64	listen				sys_listen
50	n64	getsockname			sys_getsockname
51	n64	getpeername			sys_getpeername
52	n64	socketpair			sys_socketpair
53	n64	setsockopt			sys_setsockopt
54	n64	getsockopt			sys_getsockopt
55	n64	clone				__sys_clone
56	n64	fork				__sys_fork
57	n64	execve				sys_execve
58	n64	exit				sys_exit
59	n64	wait4				sys_wait4
60	n64	kill				sys_kill
61	n64	uname				sys_newuname
62	n64	semget				sys_semget
63	n64	semop				sys_semop
64	n64	semctl				sys_old_semctl
65	n64	shmdt				sys_shmdt
66	n64	msgget				sys_msgget
67	n64	msgsnd				sys_msgsnd
68	n64	msgrcv				sys_msgrcv
69	n64	msgctl				sys_old_msgctl
70	n64	fcntl				sys_fcntl
71	n64	flock				sys_flock
72	n64	fsync				sys_fsync
73	n64	fdatasync			sys_fdatasync
74	n64	truncate			sys_truncate
75	n64	ftruncate			sys_ftruncate
76	n64	getdents			sys_getdents
77	n64	getcwd				sys_getcwd
78	n64	chdir				sys_chdir
79	n64	fchdir				sys_fchdir
80	n64	rename				sys_rename
81	n64	mkdir				sys_mkdir
82	n64	rmdir				sys_rmdir
83	n64	creat				sys_creat
84	n64	link				sys_link
85	n64	unlink				sys_unlink
86	n64	symlink				sys_symlink
87	n64	readlink			sys_readlink
88	n64	chmod				sys_chmod
89	n64	fchmod				sys_fchmod
90	n64	chown				sys_chown
91	n64	fchown				sys_fchown
92	n64	lchown				sys_lchown
93	n64	umask				sys_umask
94	n64	gettimeofday			sys_gettimeofday
95	n64	getrlimit			sys_getrlimit
96	n64	getrusage			sys_getrusage
97	n64	sysinfo				sys_sysinfo
98	n64	times				sys_times
99	n64	ptrace				sys_ptrace
100	n64	getuid				sys_getuid
101	n64	syslog				sys_syslog
102	n64	getgid				sys_getgid
103	n64	setuid				sys_setuid
104	n64	setgid				sys_setgid
105	n64	geteuid				sys_geteuid
106	n64	getegid				sys_getegid
107	n64	setpgid				sys_setpgid
108	n64	getppid				sys_getppid
109	n64	getpgrp				sys_getpgrp
110	n64	setsid				sys_setsid
111	n64	setreuid			sys_setreuid
112	n64	setregid			sys_setregid
113	n64	getgroups			sys_getgroups
114	n64	setgroups			sys_setgroups
115	n64	setresuid			sys_setresuid
116	n64	getresuid			sys_getresuid
117	n64	setresgid			sys_setresgid
118	n64	getresgid			sys_getresgid
119	n64	getpgid				sys_getpgid
120	n64	setfsuid			sys_setfsuid
121	n64	setfsgid			sys_setfsgid
122	n64	getsid				sys_getsid
123	n64	capget				sys_capget
124	n64	capset				sys_capset
125	n64	rt_sigpending			sys_rt_sigpending
126	n64	rt_sigtimedwait			sys_rt_sigtimedwait
127	n64	rt_sigqueueinfo			sys_rt_sigqueueinfo
128	n64	rt_sigsuspend			sys_rt_sigsuspend
129	n64	sigaltstack			sys_sigaltstack
130	n64	utime				sys_utime
131	n64	mknod				sys_mknod
132	n64	personality			sys_personality
133	n64	ustat				sys_ustat
134	n64	statfs				sys_statfs
135	n64	fstatfs				sys_fstatfs
136	n64	sysfs				sys_sysfs
137	n64	getpriority			sys_getpriority
138	n64	setpriority			sys_setpriority
139	n64	sched_setparam			sys_sched_setparam
140	n64	sched_getparam			sys_sched_getparam
141	n64	sched_setscheduler		sys_sched_setscheduler
142	n64	sched_getscheduler		sys_sched_getscheduler
143	n64	sched_get_priority_max		sys_sched_get_priority_max
144	n64	sched_get_priority_min		sys_sched_get_priority_min
145	n64	sched_rr_get_interval		sys_sched_rr_get_interval
146	n64	mlock				sys_mlock
147	n64	munlock				sys_munlock
148	n64	mlockall			sys_mlockall
149	n64	munlockall			sys_munlockall
150	n64	vhangup				sys_vhangup
151	n64	pivot_root			sys_pivot_root
152	n64	_sysctl				sys_ni_syscall
153	n64	prctl				sys_prctl
154	n64	adjtimex			sys_adjtimex
155	n64	setrlimit			sys_setrlimit
156	n64	chroot				sys_chroot
157	n64	sync				sys_sync
158	n64	acct				sys_acct
159	n64	settimeofday			sys_settimeofday
160	n64	mount				sys_mount
161	n64	umount2				sys_umount
162	n64	swapon				sys_swapon
163	n64	swapoff				sys_swapoff
164	n64	reboot				sys_reboot
165	n64	sethostname			sys_sethostname
166	n64	setdomainname			sys_setdomainname
167	n64	create_module			sys_ni_syscall
168	n64	init_module			sys_init_module
169	n64	delete_module			sys_delete_module
170	n64	get_kernel_syms			sys_ni_syscall
171	n64	query_module			sys_ni_syscall
172	n64	quotactl			sys_quotactl
173	n64	nfsservctl			sys_ni_syscall
174	n64	getpmsg				sys_ni_syscall
175	n64	putpmsg				sys_ni_syscall
176	n64	afs_syscall			sys_ni_syscall
# 177 reserved for security
177	n64	reserved177			sys_ni_syscall
178	n64	gettid				sys_gettid
179	n64	readahead			sys_readahead
180	n64	setxattr			sys_setxattr
181	n64	lsetxattr			sys_lsetxattr
182	n64	fsetxattr			sys_fsetxattr
183	n64	getxattr			sys_getxattr
184	n64	lgetxattr			sys_lgetxattr
185	n64	fgetxattr			sys_fgetxattr
186	n64	listxattr			sys_listxattr
187	n64	llistxattr			sys_llistxattr
188	n64	flistxattr			sys_flistxattr
189	n64	removexattr			sys_removexattr
190	n64	lremovexattr			sys_lremovexattr
191	n64	fremovexattr			sys_fremovexattr
192	n64	tkill				sys_tkill
193	n64	reserved193			sys_ni_syscall
194	n64	futex				sys_futex
195	n64	sched_setaffinity		sys_sched_setaffinity
196	n64	sched_getaffinity		sys_sched_getaffinity
197	n64	cacheflush			sys_cacheflush
198	n64	cachectl			sys_cachectl
199	n64	sysmips				__sys_sysmips
200	n64	io_setup			sys_io_setup
201	n64	io_destroy			sys_io_destroy
202	n64	io_getevents			sys_io_getevents
203	n64	io_submit			sys_io_submit
204	n64	io_cancel			sys_io_cancel
205	n64	exit_group			sys_exit_group
206	n64	lookup_dcookie			sys_lookup_dcookie
207	n64	epoll_create			sys_epoll_create
208	n64	epoll_ctl			sys_epoll_ctl
209	n64	epoll_wait			sys_epoll_wait
210	n64	remap_file_pages		sys_remap_file_pages
211	n64	rt_sigreturn			sys_rt_sigreturn
212	n64	set_tid_address			sys_set_tid_address
213	n64	restart_syscall			sys_restart_syscall
214	n64	semtimedop			sys_semtimedop
215	n64	fadvise64			sys_fadvise64_64
216	n64	timer_create			sys_timer_create
217	n64	timer_settime			sys_timer_settime
218	n64	timer_gettime			sys_timer_gettime
219	n64	timer_getoverrun		sys_timer_getoverrun
220	n64	timer_delete			sys_timer_delete
221	n64	clock_settime			sys_clock_settime
222	n64	clock_gettime			sys_clock_gettime
223	n64	clock_getres			sys_clock_getres
224	n64	clock_nanosleep			sys_clock_nanosleep
225	n64	tgkill				sys_tgkill
226	n64	utimes				sys_utimes
227	n64	mbind				sys_mbind
228	n64	get_mempolicy			sys_get_mempolicy
229	n64	set_mempolicy			sys_set_mempolicy
230	n64	mq_open				sys_mq_open
231	n64	mq_unlink			sys_mq_unlink
232	n64	mq_timedsend			sys_mq_timedsend
233	n64	mq_timedreceive			sys_mq_timedreceive
234	n64	mq_notify			sys_mq_notify
235	n64	mq_getsetattr			sys_mq_getsetattr
236	n64	vserver				sys_ni_syscall
237	n64	waitid				sys_waitid
# 238 was sys_setaltroot
239	n64	add_key				sys_add_key
240	n64	request_key			sys_request_key
241	n64	keyctl				sys_keyctl
242	n64	set_thread_area			sys_set_thread_area
243	n64	inotify_init			sys_inotify_init
244	n64	inotify_add_watch		sys_inotify_add_watch
245	n64	inotify_rm_watch		sys_inotify_rm_watch
246	n64	migrate_pages			sys_migrate_pages
247	n64	openat				sys_openat
248	n64	mkdirat				sys_mkdirat
249	n64	mknodat				sys_mknodat
250	n64	fchownat			sys_fchownat
251	n64	futimesat			sys_futimesat
252	n64	newfstatat			sys_newfstatat
253	n64	unlinkat			sys_unlinkat
254	n64	renameat			sys_renameat
255	n64	linkat				sys_linkat
256	n64	symlinkat			sys_symlinkat
257	n64	readlinkat			sys_readlinkat
258	n64	fchmodat			sys_fchmodat
259	n64	faccessat			sys_faccessat
260	n64	pselect6			sys_pselect6
261	n64	ppoll				sys_ppoll
262	n64	unshare				sys_unshare
263	n64	splice				sys_splice
264	n64	sync_file_range			sys_sync_file_range
265	n64	tee				sys_tee
266	n64	vmsplice			sys_vmsplice
267	n64	move_pages			sys_move_pages
268	n64	set_robust_list			sys_set_robust_list
269	n64	get_robust_list			sys_get_robust_list
270	n64	kexec_load			sys_kexec_load
271	n64	getcpu				sys_getcpu
272	n64	epoll_pwait			sys_epoll_pwait
273	n64	ioprio_set			sys_ioprio_set
274	n64	ioprio_get			sys_ioprio_get
275	n64	utimensat			sys_utimensat
276	n64	signalfd			sys_signalfd
277	n64	timerfd				sys_ni_syscall
278	n64	eventfd				sys_eventfd
279	n64	fallocate			sys_fallocate
280	n64	timerfd_create			sys_timerfd_create
281	n64	timerfd_gettime			sys_timerfd_gettime
282	n64	timerfd_settime			sys_timerfd_settime
283	n64	signalfd4			sys_signalfd4
284	n64	eventfd2			sys_eventfd2
285	n64	epoll_create1			sys_epoll_create1
286	n64	dup3				sys_dup3
287	n64	pipe2				sys_pipe2
288	n64	inotify_init1			sys_inotify_init1
289	n64	preadv				sys_preadv
290	n64	pwritev				sys_pwritev
291	n64	rt_tgsigqueueinfo		sys_rt_tgsigqueueinfo
292	n64	perf_event_open			sys_perf_event_open
293	n64	accept4				sys_accept4
294	n64	recvmmsg			sys_recvmmsg
295	n64	fanotify_init			sys_fanotify_init
296	n64	fanotify_mark			sys_fanotify_mark
297	n64	prlimit64			sys_prlimit64
298	n64	name_to_handle_at		sys_name_to_handle_at
299	n64	open_by_handle_at		sys_open_by_handle_at
300	n64	clock_adjtime			sys_clock_adjtime
301	n64	syncfs				sys_syncfs
302	n64	sendmmsg			sys_sendmmsg
303	n64	setns				sys_setns
304	n64	process_vm_readv		sys_process_vm_readv
305	n64	process_vm_writev		sys_process_vm_writev
306	n64	kcmp				sys_kcmp
307	n64	finit_module			sys_finit_module
308	n64	getdents64			sys_getdents64
309	n64	sched_setattr			sys_sched_setattr
310	n64	sched_getattr			sys_sched_getattr
311	n64	renameat2			sys_renameat2
312	n64	seccomp				sys_seccomp
313	n64	getrandom			sys_getrandom
314	n64	memfd_create			sys_memfd_create
315	n64	bpf				sys_bpf
316	n64	execveat			sys_execveat
317	n64	userfaultfd			sys_userfaultfd
318	n64	membarrier			sys_membarrier
319	n64	mlock2				sys_mlock2
320	n64	copy_file_range			sys_copy_file_range
321	n64	preadv2				sys_preadv2
322	n64	pwritev2			sys_pwritev2
323	n64	pkey_mprotect			sys_pkey_mprotect
324	n64	pkey_alloc			sys_pkey_alloc
325	n64	pkey_free			sys_pkey_free
326	n64	statx				sys_statx
327	n64	rseq				sys_rseq
328	n64	io_pgetevents			sys_io_pgetevents
# 329 through 423 are reserved to sync up with other architectures
424	n64	pidfd_send_signal		sys_pidfd_send_signal
425	n64	io_uring_setup			sys_io_uring_setup
426	n64	io_uring_enter			sys_io_uring_enter
427	n64	io_uring_register		sys_io_uring_register
428	n64	open_tree			sys_open_tree
429	n64	move_mount			sys_move_mount
430	n64	fsopen				sys_fsopen
431	n64	fsconfig			sys_fsconfig
432	n64	fsmount				sys_fsmount
433	n64	fspick				sys_fspick
434	n64	pidfd_open			sys_pidfd_open
435	n64	clone3				__sys_clone3
436	n64	close_range			sys_close_range
437	n64	openat2				sys_openat2
438	n64	pidfd_getfd			sys_pidfd_getfd
439	n64	faccessat2			sys_faccessat2
440	n64	process_madvise			sys_process_madvise
441	n64	epoll_pwait2			sys_epoll_pwait2
442	n64	mount_setattr			sys_mount_setattr
<<<<<<< HEAD
443	n64	quotactl_path			sys_quotactl_path
=======
# 443 reserved for quotactl_path
>>>>>>> 188982cd
444	n64	landlock_create_ruleset		sys_landlock_create_ruleset
445	n64	landlock_add_rule		sys_landlock_add_rule
446	n64	landlock_restrict_self		sys_landlock_restrict_self<|MERGE_RESOLUTION|>--- conflicted
+++ resolved
@@ -357,11 +357,7 @@
 440	n64	process_madvise			sys_process_madvise
 441	n64	epoll_pwait2			sys_epoll_pwait2
 442	n64	mount_setattr			sys_mount_setattr
-<<<<<<< HEAD
-443	n64	quotactl_path			sys_quotactl_path
-=======
 # 443 reserved for quotactl_path
->>>>>>> 188982cd
 444	n64	landlock_create_ruleset		sys_landlock_create_ruleset
 445	n64	landlock_add_rule		sys_landlock_add_rule
 446	n64	landlock_restrict_self		sys_landlock_restrict_self