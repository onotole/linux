/* SPDX-License-Identifier: (LGPL-2.1 OR BSD-2-Clause) */

/*
 * common eBPF ELF operations.
 *
 * Copyright (C) 2013-2015 Alexei Starovoitov <ast@kernel.org>
 * Copyright (C) 2015 Wang Nan <wangnan0@huawei.com>
 * Copyright (C) 2015 Huawei Inc.
 *
 * This program is free software; you can redistribute it and/or
 * modify it under the terms of the GNU Lesser General Public
 * License as published by the Free Software Foundation;
 * version 2.1 of the License (not later!)
 *
 * This program is distributed in the hope that it will be useful,
 * but WITHOUT ANY WARRANTY; without even the implied warranty of
 * MERCHANTABILITY or FITNESS FOR A PARTICULAR PURPOSE.  See the
 * GNU Lesser General Public License for more details.
 *
 * You should have received a copy of the GNU Lesser General Public
 * License along with this program; if not,  see <http://www.gnu.org/licenses>
 */
#ifndef __LIBBPF_BPF_H
#define __LIBBPF_BPF_H

#include <linux/bpf.h>
#include <stdbool.h>
#include <stddef.h>
#include <stdint.h>

#include "libbpf_common.h"
#include "libbpf_legacy.h"

#ifdef __cplusplus
extern "C" {
#endif

int libbpf_set_memlock_rlim(size_t memlock_bytes);

struct bpf_map_create_opts {
	size_t sz; /* size of this struct for forward/backward compatibility */

	__u32 btf_fd;
	__u32 btf_key_type_id;
	__u32 btf_value_type_id;
	__u32 btf_vmlinux_value_type_id;

	__u32 inner_map_fd;
	__u32 map_flags;
	__u64 map_extra;

	__u32 numa_node;
	__u32 map_ifindex;
};
#define bpf_map_create_opts__last_field map_ifindex

LIBBPF_API int bpf_map_create(enum bpf_map_type map_type,
			      const char *map_name,
			      __u32 key_size,
			      __u32 value_size,
			      __u32 max_entries,
			      const struct bpf_map_create_opts *opts);

struct bpf_prog_load_opts {
	size_t sz; /* size of this struct for forward/backward compatibility */

	/* libbpf can retry BPF_PROG_LOAD command if bpf() syscall returns
	 * -EAGAIN. This field determines how many attempts libbpf has to
	 *  make. If not specified, libbpf will use default value of 5.
	 */
	int attempts;

	enum bpf_attach_type expected_attach_type;
	__u32 prog_btf_fd;
	__u32 prog_flags;
	__u32 prog_ifindex;
	__u32 kern_version;

	__u32 attach_btf_id;
	__u32 attach_prog_fd;
	__u32 attach_btf_obj_fd;

	const int *fd_array;

	/* .BTF.ext func info data */
	const void *func_info;
	__u32 func_info_cnt;
	__u32 func_info_rec_size;

	/* .BTF.ext line info data */
	const void *line_info;
	__u32 line_info_cnt;
	__u32 line_info_rec_size;

	/* verifier log options */
	__u32 log_level;
	__u32 log_size;
	char *log_buf;
};
#define bpf_prog_load_opts__last_field log_buf

LIBBPF_API int bpf_prog_load(enum bpf_prog_type prog_type,
			     const char *prog_name, const char *license,
			     const struct bpf_insn *insns, size_t insn_cnt,
			     const struct bpf_prog_load_opts *opts);
/* this "specialization" should go away in libbpf 1.0 */
LIBBPF_API int bpf_prog_load_v0_6_0(enum bpf_prog_type prog_type,
				    const char *prog_name, const char *license,
				    const struct bpf_insn *insns, size_t insn_cnt,
				    const struct bpf_prog_load_opts *opts);

/* This is an elaborate way to not conflict with deprecated bpf_prog_load()
 * API, defined in libbpf.h. Once we hit libbpf 1.0, all this will be gone.
 * With this approach, if someone is calling bpf_prog_load() with
 * 4 arguments, they will use the deprecated API, which keeps backwards
 * compatibility (both source code and binary). If bpf_prog_load() is called
 * with 6 arguments, though, it gets redirected to __bpf_prog_load.
 * So looking forward to libbpf 1.0 when this hack will be gone and
 * __bpf_prog_load() will be called just bpf_prog_load().
 */
#ifndef bpf_prog_load
#define bpf_prog_load(...) ___libbpf_overload(___bpf_prog_load, __VA_ARGS__)
#define ___bpf_prog_load4(file, type, pobj, prog_fd) \
	bpf_prog_load_deprecated(file, type, pobj, prog_fd)
#define ___bpf_prog_load6(prog_type, prog_name, license, insns, insn_cnt, opts) \
	bpf_prog_load(prog_type, prog_name, license, insns, insn_cnt, opts)
#endif /* bpf_prog_load */

struct bpf_load_program_attr {
	enum bpf_prog_type prog_type;
	enum bpf_attach_type expected_attach_type;
	const char *name;
	const struct bpf_insn *insns;
	size_t insns_cnt;
	const char *license;
	union {
		__u32 kern_version;
		__u32 attach_prog_fd;
	};
	union {
		__u32 prog_ifindex;
		__u32 attach_btf_id;
	};
	__u32 prog_btf_fd;
	__u32 func_info_rec_size;
	const void *func_info;
	__u32 func_info_cnt;
	__u32 line_info_rec_size;
	const void *line_info;
	__u32 line_info_cnt;
	__u32 log_level;
	__u32 prog_flags;
};

/* Flags to direct loading requirements */
#define MAPS_RELAX_COMPAT	0x01

/* Recommended log buffer size */
#define BPF_LOG_BUF_SIZE (UINT32_MAX >> 8) /* verifier maximum in kernels <= 5.1 */

LIBBPF_DEPRECATED_SINCE(0, 7, "use bpf_prog_load() instead")
LIBBPF_API int bpf_load_program_xattr(const struct bpf_load_program_attr *load_attr,
				      char *log_buf, size_t log_buf_sz);
LIBBPF_DEPRECATED_SINCE(0, 7, "use bpf_prog_load() instead")
LIBBPF_API int bpf_load_program(enum bpf_prog_type type,
				const struct bpf_insn *insns, size_t insns_cnt,
				const char *license, __u32 kern_version,
				char *log_buf, size_t log_buf_sz);
LIBBPF_DEPRECATED_SINCE(0, 7, "use bpf_prog_load() instead")
LIBBPF_API int bpf_verify_program(enum bpf_prog_type type,
				  const struct bpf_insn *insns,
				  size_t insns_cnt, __u32 prog_flags,
				  const char *license, __u32 kern_version,
				  char *log_buf, size_t log_buf_sz,
				  int log_level);

struct bpf_btf_load_opts {
	size_t sz; /* size of this struct for forward/backward compatibility */

	/* kernel log options */
	char *log_buf;
	__u32 log_level;
	__u32 log_size;
};
#define bpf_btf_load_opts__last_field log_size

LIBBPF_API int bpf_btf_load(const void *btf_data, size_t btf_size,
			    const struct bpf_btf_load_opts *opts);

LIBBPF_DEPRECATED_SINCE(0, 8, "use bpf_btf_load() instead")
LIBBPF_API int bpf_load_btf(const void *btf, __u32 btf_size, char *log_buf,
			    __u32 log_buf_size, bool do_log);

LIBBPF_API int bpf_map_update_elem(int fd, const void *key, const void *value,
				   __u64 flags);

LIBBPF_API int bpf_map_lookup_elem(int fd, const void *key, void *value);
LIBBPF_API int bpf_map_lookup_elem_flags(int fd, const void *key, void *value,
					 __u64 flags);
LIBBPF_API int bpf_map_lookup_and_delete_elem(int fd, const void *key,
					      void *value);
LIBBPF_API int bpf_map_lookup_and_delete_elem_flags(int fd, const void *key,
						    void *value, __u64 flags);
LIBBPF_API int bpf_map_delete_elem(int fd, const void *key);
LIBBPF_API int bpf_map_delete_elem_flags(int fd, const void *key, __u64 flags);
LIBBPF_API int bpf_map_get_next_key(int fd, const void *key, void *next_key);
LIBBPF_API int bpf_map_freeze(int fd);

struct bpf_map_batch_opts {
	size_t sz; /* size of this struct for forward/backward compatibility */
	__u64 elem_flags;
	__u64 flags;
};
#define bpf_map_batch_opts__last_field flags


/**
 * @brief **bpf_map_delete_batch()** allows for batch deletion of multiple
 * elements in a BPF map.
 *
 * @param fd BPF map file descriptor
 * @param keys pointer to an array of *count* keys
 * @param count input and output parameter; on input **count** represents the
 * number of  elements in the map to delete in batch;
 * on output if a non-EFAULT error is returned, **count** represents the number of deleted
 * elements if the output **count** value is not equal to the input **count** value
 * If EFAULT is returned, **count** should not be trusted to be correct.
 * @param opts options for configuring the way the batch deletion works
 * @return 0, on success; negative error code, otherwise (errno is also set to
 * the error code)
 */
LIBBPF_API int bpf_map_delete_batch(int fd, const void *keys,
				    __u32 *count,
				    const struct bpf_map_batch_opts *opts);

/**
 * @brief **bpf_map_lookup_batch()** allows for batch lookup of BPF map elements.
 *
 * The parameter *in_batch* is the address of the first element in the batch to read.
 * *out_batch* is an output parameter that should be passed as *in_batch* to subsequent
 * calls to **bpf_map_lookup_batch()**. NULL can be passed for *in_batch* to indicate
 * that the batched lookup starts from the beginning of the map.
 *
 * The *keys* and *values* are output parameters which must point to memory large enough to
 * hold *count* items based on the key and value size of the map *map_fd*. The *keys*
 * buffer must be of *key_size* * *count*. The *values* buffer must be of
 * *value_size* * *count*.
 *
 * @param fd BPF map file descriptor
 * @param in_batch address of the first element in batch to read, can pass NULL to
 * indicate that the batched lookup starts from the beginning of the map.
 * @param out_batch output parameter that should be passed to next call as *in_batch*
 * @param keys pointer to an array large enough for *count* keys
 * @param values pointer to an array large enough for *count* values
 * @param count input and output parameter; on input it's the number of elements
 * in the map to read in batch; on output it's the number of elements that were
 * successfully read.
 * If a non-EFAULT error is returned, count will be set as the number of elements
 * that were read before the error occurred.
 * If EFAULT is returned, **count** should not be trusted to be correct.
 * @param opts options for configuring the way the batch lookup works
 * @return 0, on success; negative error code, otherwise (errno is also set to
 * the error code)
 */
LIBBPF_API int bpf_map_lookup_batch(int fd, void *in_batch, void *out_batch,
				    void *keys, void *values, __u32 *count,
				    const struct bpf_map_batch_opts *opts);

/**
 * @brief **bpf_map_lookup_and_delete_batch()** allows for batch lookup and deletion
 * of BPF map elements where each element is deleted after being retrieved.
 *
 * @param fd BPF map file descriptor
 * @param in_batch address of the first element in batch to read, can pass NULL to
 * get address of the first element in *out_batch*
 * @param out_batch output parameter that should be passed to next call as *in_batch*
 * @param keys pointer to an array of *count* keys
 * @param values pointer to an array large enough for *count* values
 * @param count input and output parameter; on input it's the number of elements
 * in the map to read and delete in batch; on output it represents the number of
 * elements that were successfully read and deleted
 * If a non-**EFAULT** error code is returned and if the output **count** value
 * is not equal to the input **count** value, up to **count** elements may
 * have been deleted.
 * if **EFAULT** is returned up to *count* elements may have been deleted without
 * being returned via the *keys* and *values* output parameters.
 * @param opts options for configuring the way the batch lookup and delete works
 * @return 0, on success; negative error code, otherwise (errno is also set to
 * the error code)
 */
LIBBPF_API int bpf_map_lookup_and_delete_batch(int fd, void *in_batch,
					void *out_batch, void *keys,
					void *values, __u32 *count,
					const struct bpf_map_batch_opts *opts);

/**
 * @brief **bpf_map_update_batch()** updates multiple elements in a map
 * by specifying keys and their corresponding values.
 *
 * The *keys* and *values* parameters must point to memory large enough
 * to hold *count* items based on the key and value size of the map.
 *
 * The *opts* parameter can be used to control how *bpf_map_update_batch()*
 * should handle keys that either do or do not already exist in the map.
 * In particular the *flags* parameter of *bpf_map_batch_opts* can be
 * one of the following:
 *
 * Note that *count* is an input and output parameter, where on output it
 * represents how many elements were successfully updated. Also note that if
 * **EFAULT** then *count* should not be trusted to be correct.
 *
 * **BPF_ANY**
 *    Create new elements or update existing.
 *
 * **BPF_NOEXIST**
 *    Create new elements only if they do not exist.
 *
 * **BPF_EXIST**
 *    Update existing elements.
 *
 * **BPF_F_LOCK**
 *    Update spin_lock-ed map elements. This must be
 *    specified if the map value contains a spinlock.
 *
 * @param fd BPF map file descriptor
 * @param keys pointer to an array of *count* keys
 * @param values pointer to an array of *count* values
 * @param count input and output parameter; on input it's the number of elements
 * in the map to update in batch; on output if a non-EFAULT error is returned,
 * **count** represents the number of updated elements if the output **count**
 * value is not equal to the input **count** value.
 * If EFAULT is returned, **count** should not be trusted to be correct.
 * @param opts options for configuring the way the batch update works
 * @return 0, on success; negative error code, otherwise (errno is also set to
 * the error code)
 */
LIBBPF_API int bpf_map_update_batch(int fd, const void *keys, const void *values,
				    __u32 *count,
				    const struct bpf_map_batch_opts *opts);

LIBBPF_API int bpf_obj_pin(int fd, const char *pathname);
LIBBPF_API int bpf_obj_get(const char *pathname);

struct bpf_prog_attach_opts {
	size_t sz; /* size of this struct for forward/backward compatibility */
	unsigned int flags;
	int replace_prog_fd;
};
#define bpf_prog_attach_opts__last_field replace_prog_fd

LIBBPF_API int bpf_prog_attach(int prog_fd, int attachable_fd,
			       enum bpf_attach_type type, unsigned int flags);
LIBBPF_API int bpf_prog_attach_opts(int prog_fd, int attachable_fd,
				     enum bpf_attach_type type,
				     const struct bpf_prog_attach_opts *opts);
LIBBPF_DEPRECATED_SINCE(0, 8, "use bpf_prog_attach_opts() instead")
LIBBPF_API int bpf_prog_attach_xattr(int prog_fd, int attachable_fd,
				     enum bpf_attach_type type,
				     const struct bpf_prog_attach_opts *opts);
LIBBPF_API int bpf_prog_detach(int attachable_fd, enum bpf_attach_type type);
LIBBPF_API int bpf_prog_detach2(int prog_fd, int attachable_fd,
				enum bpf_attach_type type);

union bpf_iter_link_info; /* defined in up-to-date linux/bpf.h */
struct bpf_link_create_opts {
	size_t sz; /* size of this struct for forward/backward compatibility */
	__u32 flags;
	union bpf_iter_link_info *iter_info;
	__u32 iter_info_len;
	__u32 target_btf_id;
	union {
		struct {
			__u64 bpf_cookie;
		} perf_event;
		struct {
			__u32 flags;
			__u32 cnt;
			const char **syms;
			const unsigned long *addrs;
			const __u64 *cookies;
		} kprobe_multi;
<<<<<<< HEAD
=======
		struct {
			__u64 cookie;
		} tracing;
>>>>>>> 88084a3d
	};
	size_t :0;
};
#define bpf_link_create_opts__last_field kprobe_multi.cookies

LIBBPF_API int bpf_link_create(int prog_fd, int target_fd,
			       enum bpf_attach_type attach_type,
			       const struct bpf_link_create_opts *opts);

LIBBPF_API int bpf_link_detach(int link_fd);

struct bpf_link_update_opts {
	size_t sz; /* size of this struct for forward/backward compatibility */
	__u32 flags;	   /* extra flags */
	__u32 old_prog_fd; /* expected old program FD */
};
#define bpf_link_update_opts__last_field old_prog_fd

LIBBPF_API int bpf_link_update(int link_fd, int new_prog_fd,
			       const struct bpf_link_update_opts *opts);

LIBBPF_API int bpf_iter_create(int link_fd);

struct bpf_prog_test_run_attr {
	int prog_fd;
	int repeat;
	const void *data_in;
	__u32 data_size_in;
	void *data_out;      /* optional */
	__u32 data_size_out; /* in: max length of data_out
			      * out: length of data_out */
	__u32 retval;        /* out: return code of the BPF program */
	__u32 duration;      /* out: average per repetition in ns */
	const void *ctx_in; /* optional */
	__u32 ctx_size_in;
	void *ctx_out;      /* optional */
	__u32 ctx_size_out; /* in: max length of ctx_out
			     * out: length of cxt_out */
};

LIBBPF_DEPRECATED_SINCE(0, 7, "use bpf_prog_test_run_opts() instead")
LIBBPF_API int bpf_prog_test_run_xattr(struct bpf_prog_test_run_attr *test_attr);

/*
 * bpf_prog_test_run does not check that data_out is large enough. Consider
 * using bpf_prog_test_run_opts instead.
 */
LIBBPF_DEPRECATED_SINCE(0, 7, "use bpf_prog_test_run_opts() instead")
LIBBPF_API int bpf_prog_test_run(int prog_fd, int repeat, void *data,
				 __u32 size, void *data_out, __u32 *size_out,
				 __u32 *retval, __u32 *duration);
LIBBPF_API int bpf_prog_get_next_id(__u32 start_id, __u32 *next_id);
LIBBPF_API int bpf_map_get_next_id(__u32 start_id, __u32 *next_id);
LIBBPF_API int bpf_btf_get_next_id(__u32 start_id, __u32 *next_id);
LIBBPF_API int bpf_link_get_next_id(__u32 start_id, __u32 *next_id);
LIBBPF_API int bpf_prog_get_fd_by_id(__u32 id);
LIBBPF_API int bpf_map_get_fd_by_id(__u32 id);
LIBBPF_API int bpf_btf_get_fd_by_id(__u32 id);
LIBBPF_API int bpf_link_get_fd_by_id(__u32 id);
LIBBPF_API int bpf_obj_get_info_by_fd(int bpf_fd, void *info, __u32 *info_len);
LIBBPF_API int bpf_prog_query(int target_fd, enum bpf_attach_type type,
			      __u32 query_flags, __u32 *attach_flags,
			      __u32 *prog_ids, __u32 *prog_cnt);
LIBBPF_API int bpf_raw_tracepoint_open(const char *name, int prog_fd);
LIBBPF_API int bpf_task_fd_query(int pid, int fd, __u32 flags, char *buf,
				 __u32 *buf_len, __u32 *prog_id, __u32 *fd_type,
				 __u64 *probe_offset, __u64 *probe_addr);

enum bpf_stats_type; /* defined in up-to-date linux/bpf.h */
LIBBPF_API int bpf_enable_stats(enum bpf_stats_type type);

struct bpf_prog_bind_opts {
	size_t sz; /* size of this struct for forward/backward compatibility */
	__u32 flags;
};
#define bpf_prog_bind_opts__last_field flags

LIBBPF_API int bpf_prog_bind_map(int prog_fd, int map_fd,
				 const struct bpf_prog_bind_opts *opts);

struct bpf_test_run_opts {
	size_t sz; /* size of this struct for forward/backward compatibility */
	const void *data_in; /* optional */
	void *data_out;      /* optional */
	__u32 data_size_in;
	__u32 data_size_out; /* in: max length of data_out
			      * out: length of data_out
			      */
	const void *ctx_in; /* optional */
	void *ctx_out;      /* optional */
	__u32 ctx_size_in;
	__u32 ctx_size_out; /* in: max length of ctx_out
			     * out: length of cxt_out
			     */
	__u32 retval;        /* out: return code of the BPF program */
	int repeat;
	__u32 duration;      /* out: average per repetition in ns */
	__u32 flags;
	__u32 cpu;
	__u32 batch_size;
};
#define bpf_test_run_opts__last_field batch_size

LIBBPF_API int bpf_prog_test_run_opts(int prog_fd,
				      struct bpf_test_run_opts *opts);

#ifdef __cplusplus
} /* extern "C" */
#endif

#endif /* __LIBBPF_BPF_H */<|MERGE_RESOLUTION|>--- conflicted
+++ resolved
@@ -379,12 +379,9 @@
 			const unsigned long *addrs;
 			const __u64 *cookies;
 		} kprobe_multi;
-<<<<<<< HEAD
-=======
 		struct {
 			__u64 cookie;
 		} tracing;
->>>>>>> 88084a3d
 	};
 	size_t :0;
 };
